--- conflicted
+++ resolved
@@ -273,15 +273,9 @@
 1. Capture the JSON response returned by the API call (the test
    "fixture"). The easiest way to do this is add an appropriate print
    statement (usually `json.dumps(result, indent=4, sort_keys=True)`),
-<<<<<<< HEAD
-   and then run `tools/test-api`.  You can also use
-   <http://jsonformatter.curiousconcept.com/> or <https://goonlinetools.com/json-formatter/> to format the JSON
-   fixtures.  Add the fixture to the `example` subsection of the
-=======
    and then run `tools/test-api`. You can also use
-   <https://jsonformatter.curiousconcept.com/> to format the JSON
+   <https://jsonformatter.curiousconcept.com/> or <https://goonlinetools.com/json-formatter/> to format the JSON
    fixtures. Add the fixture to the `example` subsection of the
->>>>>>> 3eb2791c
    `responses` section for the endpoint in
    `zerver/openapi/zulip.yaml`.
 
