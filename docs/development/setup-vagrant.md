## Vagrant environment setup tutorial

This section guides first-time contributors through installing the
Zulip development environment on Windows, macOS, Ubuntu and Debian.

The recommended method for installing the Zulip development environment is to use
Vagrant with VirtualBox on Windows and macOS, and Vagrant with Docker on
Ubuntu. This method creates a virtual machine (for Windows and macOS)
or a Linux container (for Ubuntu) inside which the Zulip server and
all related services will run.

Contents:
* [Requirements](#requirements)
* [Step 0: Set up Git & GitHub](#step-0-set-up-git-github)
* [Step 1: Install prerequisites](#step-1-install-prerequisites)
* [Step 2: Get Zulip code](#step-2-get-zulip-code)
* [Step 3: Start the development environment](#step-3-start-the-development-environment)
* [Step 4: Developing](#step-4-developing)
* [Troubleshooting and common errors](#troubleshooting-and-common-errors)
* [Specifying an Ubuntu mirror](#specifying-an-ubuntu-mirror)
* [Specifying a proxy](#specifying-a-proxy)
* [Customizing CPU and RAM allocation](#customizing-cpu-and-ram-allocation)

**If you encounter errors installing the Zulip development
environment,** check [troubleshooting and common
errors](#troubleshooting-and-common-errors). If that doesn't help,
please visit <a href="https://chat.zulip.org/#narrow/stream/21-provision-help" target="_blank">#provision help</a> in the
[Zulip development community
server](../contributing/chat-zulip-org.md) for real-time help or <a href="https://github.com/zulip/zulip/issues" target="_blank">file an issue</a>.

When reporting your issue, please include the following information:

* host operating system
* installation method (Vagrant or direct)
* whether or not you are using a proxy
* a copy of Zulip's `vagrant` provisioning logs, available in
  `/var/log/provision.log` on your virtual machine

### Requirements

Installing the Zulip development environment with Vagrant requires
downloading several hundred megabytes of dependencies. You will need
an active internet connection throughout the entire installation
processes. (See [Specifying a proxy](#specifying-a-proxy) if you need
a proxy to access the internet.)

- **All**: 2GB available RAM, Active broadband internet connection, [GitHub account][set-up-git].
- **macOS**: macOS (10.11 El Capitan or newer recommended)
- **Ubuntu LTS**: 20.04 or 18.04
  - or **Debian**: 10 "buster" or 11 "bullseye"
- **Windows**: Windows 64-bit (Win 10 recommended), hardware
  virtualization enabled (VT-x or AMD-V), administrator access.

Other Linux distributions work great too, but we don't maintain
documentation for installing Vagrant and Docker on those systems, so
you'll need to find a separate guide and crib from the Debian/Ubuntu
docs.

### Step 0: Set up Git & GitHub

You can skip this step if you already have Git, GitHub, and SSH access
to GitHub working on your machine.

Follow our [Git guide][set-up-git] in order to install Git, set up a
GitHub account, create an SSH key to access code on GitHub
efficiently, etc.  Be sure to create an SSH key and add it to your
GitHub account using
<a href="https://help.github.com/en/articles/generating-an-ssh-key" target="_blank">these instructions</a>.

### Step 1: Install prerequisites

Jump to:

* [macOS](#macos)
* [Ubuntu](#ubuntu)
* [Debian](#debian)
* [Windows](#windows-10)

#### macOS

1. Install <a href="https://www.vagrantup.com/downloads" target="_blank">Vagrant</a> (latest).
2. Install <a href="https://www.virtualbox.org/wiki/Downloads" target="_blank">VirtualBox</a> (latest).

(For a non-free option, but better performance, you can also use <a href="https://www.vmware.com/products/fusion.html" target="_blank">VMware
Fusion</a> with the <a href="https://www.vagrantup.com/vmware" target="_blank">VMware Fusion Vagrant
plugin</a> or <a href="https://www.parallels.com/products/desktop/" target="_blank">Parallels Desktop</a> as
a provider for Vagrant.)

Now you are ready for [Step 2: Get Zulip code](#step-2-get-zulip-code).

#### Ubuntu

##### 1. Install Vagrant, Docker, and Git

```
christie@ubuntu-desktop:~
$ sudo apt install vagrant docker.io git
```

##### 2. Add yourself to the `docker` group:

```
christie@ubuntu-desktop:~
$ sudo adduser $USER docker
Adding user `christie' to group `docker' ...
Adding user christie to group docker
Done.
```

You will need to reboot for this change to take effect.  If it worked,
you will see `docker` in your list of groups:

```
christie@ubuntu-desktop:~
$ groups | grep docker
christie adm cdrom sudo dip plugdev lpadmin sambashare docker
```

##### 3. Make sure the Docker daemon is running:

If you had previously installed and removed an older version of
Docker, an [Ubuntu
bug](https://bugs.launchpad.net/ubuntu/+source/docker.io/+bug/1844894)
may prevent Docker from being automatically enabled and started after
installation.  You can check using the following:

```
$ systemctl status docker
● docker.service - Docker Application Container Engine
   Loaded: loaded (/lib/systemd/system/docker.service; enabled; vendor preset: enabled)
   Active: active (running) since Mon 2019-07-15 23:20:46 IST; 18min ago
```

If the service is not running, you'll see `Active: inactive (dead)` on
the second line, and will need to enable and start the Docker service
using the following:

```
sudo systemctl unmask docker
sudo systemctl enable docker
sudo systemctl start docker
```

Now you are ready for [Step 2: Get Zulip code](#step-2-get-zulip-code).

#### Debian

The setup for Debian is very similar to that [for Ubuntu
above](#ubuntu), except that the `docker.io` package is only available
in Debian 10 and later; for Debian 9, see [Docker CE for
Debian](https://docs.docker.com/install/linux/docker-ce/debian/).

#### Windows 10

```eval_rst
.. note::
    We recommend using `WSL 2 for Windows development <../development/setup-advanced.html#installing-directly-on-windows-10-with-wsl-2>`_.
```

1. Install <a href="https://gitforwindows.org" target="_blank">Git for Windows</a>, which installs *Git BASH*.
2. Install <a href="https://www.virtualbox.org/wiki/Downloads" target="_blank">VirtualBox</a> (latest).
3. Install <a href="https://www.vagrantup.com/downloads" target="_blank">Vagrant</a> (latest).

(Note: While *Git BASH* is recommended, you may also use <a href="https://cygwin.com" target="_blank">Cygwin</a>.
If you do, make sure to **install default required packages** along with
**git**, **curl**, **openssh**, and **rsync** binaries.)

Also, you must have hardware virtualization enabled (VT-x or AMD-V) in your
computer's BIOS.

#### Running Git BASH as an administrator

It is important that you **always run Git BASH with administrator
privileges** when working on Zulip code, as not doing so will cause
errors in the development environment (such as symlink creation). You
might wish to configure your Git BASH shortcut to always run with
these privileges enabled (see this <a href="https://superuser.com/questions/1002262/run-applications-as-administrator-by-default-in-windows-10" target="_blank">guide</a> for how
to set this up).

##### Enable native symlinks

The Zulip code includes symbolic links (symlinks). By default, native Windows
symlinks are not enabled in either Git BASH or Cygwin, so you need to do a bit
of configuration. **You must do this before you clone the Zulip code.**

In **Git for BASH**:

Open **Git BASH as an administrator** and run:

```
$ git config --global core.symlinks true
```

Now confirm the setting:

```
$ git config core.symlinks
true
```

If you see `true`, you are ready for [Step 2: Get Zulip
code](#step-2-get-zulip-code).

Otherwise, if the above command prints `false` or nothing at all, then symlinks
have not been enabled.

In **Cygwin**:

Open a Cygwin window **as an administrator** and do this:

```
christie@win10 ~
$ echo 'export "CYGWIN=$CYGWIN winsymlinks:native"' >> ~/.bash_profile
```

Next, close that Cygwin window and open another. If you `echo` $CYGWIN you
should see:

```
christie@win10 ~
$ echo $CYGWIN
winsymlinks:native
```

Now you are ready for [Step 2: Get Zulip code](#step-2-get-zulip-code).

(Note: The **GitHub Desktop client** for Windows has a bug where it
will automatically set `git config core.symlink false` on a repository
if you use it to clone a repository, which will break the Zulip
development environment, because we use symbolic links.  For that
reason, we recommend avoiding using GitHub Desktop client to clone
projects and to instead follow these instructions exactly.)

### Step 2: Get Zulip code

1. In your browser, visit <a href="https://github.com/zulip/zulip" target="_blank">https://github.com/zulip/zulip</a>
   and click the `fork` button. You will need to be logged in to GitHub to
   do this.
2. Open Terminal (macOS/Ubuntu) or Git BASH (Windows; must
   **run as an Administrator**).
3. In Terminal/Git BASH,
   [clone your fork of the Zulip repository](../git/cloning.html#step-1b-clone-to-your-machine) and
   [connect the Zulip upstream repository](../git/cloning.html#step-1c-connect-your-fork-to-zulip-upstream):

```
git clone --config pull.rebase git@github.com:YOURUSERNAME/zulip.git
cd zulip
git remote add -f upstream https://github.com/zulip/zulip.git
```

This will create a 'zulip' directory and download the Zulip code into it.

Don't forget to replace YOURUSERNAME with your Git username. You will see
something like:

```
christie@win10 ~
$ git clone --config pull.rebase git@github.com:YOURUSERNAME/zulip.git
Cloning into 'zulip'...
remote: Counting objects: 73571, done.
remote: Compressing objects: 100% (2/2), done.
remote: Total 73571 (delta 1), reused 0 (delta 0), pack-reused 73569
Receiving objects: 100% (73571/73571), 105.30 MiB | 6.46 MiB/s, done.
Resolving deltas: 100% (51448/51448), done.
Checking connectivity... done.
Checking out files: 100% (1912/1912), done.`
```

Now you are ready for [Step 3: Start the development
environment](#step-3-start-the-development-environment).

### Step 3: Start the development environment

Change into the zulip directory and tell vagrant to start the Zulip
development environment with `vagrant up`:

```
# On Windows or macOS:
cd zulip
vagrant plugin install vagrant-vbguest
vagrant up --provider=virtualbox

# On Linux:
cd zulip
vagrant up --provider=docker
```

The first time you run this command it will take some time because vagrant
does the following:

- downloads the base Ubuntu 18.04 virtual machine image (for macOS and Windows)
  or container (for Ubuntu)
- configures this virtual machine/container for use with Zulip,
- creates a shared directory mapping your clone of the Zulip code inside the
  virtual machine/container at `~/zulip`
- runs the `tools/provision` script inside the virtual machine/container, which
  downloads all required dependencies, sets up the python environment for
  the Zulip development server, and initializes a default test
  database.  We call this process "provisioning", and it is documented
  in some detail in our [dependencies documentation](../subsystems/dependencies.md).

You will need an active internet connection during the entire
process. (See [Specifying a proxy](#specifying-a-proxy) if you need a
proxy to access the internet.) `vagrant up` can fail while
provisioning if your Internet connection is unreliable.  To retry, you
can use `vagrant provision` (`vagrant up` will just boot the guest
without provisioning after the first time).  Other common issues are
documented in the
<<<<<<< HEAD
[Troubleshooting and Common Errors](#troubleshooting-and-common-errors)
section.  If that doesn't help, please visit <a href="https://chat.zulip.org/#narrow/stream/21-provision-help" target="_blank">#provision help</a> in the [Zulip development community server](../contributing/chat-zulip-org.md) for
=======
[Troubleshooting and common errors](#troubleshooting-and-common-errors)
section.  If that doesn't help, please visit
[#provision help](https://chat.zulip.org/#narrow/stream/21-provision-help)
in the [Zulip development community server](../contributing/chat-zulip-org.md) for
>>>>>>> eee8ff40
real-time help.

On Windows, you will see the message `The system cannot find the path
specified.` several times.  This is normal and is not a problem.

Once `vagrant up` has completed, connect to the development
environment with `vagrant ssh`:

```
christie@win10 ~/zulip
$ vagrant ssh
```

You should see output that starts like this:

```
Welcome to Ubuntu 18.04.2 LTS (GNU/Linux 4.15.0-54-generic x86_64)
```

Congrats, you're now inside the Zulip development environment!

You can confirm this by looking at the command prompt, which starts
with `(zulip-py3-venv)vagrant@`.  If it just starts with `vagrant@`, your
provisioning failed and you should look at the
[troubleshooting section](#troubleshooting-and-common-errors).

Next, start the Zulip server:

```
(zulip-py3-venv) vagrant@ubuntu-bionic:/srv/zulip
$ ./tools/run-dev.py
```

You will see several lines of output starting with something like:

```
2016-05-04 22:20:33,895 INFO: process_fts_updates starting
Recompiling templates
2016-05-04 18:20:34,804 INFO: Not in recovery; listening for FTS updates
done
Validating Django models.py...
System check identified no issues (0 silenced).

Django version 1.8
Tornado server is running at http://localhost:9993/
Quit the server with CTRL-C.
2016-05-04 18:20:40,716 INFO     Tornado loaded 0 event queues in 0.001s
2016-05-04 18:20:40,722 INFO     Tornado  95.5% busy over the past  0.0 seconds
Performing system checks...
```
And ending with something similar to:

```
http://localhost:9994/webpack-dev-server/
webpack result is served from http://localhost:9991/webpack/
content is served from /srv/zulip

webpack: bundle is now VALID.
2016-05-06 21:43:29,553 INFO     Tornado  31.6% busy over the past 10.6 seconds
2016-05-06 21:43:35,007 INFO     Tornado  23.9% busy over the past 16.0 seconds
```

Now the Zulip server should be running and accessible. Verify this by
navigating to <a href="http://localhost:9991/" target="_blank">http://localhost:9991/</a> in the browser on your main machine.

You should see something like this:

![Image of Zulip development environment](../images/zulip-dev.png)

The Zulip server will continue to run and send output to the terminal window.
When you navigate to Zulip in your browser, check your terminal and you
should see something like:

```
2016-05-04 18:21:57,547 INFO     127.0.0.1       GET     302 582ms (+start: 417ms) / (unauth@zulip via ?)
[04/May/2016 18:21:57]"GET / HTTP/1.0" 302 0
2016-05-04 18:21:57,568 INFO     127.0.0.1       GET     301   4ms /login (unauth@zulip via ?)
[04/May/2016 18:21:57]"GET /login HTTP/1.0" 301 0
2016-05-04 18:21:57,819 INFO     127.0.0.1       GET     200 209ms (db: 7ms/2q) /login/ (unauth@zulip via ?)
```

Now you're ready for [Step 4: Developing](#step-4-developing).

### Step 4: Developing

#### Where to edit files

You'll work by editing files on your host machine, in the directory where you
cloned Zulip. Use your favorite editor (Sublime, Atom, Vim, Emacs, Notepad++,
etc.).

When you save changes they will be synced automatically to the Zulip
development environment on the virtual machine/container.

Each component of the Zulip development server will automatically
restart itself or reload data appropriately when you make changes. So,
to see your changes, all you usually have to do is reload your
browser.  More details on how this works are available below.

Zulip's whitespace rules are all enforced by linters, so be sure to
run `tools/lint` often to make sure you're following our coding style
(or use `tools/setup-git-repo` to run it on just the changed files
automatically whenever you commit).

#### Understanding run-dev.py debugging output

It's good to have the terminal running `run-dev.py` up as you work since error
messages including tracebacks along with every backend request will be printed
there.

See [Logging](../subsystems/logging.md) for further details on the run-dev.py console
output.

#### Committing and pushing changes with Git

When you're ready to commit or push changes via Git, you will do this by
running Git commands in Terminal (macOS/Ubuntu) or Git BASH (Windows) in the
directory where you cloned Zulip on your main machine.

If you're new to working with Git/GitHub, check out our [Git & GitHub
guide][rtd-git-guide].

#### Maintaining the development environment

If after rebasing onto a new version of the Zulip server, you receive
new errors while starting the Zulip server or running tests, this is
probably not because Zulip's master branch is broken.  Instead, this
is likely because we've recently merged changes to the development
environment provisioning process that you need to apply to your
development environment.  To update your environment, you'll need to
re-provision your vagrant machine using `vagrant provision` (this just
runs `tools/provision` from your Zulip checkout inside the Vagrant
guest); this should complete in about a minute.

After provisioning, you'll want to
[(re)start the Zulip development server](#step-3-start-the-development-environment).

If you run into any trouble, <a href="https://chat.zulip.org/#narrow/stream/21-provision-help" target="_blank">#provision help</a> in the
[Zulip development community
server](../contributing/chat-zulip-org.md) is a great place to ask for
help.

#### Rebuilding the development environment

If you ever want to recreate your development environment again from
scratch (e.g. to test a change you've made to the provisioning
process, or because you think something is broken), you can do so
using `vagrant destroy` and then `vagrant up`.  This will usually be
much faster than the original `vagrant up` since the base image is
already cached on your machine (it takes about 5 minutes to run with a
fast Internet connection).

Any additional programs (e.g. Zsh, emacs, etc.) or configuration that
you may have installed in the development environment will be lost
when you recreate it.  To address this, you can create a script called
`tools/custom_provision` in your Zulip Git checkout; and place any
extra setup commands there.  Vagrant will run `tools/custom_provision`
every time you run `vagrant provision` (or create a Vagrant guest via
`vagrant up`).

#### Shutting down the development environment for use later

To shut down but preserve the development environment so you can use
it again later use `vagrant halt` or `vagrant suspend`.

You can do this from the same Terminal/Git BASH window that is running
run-dev.py by pressing ^C to halt the server and then typing `exit`. Or you
can halt vagrant from another Terminal/Git BASH window.

From the window where run-dev.py is running:

```
2016-05-04 18:33:13,330 INFO     127.0.0.1       GET     200  92ms /register/ (unauth@zulip via ?)
^C
KeyboardInterrupt
(zulip-py3-venv) vagrant@ubuntu-bionic:/srv/zulip$ exit
logout
Connection to 127.0.0.1 closed.
christie@win10 ~/zulip
```
Now you can suspend the development environment:

```
christie@win10 ~/zulip
$ vagrant suspend
==> default: Saving VM state and suspending execution...
```

If `vagrant suspend` doesn't work, try `vagrant halt`:

```
christie@win10 ~/zulip
$ vagrant halt
==> default: Attempting graceful shutdown of VM...
```

Check out the Vagrant documentation to learn more about <a href="https://www.vagrantup.com/docs/cli/suspend.html" target="_blank">suspend</a> and <a href="https://www.vagrantup.com/docs/cli/halt.html" target="_blank">halt</a>.

#### Resuming the development environment

When you're ready to work on Zulip again, run `vagrant up` (no need to
pass the `--provider` option required above). You will also need to
connect to the virtual machine with `vagrant ssh` and re-start the
Zulip server:

```
christie@win10 ~/zulip
$ vagrant up
$ vagrant ssh

(zulip-py3-venv) vagrant@ubuntu-bionic:/srv/zulip
$ ./tools/run-dev.py
```

### Next steps

Next, read the following to learn more about developing for Zulip:

* [Git & GitHub guide][rtd-git-guide]
* [Using the development environment][rtd-using-dev-env]
* [Testing][rtd-testing] (and [Configuring CI][ci] to
run the full test suite against any branches you push to your fork,
which can help you optimize your development workflow).

### Troubleshooting and common errors

Below you'll find a list of common errors and their solutions.  Most
issues are resolved by just provisioning again (by running
`./tools/provision` (from `/srv/zulip`) inside the Vagrant guest or
equivalently `vagrant provision` from outside).

If these solutions aren't working for you or you encounter an issue not
documented below, there are a few ways to get further help:

* Ask in <a href="https://chat.zulip.org/#narrow/stream/21-provision-help" target="_blank">#provision help</a> in the [Zulip development community server](../contributing/chat-zulip-org.md).
* <a href="https://github.com/zulip/zulip/issues" target="_blank">File an issue</a>.

When reporting your issue, please include the following information:

* host operating system
* installation method (Vagrant or direct)
* whether or not you are using a proxy
* a copy of Zulip's `vagrant` provisioning logs, available in
  `/var/log/provision.log` on your virtual machine.  If you choose to
  post just the error output, please include the **beginning of the
  error output**, not just the last few lines.

The output of `tools/diagnose` run inside the Vagrant guest is also
usually helpful.

#### Vagrant guest doesn't show (zulip-py3-venv) at start of prompt

This is caused by provisioning failing to complete successfully.  You
can see the errors in `var/log/provision.log`; it should end with
something like this:

```
ESC[94mZulip development environment setup succeeded!ESC[0m
```

The `ESC` stuff are the terminal color codes that make it show as a nice
blue in the terminal, which unfortunately looks ugly in the logs.

If you encounter an incomplete `/var/log/provision.log file`, you need to
update your environment. Re-provision your vagrant machine; if the problem
persists, please come chat with us (see instructions above) for help.

After you provision successfully, you'll need to exit your `vagrant ssh`
shell and run `vagrant ssh` again to get the virtualenv setup properly.

#### Vagrant was unable to mount VirtualBox shared folders

For the following error:
```
Vagrant was unable to mount VirtualBox shared folders. This is usually
because the filesystem "vboxsf" is not available. This filesystem is
made available via the VirtualBox Guest Additions and kernel
module. Please verify that these guest additions are properly
installed in the guest. This is not a bug in Vagrant and is usually
caused by a faulty Vagrant box. For context, the command attempted
was:

 mount -t vboxsf -o uid=1000,gid=1000 keys /keys
```

If this error starts happening unexpectedly, then just run:

```
vagrant halt
vagrant up
```

to reboot the guest.  After this, you can do `vagrant provision` and
`vagrant ssh`.

#### ssl read error

If you receive the following error while running `vagrant up`:

```
SSL read: error:00000000:lib(0):func(0):reason(0), errno 104
```

It means that either your network connection is unstable and/or very
slow. To resolve it, run `vagrant up` until it works (possibly on a
better network connection).

#### Unmet dependencies error

When running `vagrant up` or `provision`, if you see the following error:

```
==> default: E:unmet dependencies. Try 'apt-get -f install' with no packages (or specify a solution).
```

It means that your local apt repository has been corrupted, which can
usually be resolved by executing the command:

```
apt-get -f install
```

#### ssh connection closed by remote host

On running `vagrant ssh`, if you see the following error:

```
ssh_exchange_identification: Connection closed by remote host
```

It usually means the Vagrant guest is not running, which is usually
solved by rebooting the Vagrant guest via `vagrant halt; vagrant up`.  See
[Vagrant was unable to communicate with the guest machine](#vagrant-was-unable-to-communicate-with-the-guest-machine)
for more details.

#### os.symlink error

If you receive the following error while running `vagrant up`:

```
==> default: Traceback (most recent call last):
==> default: File "./emoji_dump.py", line 75, in <module>
==> default:
==> default: os.symlink('unicode/{}.png'.format(code_point), 'out/{}.png'.format(name))
==> default: OSError
==> default: :
==> default: [Errno 71] Protocol error
```

Then Vagrant was not able to create a symbolic link.

First, if you are using Windows, **make sure you have run Git BASH (or
Cygwin) as an administrator**. By default, only administrators can
create symbolic links on Windows.  Additionally <a href="https://docs.microsoft.com/en-us/windows/security/identity-protection/user-account-control/how-user-account-control-works" target="_blank">UAC</a>, a
Windows feature intended to limit the impact of malware, can prevent
even administrator accounts from creating symlinks. <a href="https://stackoverflow.com/questions/15320550/why-is-secreatesymboliclinkprivilege-ignored-on-windows-8" target="_blank">Turning off
UAC</a> will allow you to create symlinks. You can also try some of the solutions mentioned <a href="https://superuser.com/questions/124679/how-do-i-create-a-link-in-windows-7-home-premium-as-a-regular-user" target="_blank">here</a>.

[windows-uac]: https://docs.microsoft.com/en-us/windows/security/identity-protection/user-account-control/how-user-account-control-works
[disable-uac]: https://stackoverflow.com/questions/15320550/why-is-secreatesymboliclinkprivilege-ignored-on-windows-8

If you ran Git BASH as administrator but you already had VirtualBox
running, you might still get this error because VirtualBox is not
running as administrator.  In that case: close the Zulip VM with
`vagrant halt`; close any other VirtualBox VMs that may be running;
exit VirtualBox; and try again with `vagrant up --provision` from a
Git BASH running as administrator.

Second, VirtualBox does not enable symbolic links by default. Vagrant
starting with version 1.6.0 enables symbolic links for VirtualBox shared
folder.

You can check to see that this is enabled for your virtual machine with
`vboxmanage` command.

Get the name of your virtual machine by running `vboxmanage list vms` and
then print out the custom settings for this virtual machine with
`vboxmanage getextradata YOURVMNAME enumerate`:

```
christie@win10 ~/zulip
$ vboxmanage list vms
"zulip_default_1462498139595_55484" {5a65199d-8afa-4265-b2f6-6b1f162f157d}

christie@win10 ~/zulip
$ vboxmanage getextradata zulip_default_1462498139595_55484 enumerate
Key: VBoxInternal2/SharedFoldersEnableSymlinksCreate/srv_zulip, Value: 1
Key: supported, Value: false
```

If you see "command not found" when you try to run VBoxManage, you need to
add the VirtualBox directory to your path. On Windows this is mostly likely
`C:\Program Files\Oracle\VirtualBox\`.

If `vboxmanage enumerate` prints nothing, or shows a value of 0 for
VBoxInternal2/SharedFoldersEnableSymlinksCreate/srv_zulip, then enable
symbolic links by running this command in Terminal/Git BASH/Cygwin:

```
vboxmanage setextradata YOURVMNAME VBoxInternal2/SharedFoldersEnableSymlinksCreate/srv_zulip 1
```

The virtual machine needs to be shut down when you run this command.

#### Hyper-V error messages

If you get an error message on Windows about lack of Windows Home
support for Hyper-V when running `vagrant up`, the problem is that
Windows is incorrectly attempting to use Hyper-V rather than
Virtualbox as the virtualization provider.  You can fix this by
explicitly passing the virtualbox provider to `vagrant up`:

```
christie@win10 ~/zulip
$ vagrant up --provide=virtualbox
```

#### Connection timeout on `vagrant up`

If you see the following error after running `vagrant up`:

```
default: SSH address: 127.0.0.1:2222
default: SSH username: vagrant
default: SSH auth method: private key
default: Error: Connection timeout. Retrying...
default: Error: Connection timeout. Retrying...
default: Error: Connection timeout. Retrying...

```
A likely cause is that hardware virtualization is not enabled for your
computer. This must be done via your computer's BIOS settings. Look for a
setting called VT-x (Intel) or (AMD-V).

If this is already enabled in your BIOS, double-check that you are running a
64-bit operating system.

For further information about troubleshooting vagrant timeout errors <a href="https://stackoverflow.com/questions/22575261/vagrant-stuck-connection-timeout-retrying#22575302" target="_blank">see this post</a>.

#### Vagrant was unable to communicate with the guest machine

If you see the following error when you run `vagrant up`:

```
Timed out while waiting for the machine to boot. This means that
Vagrant was unable to communicate with the guest machine within
the configured ("config.vm.boot_timeout" value) time period.

If you look above, you should be able to see the error(s) that
Vagrant had when attempting to connect to the machine. These errors
are usually good hints as to what may be wrong.

If you're using a custom box, make sure that networking is properly
working and you're able to connect to the machine. It is a common
problem that networking isn't setup properly in these boxes.
Verify that authentication configurations are also setup properly,
as well.

If the box appears to be booting properly, you may want to increase
the timeout ("config.vm.boot_timeout") value.
```

This has a range of possible causes, that usually amount to a bug in
Virtualbox or Vagrant.  If you see this error, you usually can fix it
by rebooting the guest via `vagrant halt; vagrant up`.

#### Vagrant up fails with subprocess.CalledProcessError

The `vagrant up` command basically does the following:

* Downloads an Ubuntu image and starts it using a Vagrant provider.
* Uses `vagrant ssh` to connect to that Ubuntu guest, and then runs
  `tools/provision`, which has a lot of subcommands that are
  executed via Python's `subprocess` module.  These errors mean that
  one of those subcommands failed.

To debug such errors, you can log in to the Vagrant guest machine by
running `vagrant ssh`, which should present you with a standard shell
prompt.  You can debug interactively by using e.g. `cd zulip &&
./tools/provision`, and then running the individual subcommands
that failed.  Once you've resolved the problem, you can rerun
`tools/provision` to proceed; the provisioning system is designed
to recover well from failures.

The Zulip provisioning system is generally highly reliable; the most common
cause of issues here is a poor network connection (or one where you need a
proxy to access the Internet and haven't [configured the development
environment to use it](#specifying-a-proxy).

Once you've provisioned successfully, you'll get output like this:
```
Zulip development environment setup succeeded!
(zulip-py3-venv) vagrant@vagrant-base-trusty-amd64:~/zulip$
```

If the `(zulip-py3-venv)` part is missing, this is because your
installation failed the first time before the Zulip virtualenv was
created.  You can fix this by just closing the shell and running
`vagrant ssh` again, or using `source /srv/zulip-py3-venv/bin/activate`.

Finally, if you encounter any issues that weren't caused by your
Internet connection, please report them!  We try hard to keep Zulip
development environment provisioning free of bugs.

##### `pip install` fails during `vagrant up` on Ubuntu

Likely causes are:

1. Networking issues
2. Insufficient RAM. Check whether you've allotted at least two
gigabytes of RAM, which is the minimum Zulip
[requires](../development/setup-vagrant.html#requirements). If
not, go to your VM settings and increase the RAM, then restart
the VM.

##### yarn install warnings

```
$ yarn install
yarn install v0.24.5
[1/4] Resolving packages...
[2/4] Fetching packages...
warning fsevents@1.1.1: The platform "linux" is incompatible with this module.
info "fsevents@1.1.1" is an optional dependency and failed compatibility check. Excluding it from installation.
[3/4] Linking dependencies...
[4/4] Building fresh packages...
Done in 23.50s.
```

These are warnings produced by spammy third party JavaScript packages.
It is okay to proceed and start the Zulip server.

#### VBoxManage errors related to VT-x or WHvSetupPartition

```
There was an error while executing `VBoxManage`, a CLI used by Vagrant
for controlling VirtualBox. The command and stderr is shown below.

Command: ["startvm", "8924a681-b4e4-4b7a-96f2-4cb11619f123", "--type", "headless"]

Stderr: VBoxManage.exe: error: (VERR_NEM_MISSING_KERNEL_API).
VBoxManage.exe: error: VT-x is not available (VERR_VMX_NO_VMX)
VBoxManage.exe: error: Details: code E_FAIL (0x80004005), component ConsoleWrap, interface IConsole
```

or

```
Stderr: VBoxManage.exe: error: Call to WHvSetupPartition failed: ERROR_SUCCESS (Last=0xc000000d/87) (VERR_NEM_VM_CREATE_FAILED)
VBoxManage.exe: error: Details: code E_FAIL (0x80004005), component ConsoleWrap, interface IConsole
```

First, ensure that hardware virtualization support (VT-x or AMD-V) is
enabled in your BIOS.

If the error persists, you may have run into an incompatibility
between VirtualBox and Hyper-V on Windows.  To disable Hyper-V, open
command prompt as administrator, run `bcdedit /set
hypervisorlaunchtype off`, and reboot.  If you need to enable it
later, run `bcdedit /deletevalue hypervisorlaunchtype`, and reboot.

#### OSError: [Errno 26] Text file busy

```
default: Traceback (most recent call last):
…
default:   File "/srv/zulip-py3-venv/lib/python3.6/shutil.py", line 426, in _rmtree_safe_fd
default:     os.rmdir(name, dir_fd=topfd)
default: OSError: [Errno 26] Text file busy: 'baremetrics'
```

This error is caused by a <a href="https://www.virtualbox.org/ticket/19004" target="_blank">bug</a> in recent versions of
the VirtualBox Guest Additions for Linux on Windows hosts.  You can
check the running version of VirtualBox Guest Additions with this
command:

```
vagrant ssh -- 'modinfo -F version vboxsf'
```

The bug has not been fixed upstream as of this writing, but you may be
able to work around it by downgrading VirtualBox Guest Additions to
6.0.4.  To do this, create a `~/.zulip-vagrant-config` file and add
this line:

```
VBOXADD_VERSION 6.0.4
```

Then run these commands (yes, reload is needed twice):

```
vagrant plugin install vagrant-vbguest
vagrant reload
vagrant reload --provision
```

### Specifying an Ubuntu mirror

Bringing up a development environment for the first time involves
downloading many packages from the Ubuntu archive.  The Ubuntu cloud
images use the global mirror `http://archive.ubuntu.com/ubuntu/` by
default, but you may find that you can speed up the download by using
a local mirror closer to your location.  To do this, create
`~/.zulip-vagrant-config` and add a line like this, replacing the URL
as appropriate:

```
UBUNTU_MIRROR http://us.archive.ubuntu.com/ubuntu/
```

### Specifying a proxy

If you need to use a proxy server to access the Internet, you will
need to specify the proxy settings before running `Vagrant up`.
First, install the Vagrant plugin `vagrant-proxyconf`:

```
vagrant plugin install vagrant-proxyconf
```

Then create `~/.zulip-vagrant-config` and add the following lines to
it (with the appropriate values in it for your proxy):

```
HTTP_PROXY http://proxy_host:port
HTTPS_PROXY http://proxy_host:port
NO_PROXY localhost,127.0.0.1,.example.com,.zulipdev.com
```

For proxies that require authentication, the config will be a bit more
complex, e.g.:

```
HTTP_PROXY http://userName:userPassword@192.168.1.1:8080
HTTPS_PROXY http://userName:userPassword@192.168.1.1:8080
NO_PROXY localhost,127.0.0.1,.example.com,.zulipdev.com
```

You'll want to **double-check** your work for mistakes (a common one
is using `https://` when your proxy expects `http://`).  Invalid proxy
configuration can cause confusing/weird exceptions; if you're using a
proxy and get an error, the first thing you should investigate is
whether you entered your proxy configuration correctly.

Now run `vagrant up` in your terminal to install the development
server. If you ran `vagrant up` before and failed, you'll need to run
`vagrant destroy` first to clean up the failed installation.

If you no longer want to use proxy with Vagrant, you can remove the
`HTTP_PROXY` and `HTTPS_PROXY` lines in `~/.zulip-vagrant-config` and
then do a `vagrant reload`.

### Using a different port for Vagrant

You can also change the port on the host machine that Vagrant uses by
adding to your `~/.zulip-vagrant-config` file.  E.g. if you set:

```
HOST_PORT 9971
```

(and `vagrant reload` to apply the new configuration), then you would visit
http://localhost:9971/ to connect to your development server.

If you'd like to be able to connect to your development environment from other
machines than the VM host, you can manually set the host IP address in the
'~/.zulip-vagrant-config' file as well. For example, if you set:

```
HOST_IP_ADDR 0.0.0.0
```

(and restart the Vagrant guest with `vagrant reload`), your host IP would be
0.0.0.0, a special value for the IP address that means any IP address can
connect to your development server.

### Customizing CPU and RAM allocation

When running Vagrant using a VM-based provider such as VirtualBox or
VMware Fusion, CPU and RAM resources must be explicitly allocated to
the guest system (with Docker and other container-based Vagrant
providers, explicit allocation is unnecessary and the settings
described here are ignored).

Our default Vagrant settings allocate 2 cpus with 2GiB of memory for
the guest, which is sufficient to run everything in the development
environment.  If your host system has more CPUs, or you have enough
RAM that you'd like to allocate more than 2GiB to the guest, you can
improve performance of the Zulip development environment by allocating
more resources.

To do so, create a `~/.zulip-vagrant-config` file containing the
following lines:

```
GUEST_CPUS <number of cpus>
GUEST_MEMORY_MB <system memory (in MB)>
```

For example:

```
GUEST_CPUS 4
GUEST_MEMORY_MB 8192
```

would result in an allocation of 4 cpus and 8 GiB of memory to the
guest VM.

After changing the configuration, run `vagrant reload` to reboot the
guest VM with your new configuration.

If at any time you wish to revert back to the default settings, simply
remove the `GUEST_CPUS` and `GUEST_MEMORY_MB` lines from
`~/.zulip-vagrant-config`.

[cygwin-dl]: https://cygwin.com/
[vagrant-dl]: https://www.vagrantup.com/downloads.html
[vbox-dl]: https://www.virtualbox.org/wiki/Downloads
[vmware-fusion-dl]: https://www.vmware.com/products/fusion.html
[vagrant-vmware-fusion-dl]: https://www.vagrantup.com/vmware/
[parallels-desktop-dl]: https://www.parallels.com/products/desktop/
[install-advanced]: ../development/setup-advanced.md
[rtd-git-guide]: ../git/index.md
[rtd-testing]: ../testing/testing.md
[rtd-using-dev-env]: using.md
[rtd-dev-remote]: remote.md
[git-bash]: https://git-for-windows.github.io/
[bash-admin-setup]: https://superuser.com/questions/1002262/run-applications-as-administrator-by-default-in-windows-10
[set-up-git]: ../git/setup.md
[ci]: ../git/cloning.html#step-3-configure-continuous-integration-for-your-fork<|MERGE_RESOLUTION|>--- conflicted
+++ resolved
@@ -305,17 +305,9 @@
 provisioning if your Internet connection is unreliable.  To retry, you
 can use `vagrant provision` (`vagrant up` will just boot the guest
 without provisioning after the first time).  Other common issues are
-documented in the
-<<<<<<< HEAD
-[Troubleshooting and Common Errors](#troubleshooting-and-common-errors)
-section.  If that doesn't help, please visit <a href="https://chat.zulip.org/#narrow/stream/21-provision-help" target="_blank">#provision help</a> in the [Zulip development community server](../contributing/chat-zulip-org.md) for
-=======
-[Troubleshooting and common errors](#troubleshooting-and-common-errors)
-section.  If that doesn't help, please visit
-[#provision help](https://chat.zulip.org/#narrow/stream/21-provision-help)
-in the [Zulip development community server](../contributing/chat-zulip-org.md) for
->>>>>>> eee8ff40
-real-time help.
+documented in the [Troubleshooting and Common Errors](#troubleshooting-and-common-errors)
+section. If that doesn't help, please visit <a href="https://chat.zulip.org/#narrow/stream/21-provision-help" target="_blank">#provision help</a>
+in the [Zulip development community server](../contributing/chat-zulip-org.md) for real-time help.
 
 On Windows, you will see the message `The system cannot find the path
 specified.` several times.  This is normal and is not a problem.
