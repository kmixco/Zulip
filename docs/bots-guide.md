--- conflicted
+++ resolved
@@ -101,11 +101,7 @@
     * To subscribe your bot to streams, navigate to *Manage
       Streams*. Select a stream and add your bot by its email address
       (the address you assigned in step 3).
-<<<<<<< HEAD
-    * Now, the bot will do its job on the streams you subscribed it to.
-=======
     * Now, the bot can do its job on the streams you subscribed it to.
->>>>>>> 2e298d89
     * (In future versions of the API, this step may not be required).
 
 4. Run the bot.
