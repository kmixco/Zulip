import itertools
import os
import random
from typing import Any, Callable, Dict, Iterable, List, \
    Mapping, Optional, Sequence, Set, Text, Tuple

import ujson
from django.conf import settings
from django.core.management.base import BaseCommand, CommandParser
from django.db.models import F, Max
from django.utils.timezone import now as timezone_now
from django.utils.timezone import timedelta as timezone_timedelta

from zerver.lib.actions import STREAM_ASSIGNMENT_COLORS, check_add_realm_emoji, \
    do_change_is_admin, do_send_messages, do_update_user_custom_profile_data, \
    try_add_realm_custom_profile_field
from zerver.lib.bulk_create import bulk_create_streams, bulk_create_users
from zerver.lib.generate_test_data import create_test_data
from zerver.lib.upload import upload_backend
from zerver.lib.user_groups import create_user_group
from zerver.models import CustomProfileField, DefaultStream, Message, Realm, RealmAuditLog, \
    RealmDomain, RealmEmoji, Recipient, Service, Stream, Subscription, \
    UserMessage, UserPresence, UserProfile, clear_database, \
    email_to_username, get_client, get_huddle, get_realm, get_stream, \
    get_system_bot, get_user, get_user_profile_by_id

from zerver.lib.onboarding import send_initial_pms, setup_initial_streams, \
    send_initial_realm_messages
from zerver.lib.actions import do_create_user, do_create_realm, bulk_add_subscriptions
from zerver.lib.initial_password import initial_password


settings.TORNADO_SERVER = None
# Disable using memcached caches to avoid 'unsupported pickle
# protocol' errors if `populate_db` is run with a different Python
# from `run-dev.py`.
settings.CACHES['default'] = {
    'BACKEND': 'django.core.cache.backends.locmem.LocMemCache'
}

def create_users(realm: Realm, name_list: Iterable[Tuple[Text, Text]],
                 bot_type: Optional[int]=None,
                 bot_owner: Optional[UserProfile]=None) -> None:
    user_set = set()  # type: Set[Tuple[Text, Text, Text, bool]]
    for full_name, email in name_list:
        short_name = email_to_username(email)
        user_set.add((email, full_name, short_name, True))
    tos_version = settings.TOS_VERSION if bot_type is None else None
    bulk_create_users(realm, user_set, bot_type=bot_type, bot_owner=bot_owner, tos_version=tos_version)

class Command(BaseCommand):
    help = "Populate a test database"

    def add_arguments(self, parser: CommandParser) -> None:
        parser.add_argument('-n', '--num-messages',
                            dest='num_messages',
                            type=int,
                            default=500,
                            help='The number of messages to create.')

        parser.add_argument('--extra-users',
                            dest='extra_users',
                            type=int,
                            default=0,
                            help='The number of extra users to create')

        parser.add_argument('--extra-bots',
                            dest='extra_bots',
                            type=int,
                            default=0,
                            help='The number of extra bots to create')

        parser.add_argument('--extra-streams',
                            dest='extra_streams',
                            type=int,
                            default=0,
                            help='The number of extra streams to create')

        parser.add_argument('--huddles',
                            dest='num_huddles',
                            type=int,
                            default=3,
                            help='The number of huddles to create.')

        parser.add_argument('--personals',
                            dest='num_personals',
                            type=int,
                            default=6,
                            help='The number of personal pairs to create.')

        parser.add_argument('--threads',
                            dest='threads',
                            type=int,
                            default=1,
                            help='The number of threads to use.')

        parser.add_argument('--percent-huddles',
                            dest='percent_huddles',
                            type=float,
                            default=15,
                            help='The percent of messages to be huddles.')

        parser.add_argument('--percent-personals',
                            dest='percent_personals',
                            type=float,
                            default=15,
                            help='The percent of messages to be personals.')

        parser.add_argument('--stickyness',
                            dest='stickyness',
                            type=float,
                            default=20,
                            help='The percent of messages to repeat recent folks.')

        parser.add_argument('--nodelete',
                            action="store_false",
                            default=True,
                            dest='delete',
                            help='Whether to delete all the existing messages.')

        parser.add_argument('--test-suite',
                            default=False,
                            action="store_true",
                            help='Whether to delete all the existing messages.')

    def handle(self, **options: Any) -> None:
        if options["percent_huddles"] + options["percent_personals"] > 100:
            self.stderr.write("Error!  More than 100% of messages allocated.\n")
            return

        if options["delete"]:
            # Start by clearing all the data in our database
            clear_database()

            zulip_realm = do_create_realm("zulip", "Zulip Dev", restricted_to_domain=True,
                                          invite_required=False, org_type=Realm.CORPORATE)
            RealmDomain.objects.create(realm=zulip_realm, domain='zulip.com',
                                       allow_subdomains=False)
            setup_initial_streams(zulip_realm)

            all_realm_bots = [(bot['name'], bot['email_template'] % (settings.INTERNAL_BOT_DOMAIN,))
                              for bot in settings.INTERNAL_BOTS]
            zulip_realm_bots = [
                ("Zulip New User Bot", "new-user-bot@zulip.com"),
                ("Zulip Error Bot", "error-bot@zulip.com"),
                ("Zulip Default Bot", "default-bot@zulip.com"),
                ("Welcome Bot", "welcome-bot@zulip.com"),
            ]

            for i in range(options["extra_bots"]):
                zulip_realm_bots.append(('Extra Bot %d' % (i,), 'extrabot%d@zulip.com' % (i,)))
            zulip_realm_bots.extend(all_realm_bots)
            create_users(zulip_realm, zulip_realm_bots, bot_type=UserProfile.DEFAULT_BOT)
            iago_mail = 'iago@zulip.com'
            user = do_create_user(iago_mail, initial_password(iago_mail), zulip_realm, 'Iago', 'Iago',
                                  is_realm_admin=True)
            bulk_add_subscriptions([zulip_realm.signup_notifications_stream], [user])
            send_initial_pms(user)
            send_initial_realm_messages(zulip_realm)
            if options["test_suite"]:
                mit_realm = Realm.objects.create(
                    string_id="zephyr", name="MIT", restricted_to_domain=True,
                    invite_required=False, org_type=Realm.CORPORATE)
                RealmDomain.objects.create(realm=mit_realm, domain="mit.edu")

                lear_realm = Realm.objects.create(
                    string_id="lear", name="Lear & Co.", restricted_to_domain=False,
                    invite_required=False, org_type=Realm.CORPORATE)

            # Create test Users (UserProfiles are automatically created,
            # as are subscriptions to the ability to receive personals).
            names = [
                ("Zoe", "ZOE@zulip.com"),
                ("Othello, the Moor of Venice", "othello@zulip.com"),
                ("Prospero from The Tempest", "prospero@zulip.com"),
                ("Cordelia Lear", "cordelia@zulip.com"),
                ("King Hamlet", "hamlet@zulip.com"),
                ("aaron", "AARON@zulip.com"),
            ]
            for i in range(options["extra_users"]):
                names.append(('Extra User %d' % (i,), 'extrauser%d@zulip.com' % (i,)))
            create_users(zulip_realm, names)

            iago = get_user("iago@zulip.com", zulip_realm)
            iago.is_staff = True
            iago.save(update_fields=['is_staff'])

            # These bots are directly referenced from code and thus
            # are needed for the test suite.
<<<<<<< HEAD
=======
            all_realm_bots = [(bot['name'], bot['email_template'] % (settings.INTERNAL_BOT_DOMAIN,))
                              for bot in settings.INTERNAL_BOTS]
            zulip_realm_bots = [
                ("Zulip New User Bot", "new-user-bot@zulip.com"),
                ("Zulip Error Bot", "error-bot@zulip.com"),
                ("Zulip Default Bot", "default-bot@zulip.com"),
                ("Welcome Bot", "welcome-bot@zulip.com"),
            ]

            for i in range(options["extra_bots"]):
                zulip_realm_bots.append(('Extra Bot %d' % (i,), 'extrabot%d@zulip.com' % (i,)))
            zulip_realm_bots.extend(all_realm_bots)
            create_users(zulip_realm, zulip_realm_bots, bot_type=UserProfile.DEFAULT_BOT)

            zoe = get_user("zoe@zulip.com", zulip_realm)
>>>>>>> 825f5feb
            zulip_webhook_bots = [
                ("Zulip Webhook Bot", "webhook-bot@zulip.com"),
            ]
            # If a stream is not supplied in the webhook URL, the webhook
            # will (in some cases) send the notification as a PM to the
            # owner of the webhook bot, so bot_owner can't be None
            create_users(zulip_realm, zulip_webhook_bots,
                         bot_type=UserProfile.INCOMING_WEBHOOK_BOT, bot_owner=zoe)
            aaron = get_user("AARON@zulip.com", zulip_realm)
            zulip_outgoing_bots = [
                ("Outgoing Webhook", "outgoing-webhook@zulip.com")
            ]
            create_users(zulip_realm, zulip_outgoing_bots,
                         bot_type=UserProfile.OUTGOING_WEBHOOK_BOT, bot_owner=aaron)
            # TODO: Clean up this initial bot creation code
            Service.objects.create(
                name="test",
                user_profile=get_user("outgoing-webhook@zulip.com", zulip_realm),
                base_url="http://127.0.0.1:5002/bots/followup",
                token="abcd1234",
                interface=1)

            # Create public streams.
            stream_list = ["Verona", "Denmark", "Scotland", "Venice", "Rome"]
            stream_dict = {
                "Verona": {"description": "A city in Italy", "invite_only": False},
                "Denmark": {"description": "A Scandinavian country", "invite_only": False},
                "Scotland": {"description": "Located in the United Kingdom", "invite_only": False},
                "Venice": {"description": "A northeastern Italian city", "invite_only": False},
                "Rome": {"description": "Yet another Italian city", "invite_only": False}
            }  # type: Dict[Text, Dict[Text, Any]]

            bulk_create_streams(zulip_realm, stream_dict)
            recipient_streams = [Stream.objects.get(name=name, realm=zulip_realm).id
                                 for name in stream_list]  # type: List[int]
            # Create subscriptions to streams.  The following
            # algorithm will give each of the users a different but
            # deterministic subset of the streams (given a fixed list
            # of users).
            subscriptions_to_add = []  # type: List[Subscription]
            event_time = timezone_now()
            all_subscription_logs = []  # type: (List[RealmAuditLog])
            profiles = UserProfile.objects.select_related().filter(
                is_bot=False).order_by("email")  # type: Sequence[UserProfile]
            for i, profile in enumerate(profiles):
                # Subscribe to some streams.
                for type_id in recipient_streams[:int(len(recipient_streams) *
                                                      float(i)/len(profiles)) + 1]:
                    r = Recipient.objects.get(type=Recipient.STREAM, type_id=type_id)
                    s = Subscription(
                        recipient=r,
                        user_profile=profile,
                        color=STREAM_ASSIGNMENT_COLORS[i % len(STREAM_ASSIGNMENT_COLORS)])

                    subscriptions_to_add.append(s)

                    log = RealmAuditLog(realm=profile.realm,
                                        modified_user=profile,
                                        modified_stream_id=type_id,
                                        event_last_message_id=0,
                                        event_type='subscription_created',
                                        event_time=event_time)
                    all_subscription_logs.append(log)

            Subscription.objects.bulk_create(subscriptions_to_add)
            RealmAuditLog.objects.bulk_create(all_subscription_logs)

            # Create custom profile field data
            phone_number = try_add_realm_custom_profile_field(zulip_realm, "Phone number",
                                                              CustomProfileField.SHORT_TEXT)
            biography = try_add_realm_custom_profile_field(zulip_realm, "Biography",
                                                           CustomProfileField.LONG_TEXT)
            favorite_integer = try_add_realm_custom_profile_field(zulip_realm, "Favorite integer",
                                                                  CustomProfileField.INTEGER)

            # Fill in values for Iago and Hamlet
            hamlet = get_user("hamlet@zulip.com", zulip_realm)
            do_update_user_custom_profile_data(iago, [
                {"id": phone_number.id, "value": "+1-234-567-8901"},
                {"id": biography.id, "value": "Betrayer of Othello."},
                {"id": favorite_integer.id, "value": 17},
            ])
            do_update_user_custom_profile_data(hamlet, [
                {"id": phone_number.id, "value": "+0-11-23-456-7890"},
                {"id": biography.id, "value": "Prince of Denmark, and other things!"},
                {"id": favorite_integer.id, "value": 12},
            ])
        else:
            zulip_realm = get_realm("zulip")
            recipient_streams = [klass.type_id for klass in
                                 Recipient.objects.filter(type=Recipient.STREAM)]

        # Extract a list of all users
        user_profiles = list(UserProfile.objects.filter(is_bot=False))  # type: List[UserProfile]

        # Create a test realm emoji.
        IMAGE_FILE_PATH = os.path.join(settings.STATIC_ROOT, 'images', 'test-images', 'checkbox.png')
        with open(IMAGE_FILE_PATH, 'rb') as fp:
            check_add_realm_emoji(zulip_realm, 'green_tick', iago, fp)

        if not options["test_suite"]:
            # Populate users with some bar data
            for user in user_profiles:
                status = UserPresence.ACTIVE  # type: int
                date = timezone_now()
                client = get_client("website")
                if user.full_name[0] <= 'H':
                    client = get_client("ZulipAndroid")
                UserPresence.objects.get_or_create(user_profile=user,
                                                   client=client,
                                                   timestamp=date,
                                                   status=status)

        user_profiles_ids = [user_profile.id for user_profile in user_profiles]

        # Create several initial huddles
        for i in range(options["num_huddles"]):
            get_huddle(random.sample(user_profiles_ids, random.randint(3, 4)))

        # Create several initial pairs for personals
        personals_pairs = [random.sample(user_profiles_ids, 2)
                           for i in range(options["num_personals"])]

        # Generate a new set of test data.
        create_test_data()

        threads = options["threads"]
        jobs = []  # type: List[Tuple[int, List[List[int]], Dict[str, Any], Callable[[str], int], int]]
        for i in range(threads):
            count = options["num_messages"] // threads
            if i < options["num_messages"] % threads:
                count += 1
            jobs.append((count, personals_pairs, options, self.stdout.write, random.randint(0, 10**10)))

        for job in jobs:
            send_messages(job)

        if options["delete"]:
            # Create the "website" and "API" clients; if we don't, the
            # default values in zerver/decorators.py will not work
            # with the Django test suite.
            get_client("website")
            get_client("API")

            if options["test_suite"]:
                # Create test users; the MIT ones are needed to test
                # the Zephyr mirroring codepaths.
                testsuite_mit_users = [
                    ("Fred Sipb (MIT)", "sipbtest@mit.edu"),
                    ("Athena Consulting Exchange User (MIT)", "starnine@mit.edu"),
                    ("Esp Classroom (MIT)", "espuser@mit.edu"),
                ]
                create_users(mit_realm, testsuite_mit_users)

                testsuite_lear_users = [
                    ("King Lear", "king@lear.org"),
                    ("Cordelia Lear", "cordelia@zulip.com"),
                ]
                create_users(lear_realm, testsuite_lear_users)

            if not options["test_suite"]:
                # Initialize the email gateway bot as an API Super User
                email_gateway_bot = get_system_bot(settings.EMAIL_GATEWAY_BOT)
                email_gateway_bot.is_api_super_user = True
                email_gateway_bot.save()

                # To keep the messages.json fixtures file for the test
                # suite fast, don't add these users and subscriptions
                # when running populate_db for the test suite

                zulip_stream_dict = {
                    "devel": {"description": "For developing", "invite_only": False},
                    "all": {"description": "For everything", "invite_only": False},
                    "announce": {"description": "For announcements", "invite_only": False},
                    "design": {"description": "For design", "invite_only": False},
                    "support": {"description": "For support", "invite_only": False},
                    "social": {"description": "For socializing", "invite_only": False},
                    "test": {"description": "For testing", "invite_only": False},
                    "errors": {"description": "For errors", "invite_only": False},
                    "sales": {"description": "For sales discussion", "invite_only": False}
                }  # type: Dict[Text, Dict[Text, Any]]

                # Calculate the maximum number of digits in any extra stream's
                # number, since a stream with name "Extra Stream 3" could show
                # up after "Extra Stream 29". (Used later to pad numbers with
                # 0s).
                maximum_digits = len(str(options['extra_streams'] - 1))

                for i in range(options['extra_streams']):
                    # Pad the number with 0s based on `maximum_digits`.
                    number_str = str(i).zfill(maximum_digits)

                    extra_stream_name = 'Extra Stream ' + number_str

                    zulip_stream_dict[extra_stream_name] = {
                        "description": "Auto-generated extra stream.",
                        "invite_only": False,
                    }

                bulk_create_streams(zulip_realm, zulip_stream_dict)
                # Now that we've created the notifications stream, configure it properly.
                zulip_realm.notifications_stream = get_stream("announce", zulip_realm)
                zulip_realm.save(update_fields=['notifications_stream'])

                # Add a few default streams
                for default_stream_name in ["design", "devel", "social", "support"]:
                    DefaultStream.objects.create(realm=zulip_realm,
                                                 stream=get_stream(default_stream_name, zulip_realm))

                # Now subscribe everyone to these streams
                subscriptions_to_add = []
                event_time = timezone_now()
                all_subscription_logs = []
                profiles = UserProfile.objects.select_related().filter(realm=zulip_realm,
                                                                       is_realm_admin=False)
                for i, stream_name in enumerate(zulip_stream_dict):
                    stream = Stream.objects.get(name=stream_name, realm=zulip_realm)
                    recipient = Recipient.objects.get(type=Recipient.STREAM, type_id=stream.id)
                    for profile in profiles:
                        # Subscribe to some streams.
                        s = Subscription(
                            recipient=recipient,
                            user_profile=profile,
                            color=STREAM_ASSIGNMENT_COLORS[i % len(STREAM_ASSIGNMENT_COLORS)])
                        subscriptions_to_add.append(s)

                        log = RealmAuditLog(realm=profile.realm,
                                            modified_user=profile,
                                            modified_stream=stream,
                                            event_last_message_id=0,
                                            event_type='subscription_created',
                                            event_time=event_time)
                        all_subscription_logs.append(log)
                Subscription.objects.bulk_create(subscriptions_to_add)
                RealmAuditLog.objects.bulk_create(all_subscription_logs)

                # These bots are not needed by the test suite
                internal_zulip_users_nosubs = [
                    ("Zulip Commit Bot", "commit-bot@zulip.com"),
                    ("Zulip Trac Bot", "trac-bot@zulip.com"),
                    ("Zulip Nagios Bot", "nagios-bot@zulip.com"),
                ]
                create_users(zulip_realm, internal_zulip_users_nosubs, bot_type=UserProfile.DEFAULT_BOT)

            zulip_cross_realm_bots = [
                ("Zulip Feedback Bot", "feedback@zulip.com"),
            ]
            create_users(zulip_realm, zulip_cross_realm_bots, bot_type=UserProfile.DEFAULT_BOT)

            # Mark all messages as read
            UserMessage.objects.all().update(flags=UserMessage.flags.read)

            if not options["test_suite"]:
                # Update pointer of each user to point to the last message in their
                # UserMessage rows with sender_id=user_profile_id.
                users = list(UserMessage.objects.filter(
                    message__sender_id=F('user_profile_id')).values(
                    'user_profile_id').annotate(pointer=Max('message_id')))
                for user in users:
                    UserProfile.objects.filter(id=user['user_profile_id']).update(
                        pointer=user['pointer'])

            create_user_groups()
            self.stdout.write("Successfully populated test database.\n")

recipient_hash = {}  # type: Dict[int, Recipient]
def get_recipient_by_id(rid: int) -> Recipient:
    if rid in recipient_hash:
        return recipient_hash[rid]
    return Recipient.objects.get(id=rid)

# Create some test messages, including:
# - multiple streams
# - multiple subjects per stream
# - multiple huddles
# - multiple personals converastions
# - multiple messages per subject
# - both single and multi-line content
def send_messages(data: Tuple[int, Sequence[Sequence[int]], Mapping[str, Any],
                              Callable[[str], Any], int]) -> int:
    (tot_messages, personals_pairs, options, output, random_seed) = data
    random.seed(random_seed)

    with open("var/test_messages.json", "r") as infile:
        dialog = ujson.load(infile)
    random.shuffle(dialog)
    texts = itertools.cycle(dialog)

    recipient_streams = [klass.id for klass in
                         Recipient.objects.filter(type=Recipient.STREAM)]  # type: List[int]
    recipient_huddles = [h.id for h in Recipient.objects.filter(type=Recipient.HUDDLE)]  # type: List[int]

    huddle_members = {}  # type: Dict[int, List[int]]
    for h in recipient_huddles:
        huddle_members[h] = [s.user_profile.id for s in
                             Subscription.objects.filter(recipient_id=h)]

    num_messages = 0
    random_max = 1000000
    recipients = {}  # type: Dict[int, Tuple[int, int, Dict[str, Any]]]
    while num_messages < tot_messages:
        saved_data = {}  # type: Dict[str, Any]
        message = Message()
        message.sending_client = get_client('populate_db')

        message.content = next(texts)

        randkey = random.randint(1, random_max)
        if (num_messages > 0 and
                random.randint(1, random_max) * 100. / random_max < options["stickyness"]):
            # Use an old recipient
            message_type, recipient_id, saved_data = recipients[num_messages - 1]
            if message_type == Recipient.PERSONAL:
                personals_pair = saved_data['personals_pair']
                random.shuffle(personals_pair)
            elif message_type == Recipient.STREAM:
                message.subject = saved_data['subject']
                message.recipient = get_recipient_by_id(recipient_id)
            elif message_type == Recipient.HUDDLE:
                message.recipient = get_recipient_by_id(recipient_id)
        elif (randkey <= random_max * options["percent_huddles"] / 100.):
            message_type = Recipient.HUDDLE
            message.recipient = get_recipient_by_id(random.choice(recipient_huddles))
        elif (randkey <= random_max * (options["percent_huddles"] + options["percent_personals"]) / 100.):
            message_type = Recipient.PERSONAL
            personals_pair = random.choice(personals_pairs)
            random.shuffle(personals_pair)
        elif (randkey <= random_max * 1.0):
            message_type = Recipient.STREAM
            message.recipient = get_recipient_by_id(random.choice(recipient_streams))

        if message_type == Recipient.HUDDLE:
            sender_id = random.choice(huddle_members[message.recipient.id])
            message.sender = get_user_profile_by_id(sender_id)
        elif message_type == Recipient.PERSONAL:
            message.recipient = Recipient.objects.get(type=Recipient.PERSONAL,
                                                      type_id=personals_pair[0])
            message.sender = get_user_profile_by_id(personals_pair[1])
            saved_data['personals_pair'] = personals_pair
        elif message_type == Recipient.STREAM:
            stream = Stream.objects.get(id=message.recipient.type_id)
            # Pick a random subscriber to the stream
            message.sender = random.choice(Subscription.objects.filter(
                recipient=message.recipient)).user_profile
            message.subject = stream.name + Text(random.randint(1, 3))
            saved_data['subject'] = message.subject

        # Spoofing time not supported with threading
        if options['threads'] != 1:
            message.pub_date = timezone_now()
        else:
            # Distrubutes 80% of messages starting from 5 days ago, over a period
            # of 3 days. Then, distributes remaining messages over past 24 hours.
            spoofed_date = timezone_now() - timezone_timedelta(days = 5)
            if (num_messages < tot_messages * 0.8):
                # Maximum of 3 days ahead, convert to minutes
                time_ahead = 3 * 24 * 60
                time_ahead //= int(tot_messages * 0.8)
            else:
                time_ahead = 24 * 60
                time_ahead //= int(tot_messages * 0.2)

            spoofed_minute = random.randint(time_ahead * num_messages, time_ahead * (num_messages + 1))
            spoofed_date += timezone_timedelta(minutes = spoofed_minute)
            message.pub_date = spoofed_date

        # We disable USING_RABBITMQ here, so that deferred work is
        # executed in do_send_message_messages, rather than being
        # queued.  This is important, because otherwise, if run-dev.py
        # wasn't running when populate_db was run, a developer can end
        # up with queued events that reference objects from a previous
        # life of the database, which naturally throws exceptions.
        settings.USING_RABBITMQ = False
        do_send_messages([{'message': message}])
        settings.USING_RABBITMQ = True

        recipients[num_messages] = (message_type, message.recipient.id, saved_data)
        num_messages += 1
    return tot_messages

def create_user_presences(user_profiles: Iterable[UserProfile]) -> None:
    for user in user_profiles:
        status = 1  # type: int
        date = timezone_now()
        client = get_client("website")
        UserPresence.objects.get_or_create(
            user_profile=user,
            client=client,
            timestamp=date,
            status=status)

def create_user_groups() -> None:
    zulip = get_realm('zulip')
    members = [get_user('cordelia@zulip.com', zulip),
               get_user('hamlet@zulip.com', zulip)]
    create_user_group("hamletcharacters", members, zulip,
                      description="Characters of Hamlet")<|MERGE_RESOLUTION|>--- conflicted
+++ resolved
@@ -187,24 +187,9 @@
 
             # These bots are directly referenced from code and thus
             # are needed for the test suite.
-<<<<<<< HEAD
-=======
-            all_realm_bots = [(bot['name'], bot['email_template'] % (settings.INTERNAL_BOT_DOMAIN,))
-                              for bot in settings.INTERNAL_BOTS]
-            zulip_realm_bots = [
-                ("Zulip New User Bot", "new-user-bot@zulip.com"),
-                ("Zulip Error Bot", "error-bot@zulip.com"),
-                ("Zulip Default Bot", "default-bot@zulip.com"),
-                ("Welcome Bot", "welcome-bot@zulip.com"),
-            ]
-
-            for i in range(options["extra_bots"]):
-                zulip_realm_bots.append(('Extra Bot %d' % (i,), 'extrabot%d@zulip.com' % (i,)))
-            zulip_realm_bots.extend(all_realm_bots)
-            create_users(zulip_realm, zulip_realm_bots, bot_type=UserProfile.DEFAULT_BOT)
 
             zoe = get_user("zoe@zulip.com", zulip_realm)
->>>>>>> 825f5feb
+            
             zulip_webhook_bots = [
                 ("Zulip Webhook Bot", "webhook-bot@zulip.com"),
             ]
