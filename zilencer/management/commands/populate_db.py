--- conflicted
+++ resolved
@@ -170,16 +170,10 @@
             iago = get_user("iago@zulip.com", zulip_realm)
             iago.is_staff = True
             iago.save(update_fields=['is_staff'])
-<<<<<<< HEAD
-
-            recipient_streams = [klass.type_id for klass in
-                                 Recipient.objects.filter(type=Recipient.STREAM)]
-                                 
-=======
             
             recipient_streams = [klass.type_id for klass in
                                  Recipient.objects.filter(type=Recipient.STREAM)]
->>>>>>> 355f9f7c
+
             # Create subscriptions to streams.  The following
             # algorithm will give each of the users a different but
             # deterministic subset of the streams (given a fixed list
