--- conflicted
+++ resolved
@@ -314,11 +314,7 @@
         with queries_captured() as queries:
             self.register(self.nonreg_email('test'), "test")
         # Ensure the number of queries we make is not O(streams)
-<<<<<<< HEAD
-        self.assert_length(queries, 62)
-=======
         self.assert_length(queries, 65)
->>>>>>> 838b2538
         user_profile = self.nonreg_user('test')
         self.assertEqual(get_session_dict_user(self.client.session), user_profile.id)
         self.assertFalse(user_profile.enable_stream_desktop_notifications)
