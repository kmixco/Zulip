--- conflicted
+++ resolved
@@ -373,10 +373,6 @@
                 num_events=1):
         # type: (Callable[[], Any], Optional[List[str]], bool, bool, int) -> List[Dict[str, Any]]
 
-<<<<<<< HEAD
-        import pdb; pdb.set_trace()
-=======
->>>>>>> bd64d512
         client = allocate_client_descriptor(
             dict(user_profile_id = self.user_profile.id,
                  user_profile_email = self.user_profile.email,
@@ -981,13 +977,7 @@
         # type: (str)-> None
         bool_change = [True, False]  # type: List[bool]
         test_changes = dict(
-            #twenty_four_hour_time="twenty_four_hour_time", [bool_change],
-            #left_side_userlist="left_side_userlist", [bool_change],
-            #emoji_alt_code= "emoji_alt_code", [bool_change],
-            #emojiset="emojiset", [u'apple', u'twitter'],
-            #default_language="default_language", [u'es', u'de', u'en'],
-            #timezone="timezone", [u'US/Mountain', u'US/Samoa', u'Pacific/Galapogos', u'']            twenty_four_hour_time = [bool_change],
-            twenty_four_hour_time =bool_change,
+            twenty_four_hour_time = bool_change,
             left_side_userlist = bool_change,
             emoji_alt_code = bool_change,
             emojiset = [u'apple', u'twitter'],
@@ -1016,31 +1006,20 @@
         changes = test_changes.get(setting_name)
         if (changes is None):
             raise AssertionError('No test created for %s' % (setting_name))
-        #do_set_user_display_setting(self.user_profile.UserProfile, setting_name, changes[0])
         do_set_user_display_setting(self.user_profile, setting_name, changes[0])
         for change in changes[1:]:
-<<<<<<< HEAD
-            events = self.do_test(
-                lambda: do_set_user_display_setting(self.user_profile, setting_name, change))
-=======
             if setting_name == 'timezone':
-		events = self.do_test(lambda: do_set_user_display_setting(self.user_profile, setting_name, change), num_events=2)
-	    else:
-		events = self.do_test(
-              		lambda: do_set_user_display_setting(self.user_profile, setting_name, change))
->>>>>>> bd64d512
-            error = schema_checker('events[0]', events[0])
-            self.assert_on_error(error)
+                events = self.do_test(lambda: do_set_user_display_setting(self.user_profile, setting_name, change), num_events=2)
+            else:
+                events = self.do_test(
+                    lambda: do_set_user_display_setting(self.user_profile, setting_name, change))
+                error = schema_checker('events[0]', events[0])
+                self.assert_on_error(error)
 
     def test_user_display_settings(self):
         # type: () -> None
 
-<<<<<<< HEAD
-        # for prop in UserProfile.property_types:
-        for prop in ['timezone']:
-=======
         for prop in UserProfile.property_types:
->>>>>>> bd64d512
             self.do_set_user_display_settings_test(prop)
 
     def test_change_enable_stream_desktop_notifications(self):
