--- conflicted
+++ resolved
@@ -875,12 +875,8 @@
             '```curl',
             'curl -sSX GET -G http://localhost:9991/api/v1/messages \\',
             '    -u BOT_EMAIL_ADDRESS:BOT_API_KEY \\',
-<<<<<<< HEAD
             "    -d 'anchor=first_unread' \\",
             "    -d 'use_first_unread_anchor=true' \\",
-=======
-            "    -d 'anchor=42' \\",
->>>>>>> 9cb2475b
             "    -d 'num_before=4' \\",
             "    -d 'num_after=8' \\",
             '    --data-urlencode narrow=\'[{"operand": "Denmark", "operator": "stream"}]\' \\',
@@ -948,12 +944,8 @@
             '```curl',
             'curl -sSX GET -G http://localhost:9991/api/v1/messages \\',
             '    -u BOT_EMAIL_ADDRESS:BOT_API_KEY \\',
-<<<<<<< HEAD
             "    -d 'anchor=first_unread' \\",
             "    -d 'use_first_unread_anchor=true' \\",
-=======
-            "    -d 'anchor=42' \\",
->>>>>>> 9cb2475b
             "    -d 'num_before=4' \\",
             "    -d 'num_after=8' \\",
             '    --data-urlencode narrow=\'[{"operand": "Denmark", "operator": "stream"}]\' \\',
