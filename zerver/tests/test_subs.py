import hashlib
import random
from datetime import timedelta
from typing import Any, Dict, List, Mapping, Optional, Sequence, Set, Union
from unittest import mock

import orjson
from django.conf import settings
from django.core.exceptions import ValidationError
from django.http import HttpResponse
from django.utils.timezone import now as timezone_now

from zerver.decorator import JsonableError
from zerver.lib.actions import (
    bulk_add_subscriptions,
    bulk_get_subscriber_user_ids,
    bulk_remove_subscriptions,
    can_access_stream_user_ids,
    create_stream_if_needed,
    do_add_default_stream,
    do_add_streams_to_default_stream_group,
    do_change_default_stream_group_description,
    do_change_default_stream_group_name,
    do_change_plan_type,
    do_change_stream_post_policy,
    do_change_subscription_property,
    do_change_user_role,
    do_create_default_stream_group,
    do_create_realm,
    do_deactivate_stream,
    do_deactivate_user,
    do_get_streams,
    do_remove_default_stream,
    do_remove_default_stream_group,
    do_remove_streams_from_default_stream_group,
    do_set_realm_property,
    ensure_stream,
    gather_subscriptions,
    gather_subscriptions_helper,
    get_average_weekly_stream_traffic,
    get_default_streams_for_realm,
    get_stream,
    lookup_default_stream_groups,
    round_to_2_significant_digits,
    validate_user_access_to_subscribers_helper,
)
from zerver.lib.message import aggregate_unread_data, get_raw_unread_data
from zerver.lib.response import json_error, json_success
from zerver.lib.stream_subscription import (
    get_active_subscriptions_for_stream_id,
    num_subscribers_for_stream_id,
    subscriber_ids_with_stream_history_access,
)
from zerver.lib.streams import (
    StreamDict,
    access_stream_by_id,
    access_stream_by_name,
    can_access_stream_history,
    create_streams_if_needed,
    filter_stream_authorization,
    list_to_streams,
)
from zerver.lib.test_classes import ZulipTestCase
from zerver.lib.test_helpers import (
    cache_tries_captured,
    get_subscription,
    most_recent_usermessage,
    queries_captured,
    reset_emails_in_zulip_realm,
    tornado_redirected_to_list,
)
from zerver.models import (
    DefaultStream,
    DefaultStreamGroup,
    Message,
    Realm,
    Recipient,
    Stream,
    Subscription,
    UserMessage,
    UserProfile,
    active_non_guest_user_ids,
    flush_per_request_caches,
    get_client,
    get_default_stream_groups,
    get_realm,
    get_user,
    get_user_profile_by_id_in_realm,
)
from zerver.views.streams import compose_views


class TestMiscStuff(ZulipTestCase):
    def test_empty_results(self) -> None:
        # These are essentially just tests to ensure line
        # coverage for codepaths that won't ever really be
        # called in practice.

        user_profile = self.example_user("cordelia")

        result = bulk_get_subscriber_user_ids(
            stream_dicts=[],
            user_profile=user_profile,
            subscribed_stream_ids=set(),
        )
        self.assertEqual(result, {})

        streams = do_get_streams(
            user_profile=user_profile,
            include_public=False,
            include_subscribed=False,
            include_all_active=False,
            include_default=False,
        )
        self.assertEqual(streams, [])


class TestCreateStreams(ZulipTestCase):
    def test_creating_streams(self) -> None:
        stream_names = ["new1", "new2", "new3"]
        stream_descriptions = ["des1", "des2", "des3"]
        realm = get_realm("zulip")

        # Test stream creation events.
        events: List[Mapping[str, Any]] = []
        with tornado_redirected_to_list(events):
            ensure_stream(realm, "Public stream", invite_only=False, acting_user=None)
        self.assert_length(events, 1)

        self.assertEqual(events[0]["event"]["type"], "stream")
        self.assertEqual(events[0]["event"]["op"], "create")
        # Send public stream creation event to all active users.
        self.assertEqual(events[0]["users"], active_non_guest_user_ids(realm.id))
        self.assertEqual(events[0]["event"]["streams"][0]["name"], "Public stream")

        events = []
        with tornado_redirected_to_list(events):
            ensure_stream(realm, "Private stream", invite_only=True, acting_user=None)
        self.assert_length(events, 1)

        self.assertEqual(events[0]["event"]["type"], "stream")
        self.assertEqual(events[0]["event"]["op"], "create")
        # Send private stream creation event to only realm admins.
        self.assertEqual(len(events[0]["users"]), 2)
        self.assertTrue(self.example_user("iago").id in events[0]["users"])
        self.assertTrue(self.example_user("desdemona").id in events[0]["users"])
        self.assertEqual(events[0]["event"]["streams"][0]["name"], "Private stream")

        new_streams, existing_streams = create_streams_if_needed(
            realm,
            [
                {
                    "name": stream_name,
                    "description": stream_description,
                    "invite_only": True,
                    "stream_post_policy": Stream.STREAM_POST_POLICY_ADMINS,
                    "message_retention_days": -1,
                }
                for (stream_name, stream_description) in zip(stream_names, stream_descriptions)
            ],
        )

        self.assertEqual(len(new_streams), 3)
        self.assertEqual(len(existing_streams), 0)

        actual_stream_names = {stream.name for stream in new_streams}
        self.assertEqual(actual_stream_names, set(stream_names))
        actual_stream_descriptions = {stream.description for stream in new_streams}
        self.assertEqual(actual_stream_descriptions, set(stream_descriptions))
        for stream in new_streams:
            self.assertTrue(stream.invite_only)
            self.assertTrue(stream.stream_post_policy == Stream.STREAM_POST_POLICY_ADMINS)
            self.assertTrue(stream.message_retention_days == -1)

        new_streams, existing_streams = create_streams_if_needed(
            realm,
            [
                {"name": stream_name, "description": stream_description, "invite_only": True}
                for (stream_name, stream_description) in zip(stream_names, stream_descriptions)
            ],
        )

        self.assertEqual(len(new_streams), 0)
        self.assertEqual(len(existing_streams), 3)

        actual_stream_names = {stream.name for stream in existing_streams}
        self.assertEqual(actual_stream_names, set(stream_names))
        actual_stream_descriptions = {stream.description for stream in existing_streams}
        self.assertEqual(actual_stream_descriptions, set(stream_descriptions))
        for stream in existing_streams:
            self.assertTrue(stream.invite_only)

    def test_create_api_multiline_description(self) -> None:
        user = self.example_user("hamlet")
        realm = user.realm
        self.login_user(user)
        post_data = {
            "subscriptions": orjson.dumps(
                [{"name": "new_stream", "description": "multi\nline\ndescription"}]
            ).decode(),
            "invite_only": orjson.dumps(False).decode(),
        }
        result = self.api_post(user, "/api/v1/users/me/subscriptions", post_data, subdomain="zulip")
        self.assert_json_success(result)
        stream = get_stream("new_stream", realm)
        self.assertEqual(stream.description, "multi line description")

    def test_history_public_to_subscribers_on_stream_creation(self) -> None:
        realm = get_realm("zulip")
        stream_dicts: List[StreamDict] = [
            {
                "name": "publicstream",
                "description": "Public stream with public history",
            },
            {"name": "webpublicstream", "description": "Web public stream", "is_web_public": True},
            {
                "name": "privatestream",
                "description": "Private stream with non-public history",
                "invite_only": True,
            },
            {
                "name": "privatewithhistory",
                "description": "Private stream with public history",
                "invite_only": True,
                "history_public_to_subscribers": True,
            },
            {
                "name": "publictrywithouthistory",
                "description": "Public stream without public history (disallowed)",
                "invite_only": False,
                "history_public_to_subscribers": False,
            },
        ]

        created, existing = create_streams_if_needed(realm, stream_dicts)

        self.assertEqual(len(created), 5)
        self.assertEqual(len(existing), 0)
        for stream in created:
            if stream.name == "publicstream":
                self.assertTrue(stream.history_public_to_subscribers)
            if stream.name == "webpublicstream":
                self.assertTrue(stream.history_public_to_subscribers)
            if stream.name == "privatestream":
                self.assertFalse(stream.history_public_to_subscribers)
            if stream.name == "privatewithhistory":
                self.assertTrue(stream.history_public_to_subscribers)
            if stream.name == "publictrywithouthistory":
                self.assertTrue(stream.history_public_to_subscribers)

    def test_history_public_to_subscribers_zephyr_realm(self) -> None:
        realm = get_realm("zephyr")

        stream, created = create_stream_if_needed(realm, "private_stream", invite_only=True)
        self.assertTrue(created)
        self.assertTrue(stream.invite_only)
        self.assertFalse(stream.history_public_to_subscribers)

        stream, created = create_stream_if_needed(realm, "public_stream", invite_only=False)
        self.assertTrue(created)
        self.assertFalse(stream.invite_only)
        self.assertFalse(stream.history_public_to_subscribers)

    def test_auto_mark_stream_created_message_as_read_for_stream_creator(self) -> None:
        # This test relies on email == delivery_email for
        # convenience.
        reset_emails_in_zulip_realm()

        realm = Realm.objects.get(name="Zulip Dev")
        iago = self.example_user("iago")
        hamlet = self.example_user("hamlet")
        cordelia = self.example_user("cordelia")
        aaron = self.example_user("aaron")

        # Establish a stream for notifications.
        announce_stream = ensure_stream(
            realm, "announce", False, "announcements here.", acting_user=None
        )
        realm.notifications_stream_id = announce_stream.id
        realm.save(update_fields=["notifications_stream_id"])

        self.subscribe(iago, announce_stream.name)
        self.subscribe(hamlet, announce_stream.name)

        notification_bot = UserProfile.objects.get(full_name="Notification Bot")
        self.login_user(iago)

        initial_message_count = Message.objects.count()
        initial_usermessage_count = UserMessage.objects.count()

        data = {
            "subscriptions": '[{"name":"brand new stream","description":""}]',
            "history_public_to_subscribers": "true",
            "invite_only": "false",
            "announce": "true",
            "principals": orjson.dumps([iago.id, aaron.id, cordelia.id, hamlet.id]).decode(),
            "stream_post_policy": "1",
        }

        response = self.client_post("/json/users/me/subscriptions", data)

        final_message_count = Message.objects.count()
        final_usermessage_count = UserMessage.objects.count()

        expected_response = {
            "result": "success",
            "msg": "",
            "subscribed": {
                "AARON@zulip.com": ["brand new stream"],
                "cordelia@zulip.com": ["brand new stream"],
                "hamlet@zulip.com": ["brand new stream"],
                "iago@zulip.com": ["brand new stream"],
            },
            "already_subscribed": {},
        }
        self.assertEqual(response.status_code, 200)
        self.assertEqual(orjson.loads(response.content), expected_response)

        # 2 messages should be created, one in announce and one in the new stream itself.
        self.assertEqual(final_message_count - initial_message_count, 2)
        # 4 UserMessages per subscriber: One for each of the subscribers, plus 1 for
        # each user in the notifications stream.
        announce_stream_subs = Subscription.objects.filter(recipient=announce_stream.recipient)
        self.assertEqual(
            final_usermessage_count - initial_usermessage_count, 4 + announce_stream_subs.count()
        )

        def get_unread_stream_data(user: UserProfile) -> List[Dict[str, Any]]:
            raw_unread_data = get_raw_unread_data(user)
            aggregated_data = aggregate_unread_data(raw_unread_data)
            return aggregated_data["streams"]

        stream_id = Stream.objects.get(name="brand new stream").id
        iago_unread_messages = get_unread_stream_data(iago)
        hamlet_unread_messages = get_unread_stream_data(hamlet)

        # The stream creation messages should be unread for Hamlet
        self.assertEqual(len(hamlet_unread_messages), 2)

        # According to the code in zerver/views/streams/add_subscriptions_backend
        # the notification stream message is sent first, then the new stream's message.
        self.assertEqual(hamlet_unread_messages[0]["sender_ids"][0], notification_bot.id)
        self.assertEqual(hamlet_unread_messages[1]["stream_id"], stream_id)

        # But it should be marked as read for Iago, the stream creator.
        self.assertEqual(len(iago_unread_messages), 0)


class RecipientTest(ZulipTestCase):
    def test_recipient(self) -> None:
        realm = get_realm("zulip")
        stream = get_stream("Verona", realm)
        recipient = Recipient.objects.get(
            type_id=stream.id,
            type=Recipient.STREAM,
        )
        self.assertEqual(str(recipient), f"<Recipient: Verona ({stream.id}, {Recipient.STREAM})>")


class StreamAdminTest(ZulipTestCase):
    def test_make_stream_public(self) -> None:
        user_profile = self.example_user("hamlet")
        self.login_user(user_profile)
        self.make_stream("private_stream_1", invite_only=True)
        self.make_stream("private_stream_2", invite_only=True)

        do_change_user_role(user_profile, UserProfile.ROLE_REALM_ADMINISTRATOR, acting_user=None)
        params = {
            "stream_name": orjson.dumps("private_stream_1").decode(),
            "is_private": orjson.dumps(False).decode(),
        }
        stream_id = get_stream("private_stream_1", user_profile.realm).id
        result = self.client_patch(f"/json/streams/{stream_id}", params)
        self.assert_json_error(result, "Invalid stream id")

        stream = self.subscribe(user_profile, "private_stream_1")
        self.assertFalse(stream.is_in_zephyr_realm)

        do_change_user_role(user_profile, UserProfile.ROLE_REALM_ADMINISTRATOR, acting_user=None)
        params = {
            "stream_name": orjson.dumps("private_stream_1").decode(),
            "is_private": orjson.dumps(False).decode(),
        }
        result = self.client_patch(f"/json/streams/{stream_id}", params)
        self.assert_json_success(result)

        realm = user_profile.realm
        stream = get_stream("private_stream_1", realm)
        self.assertFalse(stream.invite_only)
        self.assertTrue(stream.history_public_to_subscribers)

        do_change_user_role(user_profile, UserProfile.ROLE_MEMBER, acting_user=None)
        params = {
            "stream_name": orjson.dumps("private_stream_2").decode(),
            "is_private": orjson.dumps(False).decode(),
        }
        stream = self.subscribe(user_profile, "private_stream_2")
        result = self.client_patch(f"/json/streams/{stream.id}", params)
        self.assertTrue(stream.invite_only)
        self.assert_json_error(result, "Must be an organization or stream administrator")

        sub = get_subscription("private_stream_2", user_profile)
        do_change_subscription_property(
            user_profile,
            sub,
            stream,
            "role",
            Subscription.ROLE_STREAM_ADMINISTRATOR,
            acting_user=None,
        )
        result = self.client_patch(f"/json/streams/{stream.id}", params)
        self.assert_json_success(result)

        stream = get_stream("private_stream_2", realm)
        self.assertFalse(stream.invite_only)
        self.assertTrue(stream.history_public_to_subscribers)

    def test_make_stream_private(self) -> None:
        user_profile = self.example_user("hamlet")
        self.login_user(user_profile)
        realm = user_profile.realm
        self.make_stream("public_stream_1", realm=realm)
        self.make_stream("public_stream_2")

        do_change_user_role(user_profile, UserProfile.ROLE_REALM_ADMINISTRATOR, acting_user=None)
        params = {
            "stream_name": orjson.dumps("public_stream_1").decode(),
            "is_private": orjson.dumps(True).decode(),
        }
        stream_id = get_stream("public_stream_1", realm).id
        result = self.client_patch(f"/json/streams/{stream_id}", params)
        self.assert_json_success(result)
        stream = get_stream("public_stream_1", realm)
        self.assertTrue(stream.invite_only)
        self.assertFalse(stream.history_public_to_subscribers)

        default_stream = self.make_stream("default_stream", realm=realm)
        do_add_default_stream(default_stream)
        params = {
            "stream_name": orjson.dumps("default_stream").decode(),
            "is_private": orjson.dumps(True).decode(),
        }
        result = self.client_patch(f"/json/streams/{default_stream.id}", params)
        self.assert_json_error(result, "Default streams cannot be made private.")
        self.assertFalse(default_stream.invite_only)

        do_change_user_role(user_profile, UserProfile.ROLE_MEMBER, acting_user=None)
        params = {
            "stream_name": orjson.dumps("public_stream_2").decode(),
            "is_private": orjson.dumps(True).decode(),
        }
        stream = self.subscribe(user_profile, "public_stream_2")
        result = self.client_patch(f"/json/streams/{stream.id}", params)
        self.assertFalse(stream.invite_only)
        self.assert_json_error(result, "Must be an organization or stream administrator")

        sub = get_subscription("public_stream_2", user_profile)
        do_change_subscription_property(
            user_profile,
            sub,
            stream,
            "role",
            Subscription.ROLE_STREAM_ADMINISTRATOR,
            acting_user=None,
        )
        result = self.client_patch(f"/json/streams/{stream.id}", params)
        self.assert_json_success(result)

        stream = get_stream("public_stream_2", realm)
        self.assertTrue(stream.invite_only)
        self.assertFalse(stream.history_public_to_subscribers)

    def test_make_stream_public_zephyr_mirror(self) -> None:
        user_profile = self.mit_user("starnine")
        self.login_user(user_profile)
        realm = user_profile.realm
        self.make_stream("target_stream", realm=realm, invite_only=True)
        self.subscribe(user_profile, "target_stream")

        do_change_user_role(user_profile, UserProfile.ROLE_REALM_ADMINISTRATOR, acting_user=None)
        params = {
            "stream_name": orjson.dumps("target_stream").decode(),
            "is_private": orjson.dumps(False).decode(),
        }
        stream_id = get_stream("target_stream", realm).id
        result = self.client_patch(f"/json/streams/{stream_id}", params, subdomain="zephyr")
        self.assert_json_success(result)
        stream = get_stream("target_stream", realm)
        self.assertFalse(stream.invite_only)
        self.assertFalse(stream.history_public_to_subscribers)

    def test_make_stream_private_with_public_history(self) -> None:
        user_profile = self.example_user("hamlet")
        self.login_user(user_profile)
        realm = user_profile.realm
        self.make_stream("public_history_stream", realm=realm)

        do_change_user_role(user_profile, UserProfile.ROLE_REALM_ADMINISTRATOR, acting_user=None)
        params = {
            "stream_name": orjson.dumps("public_history_stream").decode(),
            "is_private": orjson.dumps(True).decode(),
            "history_public_to_subscribers": orjson.dumps(True).decode(),
        }
        stream_id = get_stream("public_history_stream", realm).id
        result = self.client_patch(f"/json/streams/{stream_id}", params)
        self.assert_json_success(result)
        stream = get_stream("public_history_stream", realm)
        self.assertTrue(stream.invite_only)
        self.assertTrue(stream.history_public_to_subscribers)

    def test_try_make_stream_public_with_private_history(self) -> None:
        user_profile = self.example_user("hamlet")
        self.login_user(user_profile)
        realm = user_profile.realm
        self.make_stream("public_stream", realm=realm)

        do_change_user_role(user_profile, UserProfile.ROLE_REALM_ADMINISTRATOR, acting_user=None)
        params = {
            "stream_name": orjson.dumps("public_stream").decode(),
            "is_private": orjson.dumps(False).decode(),
            "history_public_to_subscribers": orjson.dumps(False).decode(),
        }
        stream_id = get_stream("public_stream", realm).id
        result = self.client_patch(f"/json/streams/{stream_id}", params)
        self.assert_json_success(result)
        stream = get_stream("public_stream", realm)
        self.assertFalse(stream.invite_only)
        self.assertTrue(stream.history_public_to_subscribers)

    def test_subscriber_ids_with_stream_history_access(self) -> None:
        hamlet = self.example_user("hamlet")
        polonius = self.example_user("polonius")

        stream1 = self.make_stream(
            "history_private_stream", invite_only=True, history_public_to_subscribers=False
        )
        self.subscribe(hamlet, stream1.name)
        self.subscribe(polonius, stream1.name)
        self.assertEqual(set(), subscriber_ids_with_stream_history_access(stream1))

        stream2 = self.make_stream(
            "history_public_web_private_stream",
            invite_only=True,
            is_web_public=False,
            history_public_to_subscribers=True,
        )
        self.subscribe(hamlet, stream2.name)
        self.subscribe(polonius, stream2.name)
        self.assertEqual(
            {hamlet.id, polonius.id}, subscriber_ids_with_stream_history_access(stream2)
        )

        stream3 = self.make_stream(
            "history_public_web_public_stream",
            is_web_public=True,
            history_public_to_subscribers=True,
        )
        self.subscribe(hamlet, stream3.name)
        self.subscribe(polonius, stream3.name)
        self.assertEqual(
            {hamlet.id, polonius.id}, subscriber_ids_with_stream_history_access(stream3)
        )

        stream4 = self.make_stream(
            "regular_public_stream",
        )
        self.subscribe(hamlet, stream4.name)
        self.subscribe(polonius, stream4.name)
        self.assertEqual(
            {hamlet.id, polonius.id}, subscriber_ids_with_stream_history_access(stream4)
        )

    def test_deactivate_stream_backend(self) -> None:
        user_profile = self.example_user("hamlet")
        self.login_user(user_profile)
        stream = self.make_stream("new_stream_1")
        self.subscribe(user_profile, stream.name)
        do_change_user_role(user_profile, UserProfile.ROLE_REALM_ADMINISTRATOR, acting_user=None)

        result = self.client_delete(f"/json/streams/{stream.id}")
        self.assert_json_success(result)
        subscription_exists = (
            get_active_subscriptions_for_stream_id(stream.id, include_deactivated_users=True)
            .filter(
                user_profile=user_profile,
            )
            .exists()
        )
        self.assertFalse(subscription_exists)

        do_change_user_role(user_profile, UserProfile.ROLE_MEMBER, acting_user=None)
        stream = self.make_stream("new_stream_2")
        self.subscribe(user_profile, stream.name)
        sub = get_subscription(stream.name, user_profile)
        do_change_subscription_property(
            user_profile,
            sub,
            stream,
            "role",
            Subscription.ROLE_STREAM_ADMINISTRATOR,
            acting_user=None,
        )

        result = self.client_delete(f"/json/streams/{stream.id}")
        self.assert_json_success(result)
        subscription_exists = (
            get_active_subscriptions_for_stream_id(stream.id, include_deactivated_users=True)
            .filter(
                user_profile=user_profile,
            )
            .exists()
        )
        self.assertFalse(subscription_exists)

    def test_deactivate_stream_removes_default_stream(self) -> None:
        stream = self.make_stream("new_stream")
        do_add_default_stream(stream)
        self.assertEqual(1, DefaultStream.objects.filter(stream_id=stream.id).count())
        do_deactivate_stream(stream, acting_user=None)
        self.assertEqual(0, DefaultStream.objects.filter(stream_id=stream.id).count())

    def test_deactivate_stream_removes_stream_from_default_stream_groups(self) -> None:
        realm = get_realm("zulip")
        streams_to_keep = []
        for stream_name in ["stream1", "stream2"]:
            stream = ensure_stream(realm, stream_name, acting_user=None)
            streams_to_keep.append(stream)

        streams_to_remove = []
        stream = ensure_stream(realm, "stream3", acting_user=None)
        streams_to_remove.append(stream)

        all_streams = streams_to_keep + streams_to_remove

        def get_streams(group: DefaultStreamGroup) -> List[Stream]:
            return list(group.streams.all().order_by("name"))

        group_name = "group1"
        description = "This is group1"
        do_create_default_stream_group(realm, group_name, description, all_streams)
        default_stream_groups = get_default_stream_groups(realm)
        self.assertEqual(get_streams(default_stream_groups[0]), all_streams)

        do_deactivate_stream(streams_to_remove[0], acting_user=None)
        self.assertEqual(get_streams(default_stream_groups[0]), streams_to_keep)

    def test_deactivate_stream_marks_messages_as_read(self) -> None:
        hamlet = self.example_user("hamlet")
        cordelia = self.example_user("cordelia")
        stream = self.make_stream("new_stream")
        self.subscribe(hamlet, stream.name)
        self.subscribe(cordelia, stream.name)
        self.subscribe(hamlet, "Denmark")
        self.subscribe(cordelia, "Denmark")

        self.send_stream_message(hamlet, stream.name)
        new_stream_usermessage = most_recent_usermessage(cordelia)

        # We send a message to a different stream too, to verify that the
        # deactivation of new_stream won't corrupt read state of UserMessage elsewhere.
        self.send_stream_message(hamlet, "Denmark")
        denmark_usermessage = most_recent_usermessage(cordelia)

        self.assertFalse(new_stream_usermessage.flags.read)
        self.assertFalse(denmark_usermessage.flags.read)

        do_deactivate_stream(stream, acting_user=None)
        new_stream_usermessage.refresh_from_db()
        denmark_usermessage.refresh_from_db()
        self.assertTrue(new_stream_usermessage.flags.read)
        self.assertFalse(denmark_usermessage.flags.read)

    def test_vacate_private_stream_removes_default_stream(self) -> None:
        stream = self.make_stream("new_stream", invite_only=True)
        self.subscribe(self.example_user("hamlet"), stream.name)
        do_add_default_stream(stream)
        self.assertEqual(1, DefaultStream.objects.filter(stream_id=stream.id).count())
        self.unsubscribe(self.example_user("hamlet"), stream.name)
        self.assertEqual(0, DefaultStream.objects.filter(stream_id=stream.id).count())
        # Fetch stream again from database.
        stream = Stream.objects.get(id=stream.id)
        self.assertTrue(stream.deactivated)

    def test_deactivate_stream_backend_requires_existing_stream(self) -> None:
        user_profile = self.example_user("hamlet")
        self.login_user(user_profile)
        self.make_stream("new_stream")
        do_change_user_role(user_profile, UserProfile.ROLE_REALM_ADMINISTRATOR, acting_user=None)

        result = self.client_delete("/json/streams/999999999")
        self.assert_json_error(result, "Invalid stream id")

    def test_deactivate_stream_backend_requires_admin(self) -> None:
        user_profile = self.example_user("hamlet")
        self.login_user(user_profile)
        stream = self.subscribe(user_profile, "new_stream")
        sub = get_subscription("new_stream", user_profile)
        self.assertFalse(sub.is_stream_admin)

        result = self.client_delete(f"/json/streams/{stream.id}")
        self.assert_json_error(result, "Must be an organization or stream administrator")

    def test_private_stream_live_updates(self) -> None:
        user_profile = self.example_user("hamlet")
        self.login_user(user_profile)

        do_change_user_role(user_profile, UserProfile.ROLE_REALM_ADMINISTRATOR, acting_user=None)

        self.make_stream("private_stream", invite_only=True)
        self.subscribe(user_profile, "private_stream")
        self.subscribe(self.example_user("cordelia"), "private_stream")

        events: List[Mapping[str, Any]] = []
        with tornado_redirected_to_list(events):
            stream_id = get_stream("private_stream", user_profile.realm).id
            result = self.client_patch(
                f"/json/streams/{stream_id}",
                {"description": orjson.dumps("Test description").decode()},
            )
        self.assert_json_success(result)
        # Should be just a description change event
        self.assert_length(events, 1)

        cordelia = self.example_user("cordelia")
        prospero = self.example_user("prospero")

        notified_user_ids = set(events[-1]["users"])
        self.assertIn(user_profile.id, notified_user_ids)
        self.assertIn(cordelia.id, notified_user_ids)
        self.assertNotIn(prospero.id, notified_user_ids)

        events = []
        with tornado_redirected_to_list(events):
            stream_id = get_stream("private_stream", user_profile.realm).id
            result = self.client_patch(
                f"/json/streams/{stream_id}", {"new_name": orjson.dumps("whatever").decode()}
            )
        self.assert_json_success(result)
        # Should be a name event, an email address event and a notification event
        self.assert_length(events, 3)

        notified_user_ids = set(events[0]["users"])
        self.assertIn(user_profile.id, notified_user_ids)
        self.assertIn(cordelia.id, notified_user_ids)
        self.assertNotIn(prospero.id, notified_user_ids)

        notified_with_bot_users = events[-1]["users"]
        notified_with_bot_user_ids = []
        notified_with_bot_user_ids.append(notified_with_bot_users[0]["id"])
        notified_with_bot_user_ids.append(notified_with_bot_users[1]["id"])
        self.assertIn(user_profile.id, notified_with_bot_user_ids)
        self.assertIn(cordelia.id, notified_with_bot_user_ids)
        self.assertNotIn(prospero.id, notified_with_bot_user_ids)

    def test_rename_stream(self) -> None:
        user_profile = self.example_user("hamlet")
        self.login_user(user_profile)
        realm = user_profile.realm
        stream = self.subscribe(user_profile, "stream_name1")
        do_change_user_role(user_profile, UserProfile.ROLE_REALM_ADMINISTRATOR, acting_user=None)

        result = self.client_patch(
            f"/json/streams/{stream.id}", {"new_name": orjson.dumps("stream_name1").decode()}
        )
        self.assert_json_error(result, "Stream already has that name!")
        result = self.client_patch(
            f"/json/streams/{stream.id}", {"new_name": orjson.dumps("Denmark").decode()}
        )
        self.assert_json_error(result, "Stream name 'Denmark' is already taken.")
        result = self.client_patch(
            f"/json/streams/{stream.id}", {"new_name": orjson.dumps("denmark ").decode()}
        )
        self.assert_json_error(result, "Stream name 'denmark' is already taken.")

        # Do a rename that is case-only--this should succeed.
        result = self.client_patch(
            f"/json/streams/{stream.id}", {"new_name": orjson.dumps("sTREAm_name1").decode()}
        )
        self.assert_json_success(result)

        events: List[Mapping[str, Any]] = []
        with tornado_redirected_to_list(events):
            stream_id = get_stream("stream_name1", user_profile.realm).id
            result = self.client_patch(
                f"/json/streams/{stream_id}", {"new_name": orjson.dumps("stream_name2").decode()}
            )
        self.assert_json_success(result)
        event = events[1]["event"]
        self.assertEqual(
            event,
            dict(
                op="update",
                type="stream",
                property="name",
                value="stream_name2",
                stream_id=stream_id,
                name="sTREAm_name1",
            ),
        )
        notified_user_ids = set(events[1]["users"])

        self.assertRaises(Stream.DoesNotExist, get_stream, "stream_name1", realm)

        stream_name2_exists = get_stream("stream_name2", realm)
        self.assertTrue(stream_name2_exists)

        self.assertEqual(notified_user_ids, set(active_non_guest_user_ids(realm.id)))
        self.assertIn(user_profile.id, notified_user_ids)
        self.assertIn(self.example_user("prospero").id, notified_user_ids)
        self.assertNotIn(self.example_user("polonius").id, notified_user_ids)

        # Test case to handle Unicode stream name change
        # *NOTE: Here encoding is needed when Unicode string is passed as an argument*
        with tornado_redirected_to_list(events):
            stream_id = stream_name2_exists.id
            result = self.client_patch(
                f"/json/streams/{stream_id}", {"new_name": orjson.dumps("नया नाम").decode()}
            )
        self.assert_json_success(result)
        # While querying, system can handle Unicode strings.
        stream_name_uni_exists = get_stream("नया नाम", realm)
        self.assertTrue(stream_name_uni_exists)

        # Test case to handle changing of Unicode stream name to newer name
        # NOTE: Unicode string being part of URL is handled cleanly
        # by client_patch call, encoding of URL is not needed.
        with tornado_redirected_to_list(events):
            stream_id = stream_name_uni_exists.id
            result = self.client_patch(
                f"/json/streams/{stream_id}",
                {"new_name": orjson.dumps("नाम में क्या रक्खा हे").decode()},
            )
        self.assert_json_success(result)
        # While querying, system can handle Unicode strings.
        self.assertRaises(Stream.DoesNotExist, get_stream, "नया नाम", realm)

        stream_name_new_uni_exists = get_stream("नाम में क्या रक्खा हे", realm)
        self.assertTrue(stream_name_new_uni_exists)

        # Test case to change name from one language to other.
        with tornado_redirected_to_list(events):
            stream_id = stream_name_new_uni_exists.id
            result = self.client_patch(
                f"/json/streams/{stream_id}", {"new_name": orjson.dumps("français").decode()}
            )
        self.assert_json_success(result)
        stream_name_fr_exists = get_stream("français", realm)
        self.assertTrue(stream_name_fr_exists)

        # Test case to change name to mixed language name.
        with tornado_redirected_to_list(events):
            stream_id = stream_name_fr_exists.id
            result = self.client_patch(
                f"/json/streams/{stream_id}", {"new_name": orjson.dumps("français name").decode()}
            )
        self.assert_json_success(result)
        stream_name_mixed_exists = get_stream("français name", realm)
        self.assertTrue(stream_name_mixed_exists)

        # Test case for notified users in private streams.
        stream_private = self.make_stream(
            "stream_private_name1", realm=user_profile.realm, invite_only=True
        )
        self.subscribe(self.example_user("cordelia"), "stream_private_name1")
        del events[:]
        with tornado_redirected_to_list(events):
            stream_id = get_stream("stream_private_name1", realm).id
            result = self.client_patch(
                f"/json/streams/{stream_id}",
                {"new_name": orjson.dumps("stream_private_name2").decode()},
            )
        self.assert_json_success(result)
        notified_user_ids = set(events[1]["users"])
        self.assertEqual(notified_user_ids, can_access_stream_user_ids(stream_private))
        self.assertIn(self.example_user("cordelia").id, notified_user_ids)
        # An important corner case is that all organization admins are notified.
        self.assertIn(self.example_user("iago").id, notified_user_ids)
        # The current user, Hamlet was made an admin and thus should be notified too.
        self.assertIn(user_profile.id, notified_user_ids)
        self.assertNotIn(self.example_user("prospero").id, notified_user_ids)

        # Test renaming of stream by stream admin.
        do_change_user_role(user_profile, UserProfile.ROLE_MEMBER, acting_user=None)
        new_stream = self.make_stream("new_stream", realm=user_profile.realm)
        self.subscribe(user_profile, "new_stream")
        sub = get_subscription("new_stream", user_profile)
        do_change_subscription_property(
            user_profile,
            sub,
            new_stream,
            "role",
            Subscription.ROLE_STREAM_ADMINISTRATOR,
            acting_user=None,
        )
        del events[:]
        with tornado_redirected_to_list(events):
            result = self.client_patch(
                f"/json/streams/{new_stream.id}",
                {"new_name": orjson.dumps("stream_rename").decode()},
            )
        self.assert_json_success(result)
        self.assertEqual(len(events), 3)

        stream_rename_exists = get_stream("stream_rename", realm)
        self.assertTrue(stream_rename_exists)

    def test_rename_stream_requires_admin(self) -> None:
        user_profile = self.example_user("hamlet")
        self.login_user(user_profile)
        self.make_stream("stream_name1")
        self.subscribe(user_profile, "stream_name1")

        sub = get_subscription("stream_name1", user_profile)
        self.assertFalse(sub.is_stream_admin)

        stream_id = get_stream("stream_name1", user_profile.realm).id
        result = self.client_patch(
            f"/json/streams/{stream_id}", {"new_name": orjson.dumps("stream_name2").decode()}
        )
        self.assert_json_error(result, "Must be an organization or stream administrator")

    def test_notify_on_stream_rename(self) -> None:
        user_profile = self.example_user("hamlet")
        self.login_user(user_profile)
        self.make_stream("stream_name1")

        stream = self.subscribe(user_profile, "stream_name1")
        do_change_user_role(user_profile, UserProfile.ROLE_REALM_ADMINISTRATOR, acting_user=None)
        result = self.client_patch(
            f"/json/streams/{stream.id}", {"new_name": orjson.dumps("stream_name2").decode()}
        )
        self.assert_json_success(result)

        # Inspect the notification message sent
        message = self.get_last_message()
        actual_stream = Stream.objects.get(id=message.recipient.type_id)
        message_content = f"@_**King Hamlet|{user_profile.id}** renamed stream **stream_name1** to **stream_name2**."
        self.assertEqual(actual_stream.name, "stream_name2")
        self.assertEqual(actual_stream.realm_id, user_profile.realm_id)
        self.assertEqual(message.recipient.type, Recipient.STREAM)
        self.assertEqual(message.content, message_content)
        self.assertEqual(message.sender.email, "notification-bot@zulip.com")
        self.assertEqual(message.sender.realm, get_realm(settings.SYSTEM_BOT_REALM))

    def test_realm_admin_can_update_unsub_private_stream(self) -> None:
        iago = self.example_user("iago")
        hamlet = self.example_user("hamlet")

        self.login_user(iago)
        result = self.common_subscribe_to_streams(
            iago,
            ["private_stream"],
            dict(principals=orjson.dumps([hamlet.id]).decode()),
            invite_only=True,
        )
        self.assert_json_success(result)

        stream_id = get_stream("private_stream", iago.realm).id
        result = self.client_patch(
            f"/json/streams/{stream_id}", {"new_name": orjson.dumps("new_private_stream").decode()}
        )
        self.assert_json_success(result)

        result = self.client_patch(
            f"/json/streams/{stream_id}",
            {"new_description": orjson.dumps("new description").decode()},
        )
        self.assert_json_success(result)

        # But cannot change stream type.
        result = self.client_patch(
            f"/json/streams/{stream_id}",
            {
                "stream_name": orjson.dumps("private_stream").decode(),
                "is_private": orjson.dumps(True).decode(),
            },
        )
        self.assert_json_error(result, "Invalid stream id")

    def test_non_admin_cannot_access_unsub_private_stream(self) -> None:
        iago = self.example_user("iago")
        hamlet = self.example_user("hamlet")

        self.login_user(hamlet)
        result = self.common_subscribe_to_streams(
            hamlet,
            ["private_stream_1"],
            dict(principals=orjson.dumps([iago.id]).decode()),
            invite_only=True,
        )
        self.assert_json_success(result)

        stream_id = get_stream("private_stream_1", hamlet.realm).id

        result = self.client_patch(
            f"/json/streams/{stream_id}", {"new_name": orjson.dumps("private_stream_2").decode()}
        )
        self.assert_json_error(result, "Invalid stream id")

        result = self.client_patch(
            f"/json/streams/{stream_id}",
            {"new_description": orjson.dumps("new description").decode()},
        )
        self.assert_json_error(result, "Invalid stream id")

        result = self.client_patch(
            f"/json/streams/{stream_id}",
            {
                "stream_name": orjson.dumps("private_stream_1").decode(),
                "is_private": orjson.dumps(True).decode(),
            },
        )
        self.assert_json_error(result, "Invalid stream id")

        result = self.client_delete(f"/json/streams/{stream_id}")
        self.assert_json_error(result, "Invalid stream id")

    def test_change_stream_description(self) -> None:
        user_profile = self.example_user("iago")
        self.login_user(user_profile)
        realm = user_profile.realm
        self.subscribe(user_profile, "stream_name1")

        events: List[Mapping[str, Any]] = []
        with tornado_redirected_to_list(events):
            stream_id = get_stream("stream_name1", realm).id
            result = self.client_patch(
                f"/json/streams/{stream_id}",
                {"description": orjson.dumps("Test description").decode()},
            )
        self.assert_json_success(result)

        event = events[0]["event"]
        self.assertEqual(
            event,
            dict(
                op="update",
                type="stream",
                property="description",
                value="Test description",
                rendered_description="<p>Test description</p>",
                stream_id=stream_id,
                name="stream_name1",
            ),
        )
        notified_user_ids = set(events[0]["users"])

        stream = get_stream("stream_name1", realm)
        self.assertEqual(notified_user_ids, set(active_non_guest_user_ids(realm.id)))
        self.assertIn(user_profile.id, notified_user_ids)
        self.assertIn(self.example_user("prospero").id, notified_user_ids)
        self.assertNotIn(self.example_user("polonius").id, notified_user_ids)

        self.assertEqual("Test description", stream.description)

        result = self.client_patch(
            f"/json/streams/{stream_id}", {"description": orjson.dumps("a" * 1025).decode()}
        )
        self.assert_json_error(
            result,
            f"description is too long (limit: {Stream.MAX_DESCRIPTION_LENGTH} characters)",
        )

        result = self.client_patch(
            f"/json/streams/{stream_id}",
            {"description": orjson.dumps("a\nmulti\nline\ndescription").decode()},
        )
        self.assert_json_success(result)
        stream = get_stream("stream_name1", realm)
        self.assertEqual(stream.description, "a multi line description")

        # Verify that we don't render inline URL previews in this code path.
        with self.settings(INLINE_URL_EMBED_PREVIEW=True):
            result = self.client_patch(
                f"/json/streams/{stream_id}",
                {"description": orjson.dumps("See https://zulip.com/team").decode()},
            )
        self.assert_json_success(result)
        stream = get_stream("stream_name1", realm)
        self.assertEqual(
            stream.rendered_description,
            '<p>See <a href="https://zulip.com/team">https://zulip.com/team</a></p>',
        )

        # Test changing stream description by stream admin.
        do_change_user_role(user_profile, UserProfile.ROLE_MEMBER, acting_user=None)
        sub = get_subscription("stream_name1", user_profile)
        do_change_subscription_property(
            user_profile,
            sub,
            stream,
            "role",
            Subscription.ROLE_STREAM_ADMINISTRATOR,
            acting_user=None,
        )

        with tornado_redirected_to_list(events):
            stream_id = get_stream("stream_name1", realm).id
            result = self.client_patch(
                f"/json/streams/{stream_id}",
                {"description": orjson.dumps("Test description").decode()},
            )
        self.assert_json_success(result)
        stream = get_stream("stream_name1", realm)
        self.assertEqual(stream.description, "Test description")

    def test_change_stream_description_requires_admin(self) -> None:
        user_profile = self.example_user("hamlet")
        self.login_user(user_profile)

        stream = self.subscribe(user_profile, "stream_name1")
        sub = get_subscription("stream_name1", user_profile)

        do_change_user_role(user_profile, UserProfile.ROLE_MEMBER, acting_user=None)
        do_change_subscription_property(
            user_profile, sub, stream, "role", Subscription.ROLE_MEMBER, acting_user=None
        )

        stream_id = get_stream("stream_name1", user_profile.realm).id
        result = self.client_patch(
            f"/json/streams/{stream_id}", {"description": orjson.dumps("Test description").decode()}
        )
        self.assert_json_error(result, "Must be an organization or stream administrator")

    def test_change_to_stream_post_policy_admins(self) -> None:
        user_profile = self.example_user("hamlet")
        self.login_user(user_profile)

        self.subscribe(user_profile, "stream_name1")
        do_change_user_role(user_profile, UserProfile.ROLE_REALM_ADMINISTRATOR, acting_user=None)

        stream_id = get_stream("stream_name1", user_profile.realm).id
        result = self.client_patch(
            f"/json/streams/{stream_id}", {"is_announcement_only": orjson.dumps(True).decode()}
        )
        self.assert_json_success(result)
        stream = get_stream("stream_name1", user_profile.realm)
        self.assertTrue(stream.stream_post_policy == Stream.STREAM_POST_POLICY_ADMINS)

    def test_change_stream_post_policy_requires_admin(self) -> None:
        user_profile = self.example_user("hamlet")
        self.login_user(user_profile)

        stream = self.subscribe(user_profile, "stream_name1")
        sub = get_subscription("stream_name1", user_profile)

        do_change_user_role(user_profile, UserProfile.ROLE_MEMBER, acting_user=None)
        do_change_subscription_property(
            user_profile, sub, stream, "role", Subscription.ROLE_MEMBER, acting_user=None
        )

        do_set_realm_property(user_profile.realm, "waiting_period_threshold", 10, acting_user=None)

        def test_non_admin(how_old: int, is_new: bool, policy: int) -> None:
            user_profile.date_joined = timezone_now() - timedelta(days=how_old)
            user_profile.save()
            self.assertEqual(user_profile.is_provisional_member, is_new)
            stream_id = get_stream("stream_name1", user_profile.realm).id
            result = self.client_patch(
                f"/json/streams/{stream_id}", {"stream_post_policy": orjson.dumps(policy).decode()}
            )
            self.assert_json_error(result, "Must be an organization or stream administrator")

        policies = [
            Stream.STREAM_POST_POLICY_ADMINS,
            Stream.STREAM_POST_POLICY_MODERATORS,
            Stream.STREAM_POST_POLICY_RESTRICT_NEW_MEMBERS,
        ]

        for policy in policies:
            test_non_admin(how_old=15, is_new=False, policy=policy)
            test_non_admin(how_old=5, is_new=True, policy=policy)

        do_change_subscription_property(
            user_profile,
            sub,
            stream,
            "role",
            Subscription.ROLE_STREAM_ADMINISTRATOR,
            acting_user=None,
        )

        for policy in policies:
            stream_id = get_stream("stream_name1", user_profile.realm).id
            result = self.client_patch(
                f"/json/streams/{stream_id}", {"stream_post_policy": orjson.dumps(policy).decode()}
            )
            self.assert_json_success(result)
            stream = get_stream("stream_name1", user_profile.realm)
            self.assertEqual(stream.stream_post_policy, policy)

        do_change_user_role(user_profile, UserProfile.ROLE_REALM_ADMINISTRATOR, acting_user=None)

        for policy in policies:
            stream_id = get_stream("stream_name1", user_profile.realm).id
            result = self.client_patch(
                f"/json/streams/{stream_id}", {"stream_post_policy": orjson.dumps(policy).decode()}
            )
            self.assert_json_success(result)
            stream = get_stream("stream_name1", user_profile.realm)
            self.assertEqual(stream.stream_post_policy, policy)

    def test_change_stream_message_retention_days(self) -> None:
        user_profile = self.example_user("desdemona")
        self.login_user(user_profile)
        realm = user_profile.realm
        do_change_plan_type(realm, Realm.LIMITED, acting_user=None)
        stream = self.subscribe(user_profile, "stream_name1")

        result = self.client_patch(
            f"/json/streams/{stream.id}", {"message_retention_days": orjson.dumps(2).decode()}
        )
        self.assert_json_error(result, "Available on Zulip Standard. Upgrade to access.")

        do_change_plan_type(realm, Realm.SELF_HOSTED, acting_user=None)
        events: List[Mapping[str, Any]] = []
        with tornado_redirected_to_list(events):
            result = self.client_patch(
                f"/json/streams/{stream.id}", {"message_retention_days": orjson.dumps(2).decode()}
            )
        self.assert_json_success(result)

        event = events[0]["event"]
        self.assertEqual(
            event,
            dict(
                op="update",
                type="stream",
                property="message_retention_days",
                value=2,
                stream_id=stream.id,
                name="stream_name1",
            ),
        )
        notified_user_ids = set(events[0]["users"])
        stream = get_stream("stream_name1", realm)

        self.assertEqual(notified_user_ids, set(active_non_guest_user_ids(realm.id)))
        self.assertIn(user_profile.id, notified_user_ids)
        self.assertIn(self.example_user("prospero").id, notified_user_ids)
        self.assertNotIn(self.example_user("polonius").id, notified_user_ids)
        self.assertEqual(stream.message_retention_days, 2)

        events = []
        with tornado_redirected_to_list(events):
            result = self.client_patch(
                f"/json/streams/{stream.id}",
                {"message_retention_days": orjson.dumps("forever").decode()},
            )
        self.assert_json_success(result)
        event = events[0]["event"]
        self.assertEqual(
            event,
            dict(
                op="update",
                type="stream",
                property="message_retention_days",
                value=-1,
                stream_id=stream.id,
                name="stream_name1",
            ),
        )
        self.assert_json_success(result)
        stream = get_stream("stream_name1", realm)
        self.assertEqual(stream.message_retention_days, -1)

        events = []
        with tornado_redirected_to_list(events):
            result = self.client_patch(
                f"/json/streams/{stream.id}",
                {"message_retention_days": orjson.dumps("realm_default").decode()},
            )
        self.assert_json_success(result)
        event = events[0]["event"]
        self.assertEqual(
            event,
            dict(
                op="update",
                type="stream",
                property="message_retention_days",
                value=None,
                stream_id=stream.id,
                name="stream_name1",
            ),
        )
        stream = get_stream("stream_name1", realm)
        self.assertEqual(stream.message_retention_days, None)

        result = self.client_patch(
            f"/json/streams/{stream.id}",
            {"message_retention_days": orjson.dumps("invalid").decode()},
        )
        self.assert_json_error(result, "Bad value for 'message_retention_days': invalid")

        result = self.client_patch(
            f"/json/streams/{stream.id}", {"message_retention_days": orjson.dumps(-1).decode()}
        )
        self.assert_json_error(result, "Bad value for 'message_retention_days': -1")

        result = self.client_patch(
            f"/json/streams/{stream.id}", {"message_retention_days": orjson.dumps(0).decode()}
        )
        self.assert_json_error(result, "Bad value for 'message_retention_days': 0")

    def test_change_stream_message_retention_days_requires_realm_owner(self) -> None:
        user_profile = self.example_user("iago")
        self.login_user(user_profile)
        realm = user_profile.realm
        stream = self.subscribe(user_profile, "stream_name1")

        result = self.client_patch(
            f"/json/streams/{stream.id}", {"message_retention_days": orjson.dumps(2).decode()}
        )
        self.assert_json_error(result, "Must be an organization owner")

        do_change_user_role(user_profile, UserProfile.ROLE_REALM_OWNER, acting_user=None)
        result = self.client_patch(
            f"/json/streams/{stream.id}", {"message_retention_days": orjson.dumps(2).decode()}
        )
        self.assert_json_success(result)
        stream = get_stream("stream_name1", realm)
        self.assertEqual(stream.message_retention_days, 2)

    def test_stream_message_retention_days_on_stream_creation(self) -> None:
        """
        Only admins can create streams with message_retention_days
        with value other than None.
        """
        admin = self.example_user("iago")

        streams_raw: List[StreamDict] = [
            {
                "name": "new_stream",
                "message_retention_days": 10,
            }
        ]
        with self.assertRaisesRegex(JsonableError, "User cannot create stream with this settings."):
            list_to_streams(streams_raw, admin, autocreate=True)

        streams_raw = [
            {
                "name": "new_stream",
                "message_retention_days": -1,
            }
        ]
        with self.assertRaisesRegex(JsonableError, "User cannot create stream with this settings."):
            list_to_streams(streams_raw, admin, autocreate=True)

        streams_raw = [
            {
                "name": "new_stream",
                "message_retention_days": None,
            }
        ]
        result = list_to_streams(streams_raw, admin, autocreate=True)
        self.assert_length(result[0], 0)
        self.assert_length(result[1], 1)
        self.assertEqual(result[1][0].name, "new_stream")
        self.assertEqual(result[1][0].message_retention_days, None)

        owner = self.example_user("desdemona")
        realm = owner.realm
        streams_raw = [
            {"name": "new_stream1", "message_retention_days": 10},
            {"name": "new_stream2", "message_retention_days": -1},
            {"name": "new_stream3"},
        ]

        do_change_plan_type(realm, Realm.LIMITED, acting_user=admin)
        with self.assertRaisesRegex(
            JsonableError, "Available on Zulip Standard. Upgrade to access."
        ):
            list_to_streams(streams_raw, owner, autocreate=True)

        do_change_plan_type(realm, Realm.SELF_HOSTED, acting_user=admin)
        result = list_to_streams(streams_raw, owner, autocreate=True)
        self.assert_length(result[0], 0)
        self.assert_length(result[1], 3)
        self.assertEqual(result[1][0].name, "new_stream1")
        self.assertEqual(result[1][0].message_retention_days, 10)
        self.assertEqual(result[1][1].name, "new_stream2")
        self.assertEqual(result[1][1].message_retention_days, -1)
        self.assertEqual(result[1][2].name, "new_stream3")
        self.assertEqual(result[1][2].message_retention_days, None)

    def set_up_stream_for_archiving(
        self, stream_name: str, invite_only: bool = False, subscribed: bool = True
    ) -> Stream:
        """
        Create a stream for archiving by an administrator.
        """
        user_profile = self.example_user("hamlet")
        self.login_user(user_profile)
        stream = self.make_stream(stream_name, invite_only=invite_only)

        # For testing archiving streams you aren't on.
        if subscribed:
            self.subscribe(user_profile, stream_name)

        do_change_user_role(user_profile, UserProfile.ROLE_REALM_ADMINISTRATOR, acting_user=None)

        return stream

    def archive_stream(self, stream: Stream) -> None:
        """
        Archive the stream and assess the result.
        """
        active_name = stream.name
        realm = stream.realm
        stream_id = stream.id

        # Simulate that a stream by the same name has already been
        # deactivated, just to exercise our renaming logic:
        # Since we do not know the id of these simulated stream we prepend the name with a random hashed_stream_id
        ensure_stream(realm, "DB32B77" + "!DEACTIVATED:" + active_name, acting_user=None)

        events: List[Mapping[str, Any]] = []
        with tornado_redirected_to_list(events):
            result = self.client_delete("/json/streams/" + str(stream_id))
        self.assert_json_success(result)

        # We no longer send subscription events for stream deactivations.
        sub_events = [e for e in events if e["event"]["type"] == "subscription"]
        self.assertEqual(sub_events, [])

        stream_events = [e for e in events if e["event"]["type"] == "stream"]
        self.assertEqual(len(stream_events), 1)
        event = stream_events[0]["event"]
        self.assertEqual(event["op"], "delete")
        self.assertEqual(event["streams"][0]["stream_id"], stream.id)

        with self.assertRaises(Stream.DoesNotExist):
            Stream.objects.get(realm=get_realm("zulip"), name=active_name)

        # A deleted stream's name is changed, is deactivated, is invite-only,
        # and has no subscribers.
        hashed_stream_id = hashlib.sha512(str(stream_id).encode("utf-8")).hexdigest()[0:7]
        deactivated_stream_name = hashed_stream_id + "!DEACTIVATED:" + active_name
        deactivated_stream = get_stream(deactivated_stream_name, realm)
        self.assertTrue(deactivated_stream.deactivated)
        self.assertTrue(deactivated_stream.invite_only)
        self.assertEqual(deactivated_stream.name, deactivated_stream_name)
        subscribers = self.users_subscribed_to_stream(deactivated_stream_name, realm)
        self.assertEqual(subscribers, [])

        # It doesn't show up in the list of public streams anymore.
        result = self.client_get("/json/streams", {"include_subscribed": "false"})
        public_streams = [s["name"] for s in result.json()["streams"]]
        self.assertNotIn(active_name, public_streams)
        self.assertNotIn(deactivated_stream_name, public_streams)

        # Even if you could guess the new name, you can't subscribe to it.
        result = self.client_post(
            "/json/users/me/subscriptions",
            {"subscriptions": orjson.dumps([{"name": deactivated_stream_name}]).decode()},
        )
        self.assert_json_error(result, f"Unable to access stream ({deactivated_stream_name}).")

    def test_you_must_be_realm_admin(self) -> None:
        """
        You must be on the realm to create a stream.
        """
        user_profile = self.example_user("hamlet")
        self.login_user(user_profile)

        other_realm = do_create_realm(string_id="other", name="other")
        stream = self.make_stream("other_realm_stream", realm=other_realm)

        result = self.client_delete("/json/streams/" + str(stream.id))
        self.assert_json_error(result, "Invalid stream id")

        # Even becoming a realm admin doesn't help us for an out-of-realm
        # stream.
        do_change_user_role(user_profile, UserProfile.ROLE_REALM_ADMINISTRATOR, acting_user=None)
        result = self.client_delete("/json/streams/" + str(stream.id))
        self.assert_json_error(result, "Invalid stream id")

    def test_delete_public_stream(self) -> None:
        """
        When an administrator deletes a public stream, that stream is not
        visible to users at all anymore.
        """
        stream = self.set_up_stream_for_archiving("newstream")
        self.archive_stream(stream)

    def test_delete_private_stream(self) -> None:
        """
        Administrators can delete private streams they are on.
        """
        stream = self.set_up_stream_for_archiving("newstream", invite_only=True)
        self.archive_stream(stream)

    def test_archive_streams_youre_not_on(self) -> None:
        """
        Administrators can delete public streams they aren't on, including
        private streams in their realm.
        """
        pub_stream = self.set_up_stream_for_archiving("pubstream", subscribed=False)
        self.archive_stream(pub_stream)

        priv_stream = self.set_up_stream_for_archiving(
            "privstream", subscribed=False, invite_only=True
        )
        self.archive_stream(priv_stream)

    def attempt_unsubscribe_of_principal(
        self,
        target_users: List[UserProfile],
        query_count: int,
        cache_count: Optional[int] = None,
        is_realm_admin: bool = False,
        is_stream_admin: bool = False,
        is_subbed: bool = True,
        invite_only: bool = False,
        target_users_subbed: bool = True,
        using_legacy_emails: bool = False,
        other_sub_users: Sequence[UserProfile] = [],
    ) -> HttpResponse:

        # Set up the main user, who is in most cases an admin.
        if is_realm_admin:
            user_profile = self.example_user("iago")
        else:
            user_profile = self.example_user("hamlet")

        self.login_user(user_profile)

        # Set up the stream.
        stream_name = "hümbüǵ"
        self.make_stream(stream_name, invite_only=invite_only)

        # Set up the principal to be unsubscribed.
        principals: List[Union[str, int]] = []
        for user in target_users:
            if using_legacy_emails:
                principals.append(user.email)
            else:
                principals.append(user.id)

        # Subscribe the admin and/or principal as specified in the flags.
        if is_subbed:
            stream = self.subscribe(user_profile, stream_name)
            if is_stream_admin:
                sub = get_subscription(stream_name, user_profile)
                do_change_subscription_property(
                    user_profile,
                    sub,
                    stream,
                    "role",
                    Subscription.ROLE_STREAM_ADMINISTRATOR,
                    acting_user=None,
                )
        if target_users_subbed:
            for user in target_users:
                self.subscribe(user, stream_name)
        for user in other_sub_users:
            self.subscribe(user, stream_name)

        with queries_captured() as queries:
            with cache_tries_captured() as cache_tries:
                result = self.client_delete(
                    "/json/users/me/subscriptions",
                    {
                        "subscriptions": orjson.dumps([stream_name]).decode(),
                        "principals": orjson.dumps(principals).decode(),
                    },
                )
        self.assert_length(queries, query_count)
        if cache_count is not None:
            self.assert_length(cache_tries, cache_count)

        # If the removal succeeded, then assert that Cordelia is no longer subscribed.
        if result.status_code not in [400]:
            subbed_users = self.users_subscribed_to_stream(stream_name, user_profile.realm)
            for user in target_users:
                self.assertNotIn(user, subbed_users)

        return result

    def test_cant_remove_others_from_stream(self) -> None:
        """
        If you're not an admin, you can't remove other people from streams.
        """
        result = self.attempt_unsubscribe_of_principal(
            query_count=5,
            target_users=[self.example_user("cordelia")],
            is_realm_admin=False,
            is_stream_admin=False,
            is_subbed=True,
            invite_only=False,
            target_users_subbed=True,
        )
        self.assert_json_error(result, "Must be an organization or stream administrator")

    def test_realm_admin_remove_others_from_public_stream(self) -> None:
        """
        If you're a realm admin, you can remove people from public streams, even
        those you aren't on.
        """
        result = self.attempt_unsubscribe_of_principal(
            query_count=16,
            target_users=[self.example_user("cordelia")],
            is_realm_admin=True,
            is_subbed=True,
            invite_only=False,
            target_users_subbed=True,
        )
        json = self.assert_json_success(result)
        self.assertEqual(len(json["removed"]), 1)
        self.assertEqual(len(json["not_removed"]), 0)

    def test_realm_admin_remove_multiple_users_from_stream(self) -> None:
        """
        If you're a realm admin, you can remove multiple users from a stream.

        TODO: We have too many queries for this situation--each additional
              user leads to 4 more queries.

              Fortunately, some of the extra work here is in
              do_mark_stream_messages_as_read, which gets deferred
              using a queue.
        """
        target_users = [
            self.example_user(name) for name in ["cordelia", "prospero", "iago", "hamlet", "ZOE"]
        ]
        result = self.attempt_unsubscribe_of_principal(
            query_count=31,
            cache_count=9,
            target_users=target_users,
            is_realm_admin=True,
            is_subbed=True,
            invite_only=False,
            target_users_subbed=True,
        )
        json = self.assert_json_success(result)
        self.assertEqual(len(json["removed"]), 5)
        self.assertEqual(len(json["not_removed"]), 0)

    def test_realm_admin_remove_others_from_subbed_private_stream(self) -> None:
        """
        If you're a realm admin, you can remove other people from private streams you
        are on.
        """
        result = self.attempt_unsubscribe_of_principal(
            query_count=35,
            target_users=[self.example_user("cordelia")],
            is_realm_admin=True,
            is_subbed=True,
            invite_only=True,
            target_users_subbed=True,
        )
        json = self.assert_json_success(result)
        self.assertEqual(len(json["removed"]), 1)
        self.assertEqual(len(json["not_removed"]), 0)

    def test_realm_admin_remove_others_from_unsubbed_private_stream(self) -> None:
        """
        If you're a realm admin, you can remove people from private
        streams you aren't on.
        """
        result = self.attempt_unsubscribe_of_principal(
            query_count=35,
            target_users=[self.example_user("cordelia")],
            is_realm_admin=True,
            is_subbed=False,
            invite_only=True,
            target_users_subbed=True,
            other_sub_users=[self.example_user("othello")],
        )
        json = self.assert_json_success(result)
        self.assertEqual(len(json["removed"]), 1)
        self.assertEqual(len(json["not_removed"]), 0)

    def test_stream_admin_remove_others_from_public_stream(self) -> None:
        """
        You can remove others from public streams you're a stream administrator of.
        """
        result = self.attempt_unsubscribe_of_principal(
            query_count=16,
            target_users=[self.example_user("cordelia")],
            is_realm_admin=False,
            is_stream_admin=True,
            is_subbed=True,
            invite_only=False,
            target_users_subbed=True,
        )
        json = self.assert_json_success(result)
        self.assertEqual(len(json["removed"]), 1)
        self.assertEqual(len(json["not_removed"]), 0)

    def test_stream_admin_remove_multiple_users_from_stream(self) -> None:
        """
        You can remove multiple users from public streams you're a stream administrator of.
        """
        target_users = [
            self.example_user(name) for name in ["cordelia", "prospero", "othello", "hamlet", "ZOE"]
        ]
        result = self.attempt_unsubscribe_of_principal(
            query_count=31,
            cache_count=9,
            target_users=target_users,
            is_realm_admin=False,
            is_stream_admin=True,
            is_subbed=True,
            invite_only=False,
            target_users_subbed=True,
        )
        json = self.assert_json_success(result)
        self.assertEqual(len(json["removed"]), 5)
        self.assertEqual(len(json["not_removed"]), 0)

    def test_stream_admin_remove_others_from_private_stream(self) -> None:
        """
        You can remove others from private streams you're a stream administrator of.
        """
        result = self.attempt_unsubscribe_of_principal(
            query_count=35,
            target_users=[self.example_user("cordelia")],
            is_realm_admin=False,
            is_stream_admin=True,
            is_subbed=True,
            invite_only=True,
            target_users_subbed=True,
        )
        json = self.assert_json_success(result)
        self.assertEqual(len(json["removed"]), 1)
        self.assertEqual(len(json["not_removed"]), 0)

    def test_cant_remove_others_from_stream_legacy_emails(self) -> None:
        result = self.attempt_unsubscribe_of_principal(
            query_count=5,
            is_realm_admin=False,
            is_stream_admin=False,
            is_subbed=True,
            invite_only=False,
            target_users=[self.example_user("cordelia")],
            target_users_subbed=True,
            using_legacy_emails=True,
        )
        self.assert_json_error(result, "Must be an organization or stream administrator")

    def test_admin_remove_others_from_stream_legacy_emails(self) -> None:
        result = self.attempt_unsubscribe_of_principal(
            query_count=16,
            target_users=[self.example_user("cordelia")],
            is_realm_admin=True,
            is_subbed=True,
            invite_only=False,
            target_users_subbed=True,
            using_legacy_emails=True,
        )
        json = self.assert_json_success(result)
        self.assertEqual(len(json["removed"]), 1)
        self.assertEqual(len(json["not_removed"]), 0)

    def test_admin_remove_multiple_users_from_stream_legacy_emails(self) -> None:
        result = self.attempt_unsubscribe_of_principal(
            query_count=20,
            target_users=[self.example_user("cordelia"), self.example_user("prospero")],
            is_realm_admin=True,
            is_subbed=True,
            invite_only=False,
            target_users_subbed=True,
            using_legacy_emails=True,
        )
        json = self.assert_json_success(result)
        self.assertEqual(len(json["removed"]), 2)
        self.assertEqual(len(json["not_removed"]), 0)

    def test_create_stream_policy_setting(self) -> None:
        """
        When realm.create_stream_policy setting is Realm.POLICY_MEMBERS_ONLY then
        test that any user can create a stream.

        When realm.create_stream_policy setting is Realm.POLICY_ADMINS_ONLY then
        test that only admins can create a stream.

        When realm.create_stream_policy setting is Realm.POLICY_FULL_MEMBERS_ONLY then
        test that admins and users with accounts older than the waiting period can create a stream.
        """
        user_profile = self.example_user("hamlet")
        user_profile.date_joined = timezone_now()
        user_profile.save()
        self.login_user(user_profile)
        do_change_user_role(user_profile, UserProfile.ROLE_MEMBER, acting_user=None)

        # Allow all members to create streams.
        do_set_realm_property(
            user_profile.realm,
            "create_stream_policy",
            Realm.POLICY_MEMBERS_ONLY,
            acting_user=None,
        )
        # Set waiting period to 10 days.
        do_set_realm_property(user_profile.realm, "waiting_period_threshold", 10, acting_user=None)

        # Can successfully create stream despite being less than waiting period and not an admin,
        # due to create stream policy.
        stream_name = ["all_members"]
        result = self.common_subscribe_to_streams(user_profile, stream_name)
        self.assert_json_success(result)

        # Allow only administrators to create streams.
        do_set_realm_property(
            user_profile.realm,
            "create_stream_policy",
            Realm.POLICY_ADMINS_ONLY,
            acting_user=None,
        )

        # Cannot create stream because not an admin.
        stream_name = ["admins_only"]
        result = self.common_subscribe_to_streams(user_profile, stream_name, allow_fail=True)
        self.assert_json_error(result, "Insufficient permission")

        # Make current user an admin.
        do_change_user_role(user_profile, UserProfile.ROLE_REALM_ADMINISTRATOR, acting_user=None)

        # Can successfully create stream as user is now an admin.
        stream_name = ["admins_only"]
        self.common_subscribe_to_streams(user_profile, stream_name)

        # Allow users older than the waiting period to create streams.
        do_set_realm_property(
            user_profile.realm,
            "create_stream_policy",
            Realm.POLICY_FULL_MEMBERS_ONLY,
            acting_user=None,
        )

        # Can successfully create stream despite being under waiting period because user is admin.
        stream_name = ["waiting_period_as_admin"]
        self.common_subscribe_to_streams(user_profile, stream_name)

        # Make current user no longer an admin.
        do_change_user_role(user_profile, UserProfile.ROLE_MEMBER, acting_user=None)

        # Cannot create stream because user is not an admin and is not older than the waiting
        # period.
        stream_name = ["waiting_period"]
        result = self.common_subscribe_to_streams(user_profile, stream_name, allow_fail=True)
        self.assert_json_error(result, "Insufficient permission")

        # Make user account 11 days old..
        user_profile.date_joined = timezone_now() - timedelta(days=11)
        user_profile.save()

        # Can successfully create stream now that account is old enough.
        stream_name = ["waiting_period"]
        self.common_subscribe_to_streams(user_profile, stream_name)

    def test_invite_to_stream_by_invite_period_threshold(self) -> None:
        """
        Non admin users with account age greater or equal to the invite
        to stream threshold should be able to invite others to a stream.
        """
        hamlet_user = self.example_user("hamlet")
        hamlet_user.date_joined = timezone_now()
        hamlet_user.save()

        cordelia_user = self.example_user("cordelia")
        cordelia_user.date_joined = timezone_now()
        cordelia_user.save()

        do_set_realm_property(
            hamlet_user.realm,
            "invite_to_stream_policy",
            Realm.POLICY_FULL_MEMBERS_ONLY,
            acting_user=None,
        )
        cordelia_user_id = cordelia_user.id

        self.login_user(hamlet_user)
        do_change_user_role(hamlet_user, UserProfile.ROLE_REALM_ADMINISTRATOR, acting_user=None)

        # Hamlet creates a stream as an admin..
        stream_name = ["waitingperiodtest"]
        self.common_subscribe_to_streams(hamlet_user, stream_name)

        # Can only invite users to stream if their account is ten days old..
        do_change_user_role(hamlet_user, UserProfile.ROLE_MEMBER, acting_user=None)
        do_set_realm_property(hamlet_user.realm, "waiting_period_threshold", 10, acting_user=None)

        # Attempt and fail to invite Cordelia to the stream..
        result = self.common_subscribe_to_streams(
            hamlet_user,
            stream_name,
            {"principals": orjson.dumps([cordelia_user_id]).decode()},
            allow_fail=True,
        )
        self.assert_json_error(result, "Insufficient permission")

        # Anyone can invite users..
        do_set_realm_property(hamlet_user.realm, "waiting_period_threshold", 0, acting_user=None)

        # Attempt and succeed to invite Cordelia to the stream..
        self.common_subscribe_to_streams(
            hamlet_user, stream_name, {"principals": orjson.dumps([cordelia_user_id]).decode()}
        )

        # Set threshold to 20 days..
        do_set_realm_property(hamlet_user.realm, "waiting_period_threshold", 20, acting_user=None)
        # Make Hamlet's account 21 days old..
        hamlet_user.date_joined = timezone_now() - timedelta(days=21)
        hamlet_user.save()
        # Unsubscribe Cordelia..
        self.unsubscribe(cordelia_user, stream_name[0])

        # Attempt and succeed to invite Aaron to the stream..
        self.common_subscribe_to_streams(
            hamlet_user, stream_name, {"principals": orjson.dumps([cordelia_user_id]).decode()}
        )

    def test_remove_already_not_subbed(self) -> None:
        """
        Trying to unsubscribe someone who already isn't subscribed to a stream
        fails gracefully.
        """
        result = self.attempt_unsubscribe_of_principal(
            query_count=10,
            target_users=[self.example_user("cordelia")],
            is_realm_admin=True,
            is_subbed=False,
            invite_only=False,
            target_users_subbed=False,
        )
        json = self.assert_json_success(result)
        self.assertEqual(len(json["removed"]), 0)
        self.assertEqual(len(json["not_removed"]), 1)

    def test_remove_invalid_user(self) -> None:
        """
        Trying to unsubscribe an invalid user from a stream fails gracefully.
        """
        admin = self.example_user("iago")
        self.login_user(admin)
        self.assertTrue(admin.is_realm_admin)

        stream_name = "hümbüǵ"
        self.make_stream(stream_name)

        result = self.client_delete(
            "/json/users/me/subscriptions",
            {
                "subscriptions": orjson.dumps([stream_name]).decode(),
                "principals": orjson.dumps([99]).decode(),
            },
        )
        self.assert_json_error(
            result, "User not authorized to execute queries on behalf of '99'", status_code=403
        )


class DefaultStreamTest(ZulipTestCase):
    def get_default_stream_names(self, realm: Realm) -> Set[str]:
        streams = get_default_streams_for_realm(realm.id)
        stream_names = [s.name for s in streams]
        return set(stream_names)

    def test_add_and_remove_default_stream(self) -> None:
        realm = get_realm("zulip")
        stream = ensure_stream(realm, "Added Stream", acting_user=None)
        orig_stream_names = self.get_default_stream_names(realm)
        do_add_default_stream(stream)
        new_stream_names = self.get_default_stream_names(realm)
        added_stream_names = new_stream_names - orig_stream_names
        self.assertEqual(added_stream_names, {"Added Stream"})
        # idempotentcy--2nd call to add_default_stream should be a noop
        do_add_default_stream(stream)
        self.assertEqual(self.get_default_stream_names(realm), new_stream_names)

        # start removing
        do_remove_default_stream(stream)
        self.assertEqual(self.get_default_stream_names(realm), orig_stream_names)
        # idempotentcy--2nd call to remove_default_stream should be a noop
        do_remove_default_stream(stream)
        self.assertEqual(self.get_default_stream_names(realm), orig_stream_names)

    def test_api_calls(self) -> None:
        user_profile = self.example_user("hamlet")
        do_change_user_role(user_profile, UserProfile.ROLE_REALM_ADMINISTRATOR, acting_user=None)
        self.login_user(user_profile)

        stream_name = "stream ADDED via api"
        stream = ensure_stream(user_profile.realm, stream_name, acting_user=None)
        result = self.client_post("/json/default_streams", dict(stream_id=stream.id))
        self.assert_json_success(result)
        self.assertTrue(stream_name in self.get_default_stream_names(user_profile.realm))

        # look for it
        self.subscribe(user_profile, stream_name)
        payload = dict(
            include_public="true",
            include_default="true",
        )
        result = self.client_get("/json/streams", payload)
        self.assert_json_success(result)
        streams = result.json()["streams"]
        default_streams = {stream["name"] for stream in streams if stream["is_default"]}
        self.assertEqual(default_streams, {stream_name})

        other_streams = {stream["name"] for stream in streams if not stream["is_default"]}
        self.assertTrue(len(other_streams) > 0)

        # and remove it
        result = self.client_delete("/json/default_streams", dict(stream_id=stream.id))
        self.assert_json_success(result)
        self.assertFalse(stream_name in self.get_default_stream_names(user_profile.realm))

        # Test admin can't access unsubscribed private stream for adding.
        stream_name = "private_stream"
        stream = self.make_stream(stream_name, invite_only=True)
        self.subscribe(self.example_user("iago"), stream_name)
        result = self.client_post("/json/default_streams", dict(stream_id=stream.id))
        self.assert_json_error(result, "Invalid stream id")

        # Test admin can't add subscribed private stream also.
        self.subscribe(user_profile, stream_name)
        result = self.client_post("/json/default_streams", dict(stream_id=stream.id))
        self.assert_json_error(result, "Private streams cannot be made default.")

    def test_guest_user_access_to_streams(self) -> None:
        user_profile = self.example_user("polonius")
        self.login_user(user_profile)
        self.assertEqual(user_profile.role, UserProfile.ROLE_GUEST)

        # Get all the streams that Polonius has access to (subscribed + web public streams)
        result = self.client_get("/json/streams", {"include_web_public": "true"})
        streams = result.json()["streams"]
        sub_info = gather_subscriptions_helper(user_profile)

        subscribed = sub_info.subscriptions
        unsubscribed = sub_info.unsubscribed
        never_subscribed = sub_info.never_subscribed

        self.assertEqual(len(streams), len(subscribed) + len(unsubscribed) + len(never_subscribed))
        expected_streams = subscribed + unsubscribed + never_subscribed
        stream_names = [stream["name"] for stream in streams]
        expected_stream_names = [stream["name"] for stream in expected_streams]
        self.assertEqual(set(stream_names), set(expected_stream_names))


class DefaultStreamGroupTest(ZulipTestCase):
    def test_create_update_and_remove_default_stream_group(self) -> None:
        realm = get_realm("zulip")

        # Test creating new default stream group
        default_stream_groups = get_default_stream_groups(realm)
        self.assert_length(default_stream_groups, 0)

        streams = []
        for stream_name in ["stream1", "stream2", "stream3"]:
            stream = ensure_stream(realm, stream_name, acting_user=None)
            streams.append(stream)

        def get_streams(group: DefaultStreamGroup) -> List[Stream]:
            return list(group.streams.all().order_by("name"))

        group_name = "group1"
        description = "This is group1"
        do_create_default_stream_group(realm, group_name, description, streams)
        default_stream_groups = get_default_stream_groups(realm)
        self.assert_length(default_stream_groups, 1)
        self.assertEqual(default_stream_groups[0].name, group_name)
        self.assertEqual(default_stream_groups[0].description, description)
        self.assertEqual(get_streams(default_stream_groups[0]), streams)

        # Test adding streams to existing default stream group
        group = lookup_default_stream_groups(["group1"], realm)[0]
        new_stream_names = ["stream4", "stream5"]
        new_streams = []
        for new_stream_name in new_stream_names:
            new_stream = ensure_stream(realm, new_stream_name, acting_user=None)
            new_streams.append(new_stream)
            streams.append(new_stream)

        do_add_streams_to_default_stream_group(realm, group, new_streams)
        default_stream_groups = get_default_stream_groups(realm)
        self.assert_length(default_stream_groups, 1)
        self.assertEqual(default_stream_groups[0].name, group_name)
        self.assertEqual(get_streams(default_stream_groups[0]), streams)

        # Test removing streams from existing default stream group
        do_remove_streams_from_default_stream_group(realm, group, new_streams)
        remaining_streams = streams[0:3]
        default_stream_groups = get_default_stream_groups(realm)
        self.assert_length(default_stream_groups, 1)
        self.assertEqual(default_stream_groups[0].name, group_name)
        self.assertEqual(get_streams(default_stream_groups[0]), remaining_streams)

        # Test changing default stream group description
        new_description = "group1 new description"
        do_change_default_stream_group_description(realm, group, new_description)
        default_stream_groups = get_default_stream_groups(realm)
        self.assertEqual(default_stream_groups[0].description, new_description)
        self.assert_length(default_stream_groups, 1)

        # Test changing default stream group name
        new_group_name = "new group1"
        do_change_default_stream_group_name(realm, group, new_group_name)
        default_stream_groups = get_default_stream_groups(realm)
        self.assert_length(default_stream_groups, 1)
        self.assertEqual(default_stream_groups[0].name, new_group_name)
        self.assertEqual(get_streams(default_stream_groups[0]), remaining_streams)

        # Test removing default stream group
        do_remove_default_stream_group(realm, group)
        default_stream_groups = get_default_stream_groups(realm)
        self.assert_length(default_stream_groups, 0)

        # Test creating a default stream group which contains a default stream
        do_add_default_stream(remaining_streams[0])
        with self.assertRaisesRegex(
            JsonableError, "'stream1' is a default stream and cannot be added to 'new group1'"
        ):
            do_create_default_stream_group(
                realm, new_group_name, "This is group1", remaining_streams
            )

    def test_api_calls(self) -> None:
        self.login("hamlet")
        user_profile = self.example_user("hamlet")
        realm = user_profile.realm
        do_change_user_role(user_profile, UserProfile.ROLE_REALM_ADMINISTRATOR, acting_user=None)

        # Test creating new default stream group
        stream_names = ["stream1", "stream2", "stream3"]
        group_name = "group1"
        description = "This is group1"
        streams = []
        default_stream_groups = get_default_stream_groups(realm)
        self.assert_length(default_stream_groups, 0)

        for stream_name in stream_names:
            stream = ensure_stream(realm, stream_name, acting_user=None)
            streams.append(stream)

        result = self.client_post(
            "/json/default_stream_groups/create",
            {
                "group_name": group_name,
                "description": description,
                "stream_names": orjson.dumps(stream_names).decode(),
            },
        )
        self.assert_json_success(result)
        default_stream_groups = get_default_stream_groups(realm)
        self.assert_length(default_stream_groups, 1)
        self.assertEqual(default_stream_groups[0].name, group_name)
        self.assertEqual(default_stream_groups[0].description, description)
        self.assertEqual(list(default_stream_groups[0].streams.all().order_by("id")), streams)

        # Try adding the same streams to the group.
        result = self.client_post(
            "/json/default_stream_groups/create",
            {
                "group_name": group_name,
                "description": description,
                "stream_names": orjson.dumps(stream_names).decode(),
            },
        )
        self.assert_json_error(result, "Default stream group 'group1' already exists")

        # Test adding streams to existing default stream group
        group_id = default_stream_groups[0].id
        new_stream_names = ["stream4", "stream5"]
        new_streams = []
        for new_stream_name in new_stream_names:
            new_stream = ensure_stream(realm, new_stream_name, acting_user=None)
            new_streams.append(new_stream)
            streams.append(new_stream)

        result = self.client_patch(
            f"/json/default_stream_groups/{group_id}/streams",
            {"stream_names": orjson.dumps(new_stream_names).decode()},
        )
        self.assert_json_error(result, "Missing 'op' argument")

        result = self.client_patch(
            f"/json/default_stream_groups/{group_id}/streams",
            {"op": "invalid", "stream_names": orjson.dumps(new_stream_names).decode()},
        )
        self.assert_json_error(result, 'Invalid value for "op". Specify one of "add" or "remove".')

        result = self.client_patch(
            "/json/default_stream_groups/12345/streams",
            {"op": "add", "stream_names": orjson.dumps(new_stream_names).decode()},
        )
        self.assert_json_error(result, "Default stream group with id '12345' does not exist.")

        result = self.client_patch(f"/json/default_stream_groups/{group_id}/streams", {"op": "add"})
        self.assert_json_error(result, "Missing 'stream_names' argument")

        do_add_default_stream(new_streams[0])
        result = self.client_patch(
            f"/json/default_stream_groups/{group_id}/streams",
            {"op": "add", "stream_names": orjson.dumps(new_stream_names).decode()},
        )
        self.assert_json_error(
            result, "'stream4' is a default stream and cannot be added to 'group1'"
        )

        do_remove_default_stream(new_streams[0])
        result = self.client_patch(
            f"/json/default_stream_groups/{group_id}/streams",
            {"op": "add", "stream_names": orjson.dumps(new_stream_names).decode()},
        )
        self.assert_json_success(result)
        default_stream_groups = get_default_stream_groups(realm)
        self.assert_length(default_stream_groups, 1)
        self.assertEqual(default_stream_groups[0].name, group_name)
        self.assertEqual(list(default_stream_groups[0].streams.all().order_by("name")), streams)

        result = self.client_patch(
            f"/json/default_stream_groups/{group_id}/streams",
            {"op": "add", "stream_names": orjson.dumps(new_stream_names).decode()},
        )
        self.assert_json_error(
            result, "Stream 'stream4' is already present in default stream group 'group1'"
        )

        # Test removing streams from default stream group
        result = self.client_patch(
            "/json/default_stream_groups/12345/streams",
            {"op": "remove", "stream_names": orjson.dumps(new_stream_names).decode()},
        )
        self.assert_json_error(result, "Default stream group with id '12345' does not exist.")

        result = self.client_patch(
            f"/json/default_stream_groups/{group_id}/streams",
            {"op": "remove", "stream_names": orjson.dumps(["random stream name"]).decode()},
        )
        self.assert_json_error(result, "Invalid stream name 'random stream name'")

        streams.remove(new_streams[0])
        result = self.client_patch(
            f"/json/default_stream_groups/{group_id}/streams",
            {"op": "remove", "stream_names": orjson.dumps([new_stream_names[0]]).decode()},
        )
        self.assert_json_success(result)
        default_stream_groups = get_default_stream_groups(realm)
        self.assert_length(default_stream_groups, 1)
        self.assertEqual(default_stream_groups[0].name, group_name)
        self.assertEqual(list(default_stream_groups[0].streams.all().order_by("name")), streams)

        result = self.client_patch(
            f"/json/default_stream_groups/{group_id}/streams",
            {"op": "remove", "stream_names": orjson.dumps(new_stream_names).decode()},
        )
        self.assert_json_error(
            result, "Stream 'stream4' is not present in default stream group 'group1'"
        )

        # Test changing description of default stream group
        new_description = "new group1 description"

        result = self.client_patch(
            f"/json/default_stream_groups/{group_id}", {"group_name": group_name, "op": "change"}
        )
        self.assert_json_error(result, 'You must pass "new_description" or "new_group_name".')

        result = self.client_patch(
            "/json/default_stream_groups/12345",
            {"op": "change", "new_description": orjson.dumps(new_description).decode()},
        )
        self.assert_json_error(result, "Default stream group with id '12345' does not exist.")

        result = self.client_patch(
            f"/json/default_stream_groups/{group_id}",
            {
                "group_name": group_name,
                "op": "change",
                "new_description": orjson.dumps(new_description).decode(),
            },
        )
        self.assert_json_success(result)
        default_stream_groups = get_default_stream_groups(realm)
        self.assert_length(default_stream_groups, 1)
        self.assertEqual(default_stream_groups[0].name, group_name)
        self.assertEqual(default_stream_groups[0].description, new_description)

        # Test changing name of default stream group
        new_group_name = "new group1"
        do_create_default_stream_group(realm, "group2", "", [])
        result = self.client_patch(
            f"/json/default_stream_groups/{group_id}",
            {"op": "change", "new_group_name": orjson.dumps("group2").decode()},
        )
        self.assert_json_error(result, "Default stream group 'group2' already exists")
        new_group = lookup_default_stream_groups(["group2"], realm)[0]
        do_remove_default_stream_group(realm, new_group)

        result = self.client_patch(
            f"/json/default_stream_groups/{group_id}",
            {"op": "change", "new_group_name": orjson.dumps(group_name).decode()},
        )
        self.assert_json_error(result, "This default stream group is already named 'group1'")

        result = self.client_patch(
            f"/json/default_stream_groups/{group_id}",
            {"op": "change", "new_group_name": orjson.dumps(new_group_name).decode()},
        )
        self.assert_json_success(result)
        default_stream_groups = get_default_stream_groups(realm)
        self.assert_length(default_stream_groups, 1)
        self.assertEqual(default_stream_groups[0].name, new_group_name)
        self.assertEqual(default_stream_groups[0].description, new_description)

        # Test deleting a default stream group
        result = self.client_delete(f"/json/default_stream_groups/{group_id}")
        self.assert_json_success(result)
        default_stream_groups = get_default_stream_groups(realm)
        self.assert_length(default_stream_groups, 0)

        result = self.client_delete(f"/json/default_stream_groups/{group_id}")
        self.assert_json_error(result, f"Default stream group with id '{group_id}' does not exist.")

    def test_invalid_default_stream_group_name(self) -> None:
        self.login("iago")
        user_profile = self.example_user("iago")
        realm = user_profile.realm

        stream_names = ["stream1", "stream2", "stream3"]
        description = "This is group1"
        streams = []

        for stream_name in stream_names:
            stream = ensure_stream(realm, stream_name, acting_user=None)
            streams.append(stream)

        result = self.client_post(
            "/json/default_stream_groups/create",
            {
                "group_name": "",
                "description": description,
                "stream_names": orjson.dumps(stream_names).decode(),
            },
        )
        self.assert_json_error(result, "Invalid default stream group name ''")

        result = self.client_post(
            "/json/default_stream_groups/create",
            {
                "group_name": "x" * 100,
                "description": description,
                "stream_names": orjson.dumps(stream_names).decode(),
            },
        )
        self.assert_json_error(
            result,
            "Default stream group name too long (limit: {} characters)".format(
                DefaultStreamGroup.MAX_NAME_LENGTH
            ),
        )

        result = self.client_post(
            "/json/default_stream_groups/create",
            {
                "group_name": "abc\000",
                "description": description,
                "stream_names": orjson.dumps(stream_names).decode(),
            },
        )
        self.assert_json_error(
            result, "Default stream group name 'abc\000' contains NULL (0x00) characters."
        )

        # Also test that lookup_default_stream_groups raises an
        # error if we pass it a bad name.  This function is used
        # during registration, but it's a bit heavy to do a full
        # test of that.
        with self.assertRaisesRegex(JsonableError, "Invalid default stream group invalid-name"):
            lookup_default_stream_groups(["invalid-name"], realm)


class SubscriptionPropertiesTest(ZulipTestCase):
    def test_set_stream_color(self) -> None:
        """
        A POST request to /api/v1/users/me/subscriptions/properties with stream_id and
        color data sets the stream color, and for that stream only. Also, make sure that
        any invalid hex color codes are bounced.
        """
        test_user = self.example_user("hamlet")
        self.login_user(test_user)

        old_subs, _ = gather_subscriptions(test_user)
        sub = old_subs[0]
        stream_id = sub["stream_id"]
        new_color = "#ffffff"  # TODO: ensure that this is different from old_color
        result = self.api_post(
            test_user,
            "/api/v1/users/me/subscriptions/properties",
            {
                "subscription_data": orjson.dumps(
                    [{"property": "color", "stream_id": stream_id, "value": "#ffffff"}]
                ).decode()
            },
        )
        self.assert_json_success(result)

        new_subs = gather_subscriptions(test_user)[0]
        found_sub = None
        for sub in new_subs:
            if sub["stream_id"] == stream_id:
                found_sub = sub
                break

        assert found_sub is not None
        self.assertEqual(found_sub["color"], new_color)

        new_subs.remove(found_sub)
        for sub in old_subs:
            if sub["stream_id"] == stream_id:
                found_sub = sub
                break
        old_subs.remove(found_sub)
        self.assertEqual(old_subs, new_subs)

        invalid_color = "3ffrff"
        result = self.api_post(
            test_user,
            "/api/v1/users/me/subscriptions/properties",
            {
                "subscription_data": orjson.dumps(
                    [{"property": "color", "stream_id": stream_id, "value": invalid_color}]
                ).decode()
            },
        )
        self.assert_json_error(result, "color is not a valid hex color code")

    def test_set_color_missing_stream_id(self) -> None:
        """
        Updating the color property requires a `stream_id` key.
        """
        test_user = self.example_user("hamlet")
        self.login_user(test_user)
        result = self.api_post(
            test_user,
            "/api/v1/users/me/subscriptions/properties",
            {
                "subscription_data": orjson.dumps(
                    [{"property": "color", "value": "#ffffff"}]
                ).decode()
            },
        )
        self.assert_json_error(result, "stream_id key is missing from subscription_data[0]")

    def test_set_color_unsubscribed_stream_id(self) -> None:
        """
        Updating the color property requires a subscribed stream.
        """
        test_user = self.example_user("hamlet")
        self.login_user(test_user)

        sub_info = gather_subscriptions_helper(test_user)

        not_subbed = sub_info.never_subscribed

        result = self.api_post(
            test_user,
            "/api/v1/users/me/subscriptions/properties",
            {
                "subscription_data": orjson.dumps(
                    [
                        {
                            "property": "color",
                            "stream_id": not_subbed[0]["stream_id"],
                            "value": "#ffffff",
                        }
                    ]
                ).decode()
            },
        )
        self.assert_json_error(
            result, "Not subscribed to stream id {}".format(not_subbed[0]["stream_id"])
        )

    def test_set_color_missing_color(self) -> None:
        """
        Updating the color property requires a color.
        """
        test_user = self.example_user("hamlet")
        self.login_user(test_user)
        subs = gather_subscriptions(test_user)[0]
        result = self.api_post(
            test_user,
            "/api/v1/users/me/subscriptions/properties",
            {
                "subscription_data": orjson.dumps(
                    [{"property": "color", "stream_id": subs[0]["stream_id"]}]
                ).decode()
            },
        )
        self.assert_json_error(result, "value key is missing from subscription_data[0]")

    def test_set_stream_wildcard_mentions_notify(self) -> None:
        """
        A POST request to /api/v1/users/me/subscriptions/properties with wildcard_mentions_notify
        sets the property.
        """
        test_user = self.example_user("hamlet")
        self.login_user(test_user)

        subs = gather_subscriptions(test_user)[0]
        sub = subs[0]
        result = self.api_post(
            test_user,
            "/api/v1/users/me/subscriptions/properties",
            {
                "subscription_data": orjson.dumps(
                    [
                        {
                            "property": "wildcard_mentions_notify",
                            "stream_id": sub["stream_id"],
                            "value": True,
                        }
                    ]
                ).decode()
            },
        )

        self.assert_json_success(result)

        updated_sub = get_subscription(sub["name"], test_user)
        self.assertIsNotNone(updated_sub)
        self.assertEqual(updated_sub.wildcard_mentions_notify, True)

    def test_set_pin_to_top(self) -> None:
        """
        A POST request to /api/v1/users/me/subscriptions/properties with stream_id and
        pin_to_top data pins the stream.
        """
        user = self.example_user("hamlet")
        self.login_user(user)

        old_subs, _ = gather_subscriptions(user)
        sub = old_subs[0]
        stream_id = sub["stream_id"]
        new_pin_to_top = not sub["pin_to_top"]
        result = self.api_post(
            user,
            "/api/v1/users/me/subscriptions/properties",
            {
                "subscription_data": orjson.dumps(
                    [{"property": "pin_to_top", "stream_id": stream_id, "value": new_pin_to_top}]
                ).decode()
            },
        )
        self.assert_json_success(result)

        updated_sub = get_subscription(sub["name"], user)

        self.assertIsNotNone(updated_sub)
        self.assertEqual(updated_sub.pin_to_top, new_pin_to_top)

    def test_change_is_muted(self) -> None:
        test_user = self.example_user("hamlet")
        self.login_user(test_user)
        subs = gather_subscriptions(test_user)[0]

        sub = Subscription.objects.get(
            recipient__type=Recipient.STREAM,
            recipient__type_id=subs[0]["stream_id"],
            user_profile=test_user,
        )
        self.assertEqual(sub.is_muted, False)

        events: List[Mapping[str, Any]] = []
        property_name = "is_muted"
        with tornado_redirected_to_list(events):
            result = self.api_post(
                test_user,
                "/api/v1/users/me/subscriptions/properties",
                {
                    "subscription_data": orjson.dumps(
                        [
                            {
                                "property": property_name,
                                "value": True,
                                "stream_id": subs[0]["stream_id"],
                            }
                        ]
                    ).decode()
                },
            )
        self.assert_json_success(result)
        self.assert_length(events, 1)
        self.assertEqual(events[0]["event"]["property"], "in_home_view")
        self.assertEqual(events[0]["event"]["value"], False)
        sub = Subscription.objects.get(
            recipient__type=Recipient.STREAM,
            recipient__type_id=subs[0]["stream_id"],
            user_profile=test_user,
        )
        self.assertEqual(sub.is_muted, True)

        events = []
        legacy_property_name = "in_home_view"
        with tornado_redirected_to_list(events):
            result = self.api_post(
                test_user,
                "/api/v1/users/me/subscriptions/properties",
                {
                    "subscription_data": orjson.dumps(
                        [
                            {
                                "property": legacy_property_name,
                                "value": True,
                                "stream_id": subs[0]["stream_id"],
                            }
                        ]
                    ).decode()
                },
            )
        self.assert_json_success(result)
        self.assert_length(events, 1)
        self.assertEqual(events[0]["event"]["property"], "in_home_view")
        self.assertEqual(events[0]["event"]["value"], True)
        self.assert_json_success(result)
        sub = Subscription.objects.get(
            recipient__type=Recipient.STREAM,
            recipient__type_id=subs[0]["stream_id"],
            user_profile=test_user,
        )
        self.assertEqual(sub.is_muted, False)

        events = []
        with tornado_redirected_to_list(events):
            result = self.api_post(
                test_user,
                "/api/v1/users/me/subscriptions/properties",
                {
                    "subscription_data": orjson.dumps(
                        [
                            {
                                "property": legacy_property_name,
                                "value": False,
                                "stream_id": subs[0]["stream_id"],
                            }
                        ]
                    ).decode()
                },
            )
        self.assert_json_success(result)
        self.assert_length(events, 1)
        self.assertEqual(events[0]["event"]["property"], "in_home_view")
        self.assertEqual(events[0]["event"]["value"], False)

        sub = Subscription.objects.get(
            recipient__type=Recipient.STREAM,
            recipient__type_id=subs[0]["stream_id"],
            user_profile=test_user,
        )
        self.assertEqual(sub.is_muted, True)

    def test_set_subscription_property_incorrect(self) -> None:
        """
        Trying to set a property incorrectly returns a JSON error.
        """
        test_user = self.example_user("hamlet")
        self.login_user(test_user)
        subs = gather_subscriptions(test_user)[0]

        property_name = "is_muted"
        result = self.api_post(
            test_user,
            "/api/v1/users/me/subscriptions/properties",
            {
                "subscription_data": orjson.dumps(
                    [{"property": property_name, "value": "bad", "stream_id": subs[0]["stream_id"]}]
                ).decode()
            },
        )
        self.assert_json_error(result, f"{property_name} is not a boolean")

        property_name = "in_home_view"
        result = self.api_post(
            test_user,
            "/api/v1/users/me/subscriptions/properties",
            {
                "subscription_data": orjson.dumps(
                    [{"property": property_name, "value": "bad", "stream_id": subs[0]["stream_id"]}]
                ).decode()
            },
        )
        self.assert_json_error(result, f"{property_name} is not a boolean")

        property_name = "desktop_notifications"
        result = self.api_post(
            test_user,
            "/api/v1/users/me/subscriptions/properties",
            {
                "subscription_data": orjson.dumps(
                    [{"property": property_name, "value": "bad", "stream_id": subs[0]["stream_id"]}]
                ).decode()
            },
        )
        self.assert_json_error(result, f"{property_name} is not a boolean")

        property_name = "audible_notifications"
        result = self.api_post(
            test_user,
            "/api/v1/users/me/subscriptions/properties",
            {
                "subscription_data": orjson.dumps(
                    [{"property": property_name, "value": "bad", "stream_id": subs[0]["stream_id"]}]
                ).decode()
            },
        )
        self.assert_json_error(result, f"{property_name} is not a boolean")

        property_name = "push_notifications"
        result = self.api_post(
            test_user,
            "/api/v1/users/me/subscriptions/properties",
            {
                "subscription_data": orjson.dumps(
                    [{"property": property_name, "value": "bad", "stream_id": subs[0]["stream_id"]}]
                ).decode()
            },
        )
        self.assert_json_error(result, f"{property_name} is not a boolean")

        property_name = "email_notifications"
        result = self.api_post(
            test_user,
            "/api/v1/users/me/subscriptions/properties",
            {
                "subscription_data": orjson.dumps(
                    [{"property": property_name, "value": "bad", "stream_id": subs[0]["stream_id"]}]
                ).decode()
            },
        )
        self.assert_json_error(result, f"{property_name} is not a boolean")

        property_name = "wildcard_mentions_notify"
        result = self.api_post(
            test_user,
            "/api/v1/users/me/subscriptions/properties",
            {
                "subscription_data": orjson.dumps(
                    [{"property": property_name, "value": "bad", "stream_id": subs[0]["stream_id"]}]
                ).decode()
            },
        )

        self.assert_json_error(result, f"{property_name} is not a boolean")

        property_name = "color"
        result = self.api_post(
            test_user,
            "/api/v1/users/me/subscriptions/properties",
            {
                "subscription_data": orjson.dumps(
                    [{"property": property_name, "value": False, "stream_id": subs[0]["stream_id"]}]
                ).decode()
            },
        )
        self.assert_json_error(result, f"{property_name} is not a string")

    def test_json_subscription_property_invalid_stream(self) -> None:
        test_user = self.example_user("hamlet")
        self.login_user(test_user)

        stream_id = 1000
        result = self.api_post(
            test_user,
            "/api/v1/users/me/subscriptions/properties",
            {
                "subscription_data": orjson.dumps(
                    [{"property": "is_muted", "stream_id": stream_id, "value": False}]
                ).decode()
            },
        )
        self.assert_json_error(result, "Invalid stream id")

    def test_set_invalid_property(self) -> None:
        """
        Trying to set an invalid property returns a JSON error.
        """
        test_user = self.example_user("hamlet")
        self.login_user(test_user)
        subs = gather_subscriptions(test_user)[0]
        result = self.api_post(
            test_user,
            "/api/v1/users/me/subscriptions/properties",
            {
                "subscription_data": orjson.dumps(
                    [{"property": "bad", "value": "bad", "stream_id": subs[0]["stream_id"]}]
                ).decode()
            },
        )
        self.assert_json_error(result, "Unknown subscription property: bad")


class SubscriptionRestApiTest(ZulipTestCase):
    def test_basic_add_delete(self) -> None:
        user = self.example_user("hamlet")
        self.login_user(user)

        # add
        request = {
            "add": orjson.dumps([{"name": "my_test_stream_1"}]).decode(),
        }
        result = self.api_patch(user, "/api/v1/users/me/subscriptions", request)
        self.assert_json_success(result)
        streams = self.get_streams(user)
        self.assertTrue("my_test_stream_1" in streams)

        # now delete the same stream
        request = {
            "delete": orjson.dumps(["my_test_stream_1"]).decode(),
        }
        result = self.api_patch(user, "/api/v1/users/me/subscriptions", request)
        self.assert_json_success(result)
        streams = self.get_streams(user)
        self.assertTrue("my_test_stream_1" not in streams)

    def test_add_with_color(self) -> None:
        user = self.example_user("hamlet")
        self.login_user(user)

        # add with color proposition
        request = {
            "add": orjson.dumps([{"name": "my_test_stream_2", "color": "#afafaf"}]).decode(),
        }
        result = self.api_patch(user, "/api/v1/users/me/subscriptions", request)
        self.assert_json_success(result)

        # incorrect color format
        request = {
            "subscriptions": orjson.dumps(
                [{"name": "my_test_stream_3", "color": "#0g0g0g"}]
            ).decode(),
        }
        result = self.api_post(user, "/api/v1/users/me/subscriptions", request)
        self.assert_json_error(result, 'subscriptions[0]["color"] is not a valid hex color code')

    def test_api_valid_property(self) -> None:
        """
        Trying to set valid json returns success message.
        """
        user = self.example_user("hamlet")

        self.login_user(user)
        subs = gather_subscriptions(user)[0]
        result = self.api_patch(
            user,
            "/api/v1/users/me/subscriptions/{}".format(subs[0]["stream_id"]),
            {"property": "color", "value": "#c2c2c2"},
        )
        self.assert_json_success(result)

    def test_api_invalid_property(self) -> None:
        """
        Trying to set an invalid property returns a JSON error.
        """

        user = self.example_user("hamlet")

        self.login_user(user)
        subs = gather_subscriptions(user)[0]

        result = self.api_patch(
            user,
            "/api/v1/users/me/subscriptions/{}".format(subs[0]["stream_id"]),
            {"property": "invalid", "value": "somevalue"},
        )
        self.assert_json_error(result, "Unknown subscription property: invalid")

    def test_api_invalid_stream_id(self) -> None:
        """
        Trying to set an invalid stream id returns a JSON error.
        """
        user = self.example_user("hamlet")
        self.login_user(user)
        result = self.api_patch(
            user,
            "/api/v1/users/me/subscriptions/121",
            {"property": "is_muted", "value": "somevalue"},
        )
        self.assert_json_error(result, "Invalid stream id")

    def test_bad_add_parameters(self) -> None:
        user = self.example_user("hamlet")
        self.login_user(user)

        def check_for_error(val: Any, expected_message: str) -> None:
            request = {
                "add": orjson.dumps(val).decode(),
            }
            result = self.api_patch(user, "/api/v1/users/me/subscriptions", request)
            self.assert_json_error(result, expected_message)

        check_for_error(["foo"], "add[0] is not a dict")
        check_for_error([{"bogus": "foo"}], "name key is missing from add[0]")
        check_for_error([{"name": {}}], 'add[0]["name"] is not a string')

    def test_bad_principals(self) -> None:
        user = self.example_user("hamlet")
        self.login_user(user)

        request = {
            "add": orjson.dumps([{"name": "my_new_stream"}]).decode(),
            "principals": orjson.dumps([{}]).decode(),
        }
        result = self.api_patch(user, "/api/v1/users/me/subscriptions", request)
        self.assert_json_error(result, "principals is not an allowed_type")

    def test_bad_delete_parameters(self) -> None:
        user = self.example_user("hamlet")
        self.login_user(user)

        request = {
            "delete": orjson.dumps([{"name": "my_test_stream_1"}]).decode(),
        }
        result = self.api_patch(user, "/api/v1/users/me/subscriptions", request)
        self.assert_json_error(result, "delete[0] is not a string")

    def test_add_or_delete_not_specified(self) -> None:
        user = self.example_user("hamlet")
        self.login_user(user)

        result = self.api_patch(user, "/api/v1/users/me/subscriptions", {})
        self.assert_json_error(result, 'Nothing to do. Specify at least one of "add" or "delete".')

    def test_patch_enforces_valid_stream_name_check(self) -> None:
        """
        Only way to force an error is with a empty string.
        """
        user = self.example_user("hamlet")
        self.login_user(user)

        invalid_stream_name = ""
        request = {
            "delete": orjson.dumps([invalid_stream_name]).decode(),
        }
        result = self.api_patch(user, "/api/v1/users/me/subscriptions", request)
        self.assert_json_error(result, f"Invalid stream name '{invalid_stream_name}'")

    def test_stream_name_too_long(self) -> None:
        user = self.example_user("hamlet")
        self.login_user(user)

        long_stream_name = "a" * 61
        request = {
            "delete": orjson.dumps([long_stream_name]).decode(),
        }
        result = self.api_patch(user, "/api/v1/users/me/subscriptions", request)
        self.assert_json_error(result, "Stream name too long (limit: 60 characters).")

    def test_stream_name_contains_null(self) -> None:
        user = self.example_user("hamlet")
        self.login_user(user)

        stream_name = "abc\000"
        request = {
            "delete": orjson.dumps([stream_name]).decode(),
        }
        result = self.api_patch(user, "/api/v1/users/me/subscriptions", request)
        self.assert_json_error(
            result, f"Stream name '{stream_name}' contains NULL (0x00) characters."
        )

    def test_compose_views_rollback(self) -> None:
        """
        The compose_views function() is used under the hood by
        update_subscriptions_backend.  It's a pretty simple method in terms of
        control flow, but it uses a Django rollback, which may make it brittle
        code when we upgrade Django.  We test the functions's rollback logic
        here with a simple scenario to avoid false positives related to
        subscription complications.
        """
        user_profile = self.example_user("hamlet")
        user_profile.full_name = "Hamlet"
        user_profile.save()

        def thunk1() -> HttpResponse:
            user_profile.full_name = "Should not be committed"
            user_profile.save()
            return json_success()

        def thunk2() -> HttpResponse:
            return json_error("random failure")

        with self.assertRaises(JsonableError):
            compose_views([thunk1, thunk2])

        user_profile = self.example_user("hamlet")
        self.assertEqual(user_profile.full_name, "Hamlet")


class SubscriptionAPITest(ZulipTestCase):
    def setUp(self) -> None:
        """
        All tests will be logged in as hamlet. Also save various useful values
        as attributes that tests can access.
        """
        super().setUp()
        self.user_profile = self.example_user("hamlet")
        self.test_email = self.user_profile.email
        self.test_user = self.user_profile
        self.login_user(self.user_profile)
        self.test_realm = self.user_profile.realm
        self.streams = self.get_streams(self.user_profile)

    def make_random_stream_names(self, existing_stream_names: List[str]) -> List[str]:
        """
        Helper function to make up random stream names. It takes
        existing_stream_names and randomly appends a digit to the end of each,
        but avoids names that appear in the list names_to_avoid.
        """
        random_streams = []
        all_stream_names = [stream.name for stream in Stream.objects.filter(realm=self.test_realm)]
        for stream in existing_stream_names:
            random_stream = stream + str(random.randint(0, 9))
            if random_stream not in all_stream_names:
                random_streams.append(random_stream)
        return random_streams

    def test_successful_subscriptions_list(self) -> None:
        """
        Calling /api/v1/users/me/subscriptions should successfully return your subscriptions.
        """
        result = self.api_get(self.test_user, "/api/v1/users/me/subscriptions")
        self.assert_json_success(result)
        json = result.json()
        self.assertIn("subscriptions", json)
        for stream in json["subscriptions"]:
            self.assertIsInstance(stream["name"], str)
            self.assertIsInstance(stream["color"], str)
            self.assertIsInstance(stream["invite_only"], bool)
            # check that the stream name corresponds to an actual
            # stream; will throw Stream.DoesNotExist if it doesn't
            get_stream(stream["name"], self.test_realm)
        list_streams = [stream["name"] for stream in json["subscriptions"]]
        # also check that this matches the list of your subscriptions
        self.assertEqual(sorted(list_streams), sorted(self.streams))

    def helper_check_subs_before_and_after_add(
        self,
        subscriptions: List[str],
        other_params: Dict[str, Any],
        subscribed: List[str],
        already_subscribed: List[str],
        email: str,
        new_subs: List[str],
        realm: Realm,
        invite_only: bool = False,
    ) -> None:
        """
        Check result of adding subscriptions.

        You can add subscriptions for yourself or possibly many
        principals, which is why e-mails map to subscriptions in the
        result.

        The result json is of the form

        {"msg": "",
         "result": "success",
         "already_subscribed": {self.example_email("iago"): ["Venice", "Verona"]},
         "subscribed": {self.example_email("iago"): ["Venice8"]}}
        """
        result = self.common_subscribe_to_streams(
            self.test_user, subscriptions, other_params, invite_only=invite_only
        )
        json = result.json()
        self.assertEqual(sorted(subscribed), sorted(json["subscribed"][email]))
        self.assertEqual(sorted(already_subscribed), sorted(json["already_subscribed"][email]))
        user = get_user(email, realm)
        new_streams = self.get_streams(user)
        self.assertEqual(sorted(new_streams), sorted(new_subs))

    def test_successful_subscriptions_add(self) -> None:
        """
        Calling POST /json/users/me/subscriptions should successfully add
        streams, and should determine which are new subscriptions vs
        which were already subscribed. We add 2 new streams to the
        list of subscriptions and confirm the right number of events
        are generated.
        """
        self.assertNotEqual(len(self.streams), 0)  # necessary for full test coverage
        add_streams = ["Verona2", "Denmark5"]
        self.assertNotEqual(len(add_streams), 0)  # necessary for full test coverage
        events: List[Mapping[str, Any]] = []
        with tornado_redirected_to_list(events):
            self.helper_check_subs_before_and_after_add(
                self.streams + add_streams,
                {},
                add_streams,
                self.streams,
                self.test_email,
                self.streams + add_streams,
                self.test_realm,
            )
        self.assert_length(events, 6)

    def test_successful_subscriptions_add_with_announce(self) -> None:
        """
        Calling POST /json/users/me/subscriptions should successfully add
        streams, and should determine which are new subscriptions vs
        which were already subscribed. We add 2 new streams to the
        list of subscriptions and confirm the right number of events
        are generated.
        """
        self.assertNotEqual(len(self.streams), 0)
        add_streams = ["Verona2", "Denmark5"]
        self.assertNotEqual(len(add_streams), 0)
        events: List[Mapping[str, Any]] = []
        other_params = {
            "announce": "true",
        }
        notifications_stream = get_stream(self.streams[0], self.test_realm)
        self.test_realm.notifications_stream_id = notifications_stream.id
        self.test_realm.save()

        with tornado_redirected_to_list(events):
            self.helper_check_subs_before_and_after_add(
                self.streams + add_streams,
                other_params,
                add_streams,
                self.streams,
                self.test_email,
                self.streams + add_streams,
                self.test_realm,
            )
        self.assertEqual(len(events), 7)

        expected_stream_ids = {get_stream(stream, self.test_realm).id for stream in add_streams}

        (peer_add_event,) = [event for event in events if event["event"].get("op") == "peer_add"]

        self.assertEqual(set(peer_add_event["event"]["stream_ids"]), expected_stream_ids)
        self.assertEqual(set(peer_add_event["event"]["user_ids"]), {self.test_user.id})

    def test_successful_subscriptions_notifies_pm(self) -> None:
        """
        Calling POST /json/users/me/subscriptions should notify when a new stream is created.
        """
        invitee = self.example_user("iago")

        current_stream = self.get_streams(invitee)[0]
        invite_streams = self.make_random_stream_names([current_stream])[:1]
        self.common_subscribe_to_streams(
            invitee,
            invite_streams,
            extra_post_data={
                "announce": "true",
                "principals": orjson.dumps([self.user_profile.id]).decode(),
            },
        )

    def test_successful_subscriptions_notifies_stream(self) -> None:
        """
        Calling POST /json/users/me/subscriptions should notify when a new stream is created.
        """
        invitee = self.example_user("iago")
        invitee_full_name = "Iago"

        current_stream = self.get_streams(invitee)[0]
        invite_streams = self.make_random_stream_names([current_stream])[:1]

        notifications_stream = get_stream(current_stream, self.test_realm)
        self.test_realm.notifications_stream_id = notifications_stream.id
        self.test_realm.save()

        self.common_subscribe_to_streams(
            invitee,
            invite_streams,
            extra_post_data=dict(
                announce="true",
                principals=orjson.dumps([self.user_profile.id]).decode(),
            ),
        )

        msg = self.get_second_to_last_message()
        self.assertEqual(msg.recipient.type, Recipient.STREAM)
        self.assertEqual(msg.sender_id, self.notification_bot().id)
        expected_msg = (
            f"@_**{invitee_full_name}|{invitee.id}** created a new stream #**{invite_streams[0]}**."
        )
        self.assertEqual(msg.content, expected_msg)

    def test_successful_cross_realm_notification(self) -> None:
        """
        Calling POST /json/users/me/subscriptions in a new realm
        should notify with a proper new stream link
        """
        realm = do_create_realm("testrealm", "Test Realm")

        notifications_stream = Stream.objects.get(name="general", realm=realm)
        realm.notifications_stream = notifications_stream
        realm.save()

        invite_streams = ["cross_stream"]

        user = self.example_user("AARON")
        user.realm = realm
        user.save()

        self.common_subscribe_to_streams(
            user,
            invite_streams,
            extra_post_data=dict(
                announce="true",
            ),
            subdomain="testrealm",
        )

        msg = self.get_second_to_last_message()
        self.assertEqual(msg.recipient.type, Recipient.STREAM)
        self.assertEqual(msg.sender_id, self.notification_bot().id)
        stream_id = Stream.objects.latest("id").id
        expected_rendered_msg = f'<p><span class="user-mention silent" data-user-id="{user.id}">{user.full_name}</span> created a new stream <a class="stream" data-stream-id="{stream_id}" href="/#narrow/stream/{stream_id}-{invite_streams[0]}">#{invite_streams[0]}</a>.</p>'
        self.assertEqual(msg.rendered_content, expected_rendered_msg)

    def test_successful_subscriptions_notifies_with_escaping(self) -> None:
        """
        Calling POST /json/users/me/subscriptions should notify when a new stream is created.
        """
        invitee_full_name = "Iago"
        invitee = self.example_user("iago")

        current_stream = self.get_streams(invitee)[0]
        notifications_stream = get_stream(current_stream, self.test_realm)
        self.test_realm.notifications_stream_id = notifications_stream.id
        self.test_realm.save()

        invite_streams = ["strange ) \\ test"]
        self.common_subscribe_to_streams(
            invitee,
            invite_streams,
            extra_post_data={
                "announce": "true",
                "principals": orjson.dumps([self.user_profile.id]).decode(),
            },
        )

        msg = self.get_second_to_last_message()
        self.assertEqual(msg.sender_id, self.notification_bot().id)
        expected_msg = (
            f"@_**{invitee_full_name}|{invitee.id}** created a new stream #**{invite_streams[0]}**."
        )
        self.assertEqual(msg.content, expected_msg)

    def test_non_ascii_stream_subscription(self) -> None:
        """
        Subscribing to a stream name with non-ASCII characters succeeds.
        """
        self.helper_check_subs_before_and_after_add(
            [*self.streams, "hümbüǵ"],
            {},
            ["hümbüǵ"],
            self.streams,
            self.test_email,
            [*self.streams, "hümbüǵ"],
            self.test_realm,
        )

    def test_subscriptions_add_too_long(self) -> None:
        """
        Calling POST /json/users/me/subscriptions on a stream whose name is >60
        characters should return a JSON error.
        """
        # character limit is 60 characters
        long_stream_name = "a" * 61
        result = self.common_subscribe_to_streams(
            self.test_user, [long_stream_name], allow_fail=True
        )
        self.assert_json_error(result, "Stream name too long (limit: 60 characters).")

    def test_subscriptions_add_stream_with_null(self) -> None:
        """
        Calling POST /json/users/me/subscriptions on a stream whose name contains
        null characters should return a JSON error.
        """
        stream_name = "abc\000"
        result = self.common_subscribe_to_streams(self.test_user, [stream_name], allow_fail=True)
        self.assert_json_error(
            result, f"Stream name '{stream_name}' contains NULL (0x00) characters."
        )

    def test_user_settings_for_adding_streams(self) -> None:
        do_set_realm_property(
            self.test_user.realm, "create_stream_policy", Realm.POLICY_ADMINS_ONLY, acting_user=None
        )
        with mock.patch("zerver.models.UserProfile.can_create_streams", return_value=False):
            result = self.common_subscribe_to_streams(self.test_user, ["stream1"], allow_fail=True)
            self.assert_json_error(result, "Insufficient permission")

        with mock.patch("zerver.models.UserProfile.can_create_streams", return_value=True):
            self.common_subscribe_to_streams(self.test_user, ["stream2"])

        # User should still be able to subscribe to an existing stream
        with mock.patch("zerver.models.UserProfile.can_create_streams", return_value=False):
            self.common_subscribe_to_streams(self.test_user, ["stream2"])

    def test_user_settings_for_creating_streams(self) -> None:
        user_profile = self.example_user("cordelia")
        realm = user_profile.realm

        do_set_realm_property(
            realm, "create_stream_policy", Realm.POLICY_ADMINS_ONLY, acting_user=None
        )
        do_change_user_role(user_profile, UserProfile.ROLE_MODERATOR, acting_user=None)
        result = self.common_subscribe_to_streams(
            user_profile,
            ["new_stream1"],
            allow_fail=True,
        )
        self.assert_json_error(result, "Insufficient permission")

        do_change_user_role(user_profile, UserProfile.ROLE_REALM_ADMINISTRATOR, acting_user=None)
        self.common_subscribe_to_streams(user_profile, ["new_stream1"])

        do_set_realm_property(
            realm, "create_stream_policy", Realm.POLICY_MODERATORS_ONLY, acting_user=None
        )
        do_change_user_role(user_profile, UserProfile.ROLE_MEMBER, acting_user=None)
        # Make sure that we are checking the permission with a full member,
        # as full member is the user just below moderator in the role hierarchy.
        self.assertFalse(user_profile.is_provisional_member)
        result = self.common_subscribe_to_streams(
            user_profile,
            ["new_stream2"],
            allow_fail=True,
        )
        self.assert_json_error(result, "Insufficient permission")

        do_change_user_role(user_profile, UserProfile.ROLE_MODERATOR, acting_user=None)
        self.common_subscribe_to_streams(user_profile, ["new_stream2"])

        do_set_realm_property(
            realm, "create_stream_policy", Realm.POLICY_MEMBERS_ONLY, acting_user=None
        )
        do_change_user_role(user_profile, UserProfile.ROLE_GUEST, acting_user=None)
        result = self.common_subscribe_to_streams(
            user_profile,
            ["new_stream2"],
            allow_fail=True,
        )
        self.assert_json_error(result, "Not allowed for guest users")

        do_change_user_role(user_profile, UserProfile.ROLE_MEMBER, acting_user=None)
        self.common_subscribe_to_streams(
            self.test_user,
            ["new_stream3"],
        )

        do_set_realm_property(
            realm, "create_stream_policy", Realm.POLICY_FULL_MEMBERS_ONLY, acting_user=None
        )
        do_set_realm_property(realm, "waiting_period_threshold", 100000, acting_user=None)
        result = self.common_subscribe_to_streams(
            user_profile,
            ["new_stream4"],
            allow_fail=True,
        )
        self.assert_json_error(result, "Insufficient permission")

        do_set_realm_property(realm, "waiting_period_threshold", 0, acting_user=None)
        self.common_subscribe_to_streams(user_profile, ["new_stream3"])

    def test_can_create_streams(self) -> None:
        def validation_func(user_profile: UserProfile) -> bool:
            user_profile.refresh_from_db()
            return user_profile.can_create_streams()

        self.check_has_permission_policies("create_stream_policy", validation_func)

    def test_user_settings_for_subscribing_other_users(self) -> None:
        """
        You can't subscribe other people to streams if you are a guest or your account is not old
        enough.
        """
        user_profile = self.example_user("cordelia")
        invitee_user_id = user_profile.id
        realm = user_profile.realm

        do_set_realm_property(
            realm, "create_stream_policy", Realm.POLICY_MEMBERS_ONLY, acting_user=None
        )
        do_set_realm_property(
            realm, "invite_to_stream_policy", Realm.POLICY_ADMINS_ONLY, acting_user=None
        )
        do_change_user_role(self.test_user, UserProfile.ROLE_MODERATOR, acting_user=None)
        result = self.common_subscribe_to_streams(
            self.test_user,
            ["stream1"],
            {"principals": orjson.dumps([invitee_user_id]).decode()},
            allow_fail=True,
        )
        self.assert_json_error(result, "Insufficient permission")

        do_change_user_role(self.test_user, UserProfile.ROLE_REALM_ADMINISTRATOR, acting_user=None)
        self.common_subscribe_to_streams(
            self.test_user, ["stream1"], {"principals": orjson.dumps([invitee_user_id]).decode()}
        )

        do_set_realm_property(
            realm, "invite_to_stream_policy", Realm.POLICY_MODERATORS_ONLY, acting_user=None
        )
        do_change_user_role(self.test_user, UserProfile.ROLE_MEMBER, acting_user=None)
        # Make sure that we are checking the permission with a full member,
        # as full member is the user just below moderator in the role hierarchy.
        self.assertFalse(self.test_user.is_provisional_member)
        result = self.common_subscribe_to_streams(
            self.test_user,
            ["stream2"],
            {"principals": orjson.dumps([invitee_user_id]).decode()},
            allow_fail=True,
        )
        self.assert_json_error(result, "Insufficient permission")

        do_change_user_role(self.test_user, UserProfile.ROLE_MODERATOR, acting_user=None)
        self.common_subscribe_to_streams(
            self.test_user, ["stream2"], {"principals": orjson.dumps([invitee_user_id]).decode()}
        )
        self.unsubscribe(user_profile, "stream2")

        do_set_realm_property(
            realm, "invite_to_stream_policy", Realm.POLICY_MEMBERS_ONLY, acting_user=None
        )
        do_change_user_role(self.test_user, UserProfile.ROLE_GUEST, acting_user=None)
        result = self.common_subscribe_to_streams(
            self.test_user,
            ["stream2"],
            {"principals": orjson.dumps([invitee_user_id]).decode()},
            allow_fail=True,
        )
        self.assert_json_error(result, "Not allowed for guest users")

        do_change_user_role(self.test_user, UserProfile.ROLE_MEMBER, acting_user=None)
        self.common_subscribe_to_streams(
            self.test_user,
            ["stream2"],
            {"principals": orjson.dumps([self.test_user.id, invitee_user_id]).decode()},
        )
        self.unsubscribe(user_profile, "stream2")

        do_set_realm_property(
            realm,
            "invite_to_stream_policy",
            Realm.POLICY_FULL_MEMBERS_ONLY,
            acting_user=None,
        )
        do_set_realm_property(realm, "waiting_period_threshold", 100000, acting_user=None)
        result = self.common_subscribe_to_streams(
            self.test_user,
            ["stream2"],
            {"principals": orjson.dumps([invitee_user_id]).decode()},
            allow_fail=True,
        )
        self.assert_json_error(result, "Insufficient permission")

        do_set_realm_property(realm, "waiting_period_threshold", 0, acting_user=None)
        self.common_subscribe_to_streams(
            self.test_user, ["stream2"], {"principals": orjson.dumps([invitee_user_id]).decode()}
        )

    def test_can_subscribe_other_users(self) -> None:
        """
        You can't subscribe other people to streams if you are a guest or your account is not old
        enough.
        """

        def validation_func(user_profile: UserProfile) -> bool:
            user_profile.refresh_from_db()
            return user_profile.can_subscribe_other_users()

        self.check_has_permission_policies("invite_to_stream_policy", validation_func)

    def test_subscriptions_add_invalid_stream(self) -> None:
        """
        Calling POST /json/users/me/subscriptions on a stream whose name is invalid (as
        defined by valid_stream_name in zerver/views.py) should return a JSON
        error.
        """
        # currently, the only invalid name is the empty string
        invalid_stream_name = ""
        result = self.common_subscribe_to_streams(
            self.test_user, [invalid_stream_name], allow_fail=True
        )
        self.assert_json_error(result, f"Invalid stream name '{invalid_stream_name}'")

    def assert_adding_subscriptions_for_principal(
        self,
        invitee_data: Union[str, int],
        invitee_realm: Realm,
        streams: List[str],
        invite_only: bool = False,
    ) -> None:
        """
        Calling POST /json/users/me/subscriptions on behalf of another principal (for
        whom you have permission to add subscriptions) should successfully add
        those subscriptions and send a message to the subscribee notifying
        them.
        """
        if isinstance(invitee_data, str):
            other_profile = get_user(invitee_data, invitee_realm)
        else:
            other_profile = get_user_profile_by_id_in_realm(invitee_data, invitee_realm)
        current_streams = self.get_streams(other_profile)
        self.assertIsInstance(other_profile, UserProfile)
        self.assertNotEqual(len(current_streams), 0)  # necessary for full test coverage
        self.assertNotEqual(len(streams), 0)  # necessary for full test coverage
        streams_to_sub = streams[:1]  # just add one, to make the message easier to check
        streams_to_sub.extend(current_streams)
        self.helper_check_subs_before_and_after_add(
            streams_to_sub,
            {"principals": orjson.dumps([invitee_data]).decode()},
            streams[:1],
            current_streams,
            other_profile.email,
            streams_to_sub,
            invitee_realm,
            invite_only=invite_only,
        )

        # verify that a welcome message was sent to the stream
        msg = self.get_last_message()
        if invite_only:
            previous_msg = self.get_second_to_last_message()
            self.assertEqual(previous_msg.sender.email, settings.NOTIFICATION_BOT)
            self.assertIn('added', previous_msg.content)
        else:
            self.assertEqual(msg.recipient.type, msg.recipient.STREAM)
            self.assertEqual(msg.topic_name(), u'stream events')
            self.assertIn('Stream created by @_**', msg.content)
            self.assertEqual(msg.sender.email, settings.NOTIFICATION_BOT)

    def test_multi_user_subscription(self) -> None:
        user1 = self.example_user("cordelia")
        user2 = self.example_user("iago")
        realm = get_realm("zulip")
        streams_to_sub = ["multi_user_stream"]
        events: List[Mapping[str, Any]] = []
        flush_per_request_caches()
        with tornado_redirected_to_list(events):
            with queries_captured() as queries:
                self.common_subscribe_to_streams(
                    self.test_user,
                    streams_to_sub,
                    dict(principals=orjson.dumps([user1.id, user2.id]).decode()),
                )
        self.assert_length(queries, 35)

        self.assert_length(events, 5)
        for ev in [x for x in events if x["event"]["type"] not in ("message", "stream")]:
            if ev["event"]["op"] == "add":
                self.assertEqual(
                    set(ev["event"]["subscriptions"][0]["subscribers"]),
                    {user1.id, user2.id},
                )
            else:
                # Check "peer_add" events for streams users were
                # never subscribed to, in order for the neversubscribed
                # structure to stay up-to-date.
                self.assertEqual(ev["event"]["op"], "peer_add")

        stream = get_stream("multi_user_stream", realm)
        self.assertEqual(num_subscribers_for_stream_id(stream.id), 2)

        # Now add ourselves
        events = []
        with tornado_redirected_to_list(events):
            with queries_captured() as queries:
                self.common_subscribe_to_streams(
                    self.test_user,
                    streams_to_sub,
                    dict(principals=orjson.dumps([self.test_user.id]).decode()),
                )
        self.assert_length(queries, 11)

        self.assert_length(events, 2)
        add_event, add_peer_event = events
        self.assertEqual(add_event["event"]["type"], "subscription")
        self.assertEqual(add_event["event"]["op"], "add")
        self.assertEqual(add_event["users"], [get_user(self.test_email, self.test_realm).id])
        self.assertEqual(
            set(add_event["event"]["subscriptions"][0]["subscribers"]),
            {user1.id, user2.id, self.test_user.id},
        )

        self.assertNotIn(self.example_user("polonius").id, add_peer_event["users"])
        self.assertEqual(len(add_peer_event["users"]), 12)
        self.assertEqual(add_peer_event["event"]["type"], "subscription")
        self.assertEqual(add_peer_event["event"]["op"], "peer_add")
        self.assertEqual(add_peer_event["event"]["user_ids"], [self.user_profile.id])

        stream = get_stream("multi_user_stream", realm)
        self.assertEqual(num_subscribers_for_stream_id(stream.id), 3)

        # Finally, add othello.
        events = []
        user_profile = self.example_user("othello")
        email3 = user_profile.email
        user3 = user_profile
        realm3 = user_profile.realm
        stream = get_stream("multi_user_stream", realm)
        with tornado_redirected_to_list(events):
            bulk_add_subscriptions(realm, [stream], [user_profile], acting_user=None)

        self.assert_length(events, 2)
        add_event, add_peer_event = events

        self.assertEqual(add_event["event"]["type"], "subscription")
        self.assertEqual(add_event["event"]["op"], "add")
        self.assertEqual(add_event["users"], [get_user(email3, realm3).id])
        self.assertEqual(
            set(add_event["event"]["subscriptions"][0]["subscribers"]),
            {user1.id, user2.id, user3.id, self.test_user.id},
        )

        # We don't send a peer_add event to othello
        self.assertNotIn(user_profile.id, add_peer_event["users"])
        self.assertNotIn(self.example_user("polonius").id, add_peer_event["users"])
        self.assertEqual(len(add_peer_event["users"]), 12)
        self.assertEqual(add_peer_event["event"]["type"], "subscription")
        self.assertEqual(add_peer_event["event"]["op"], "peer_add")
        self.assertEqual(add_peer_event["event"]["user_ids"], [user_profile.id])

    def test_private_stream_subscription(self) -> None:
        realm = get_realm("zulip")

        # Create a private stream with Hamlet subscribed
        stream_name = "private"
        stream = ensure_stream(realm, stream_name, invite_only=True, acting_user=None)

        existing_user_profile = self.example_user("hamlet")
        bulk_add_subscriptions(realm, [stream], [existing_user_profile], acting_user=None)

        # Now subscribe Cordelia to the stream, capturing events
        user_profile = self.example_user("cordelia")

        events: List[Mapping[str, Any]] = []
        with tornado_redirected_to_list(events):
            bulk_add_subscriptions(realm, [stream], [user_profile], acting_user=None)

        self.assert_length(events, 3)
        create_event, add_event, add_peer_event = events

        self.assertEqual(create_event["event"]["type"], "stream")
        self.assertEqual(create_event["event"]["op"], "create")
        self.assertEqual(create_event["users"], [user_profile.id])
        self.assertEqual(create_event["event"]["streams"][0]["name"], stream_name)

        self.assertEqual(add_event["event"]["type"], "subscription")
        self.assertEqual(add_event["event"]["op"], "add")
        self.assertEqual(add_event["users"], [user_profile.id])
        self.assertEqual(
            set(add_event["event"]["subscriptions"][0]["subscribers"]),
            {user_profile.id, existing_user_profile.id},
        )

        # We don't send a peer_add event to othello, but we do send peer_add event to
        # all realm admins.
        self.assertNotIn(user_profile.id, add_peer_event["users"])
        self.assertEqual(len(add_peer_event["users"]), 3)
        self.assertEqual(add_peer_event["event"]["type"], "subscription")
        self.assertEqual(add_peer_event["event"]["op"], "peer_add")
        self.assertEqual(add_peer_event["event"]["user_ids"], [user_profile.id])

        # Do not send stream creation event to realm admin users
        # even if realm admin is subscribed to stream cause realm admin already get
        # private stream creation event on stream creation.
        new_stream = ensure_stream(realm, "private stream", invite_only=True, acting_user=None)
        events = []
        with tornado_redirected_to_list(events):
            bulk_add_subscriptions(
                realm, [new_stream], [self.example_user("iago")], acting_user=None
            )

        # Note that since iago is an admin, he won't get a stream/create
        # event here.
        self.assert_length(events, 2)
        add_event, add_peer_event = events

        self.assertEqual(add_event["event"]["type"], "subscription")
        self.assertEqual(add_event["event"]["op"], "add")
        self.assertEqual(add_event["users"], [self.example_user("iago").id])

        self.assertEqual(len(add_peer_event["users"]), 1)
        self.assertEqual(add_peer_event["event"]["type"], "subscription")
        self.assertEqual(add_peer_event["event"]["op"], "peer_add")
        self.assertEqual(add_peer_event["event"]["user_ids"], [self.example_user("iago").id])

    def test_subscribe_to_stream_post_policy_admins_stream(self) -> None:
        """
        Members can subscribe to streams where only admins can post
        """
        member = self.example_user("AARON")
        stream = self.make_stream("stream1")
        do_change_stream_post_policy(stream, Stream.STREAM_POST_POLICY_ADMINS)
        result = self.common_subscribe_to_streams(member, ["stream1"])
        self.assert_json_success(result)

        json = result.json()
        self.assertEqual(json["subscribed"], {member.email: ["stream1"]})
        self.assertEqual(json["already_subscribed"], {})

    def test_subscribe_to_stream_post_policy_restrict_new_members_stream(self) -> None:
        """
        New members can subscribe to streams where they can not post
        """
        new_member_email = self.nonreg_email("test")
        self.register(new_member_email, "test")
        new_member = self.nonreg_user("test")

        do_set_realm_property(new_member.realm, "waiting_period_threshold", 10, acting_user=None)
        self.assertTrue(new_member.is_provisional_member)

        stream = self.make_stream("stream1")
        do_change_stream_post_policy(stream, Stream.STREAM_POST_POLICY_RESTRICT_NEW_MEMBERS)
        result = self.common_subscribe_to_streams(new_member, ["stream1"])
        self.assert_json_success(result)

        json = result.json()
        self.assertEqual(json["subscribed"], {new_member.email: ["stream1"]})
        self.assertEqual(json["already_subscribed"], {})

    def test_subscribe_to_stream_post_policy_moderators_stream(self) -> None:
        """
        Members can subscribe to streams where only admins and moderators can post
        """
        member = self.example_user("AARON")
        stream = self.make_stream("stream1")
        # Make sure that we are testing this with full member which is just below the moderator
        # in the role hierarchy.
        self.assertFalse(member.is_provisional_member)
        do_change_stream_post_policy(stream, Stream.STREAM_POST_POLICY_MODERATORS)
        result = self.common_subscribe_to_streams(member, ["stream1"])
        self.assert_json_success(result)

        json = result.json()
        self.assertEqual(json["subscribed"], {member.email: ["stream1"]})
        self.assertEqual(json["already_subscribed"], {})

    def test_guest_user_subscribe(self) -> None:
        """Guest users cannot subscribe themselves to anything"""
        guest_user = self.example_user("polonius")
        result = self.common_subscribe_to_streams(guest_user, ["Denmark"], allow_fail=True)
        self.assert_json_error(result, "Not allowed for guest users")

        # Verify the internal checks also block guest users.
        stream = get_stream("Denmark", guest_user.realm)
        self.assertEqual(filter_stream_authorization(guest_user, [stream]), ([], [stream]))

        # Test UserProfile.can_create_streams for guest users.
        streams_raw: List[StreamDict] = [
            {
                "invite_only": False,
                "history_public_to_subscribers": None,
                "name": "new_stream",
                "stream_post_policy": Stream.STREAM_POST_POLICY_EVERYONE,
            }
        ]

        with self.assertRaisesRegex(JsonableError, "Insufficient permission"):
            list_to_streams(streams_raw, guest_user)

        stream = self.make_stream("private_stream", invite_only=True)
        result = self.common_subscribe_to_streams(guest_user, ["private_stream"], allow_fail=True)
        self.assert_json_error(result, "Not allowed for guest users")
        self.assertEqual(filter_stream_authorization(guest_user, [stream]), ([], [stream]))

        web_public_stream = self.make_stream("web_public_stream", is_web_public=True)
        public_stream = self.make_stream("public_stream", invite_only=False)
        private_stream = self.make_stream("private_stream2", invite_only=True)
        # This test should be added as soon as the subscription endpoint allows
        # guest users to subscribe to web public streams. Although they are already
        # authorized, the decorator in "add_subscriptions_backend" still needs to be
        # deleted.
        #
        # result = self.common_subscribe_to_streams(guest_user, ['web_public_stream'],
        #                                           is_web_public=True, allow_fail=True)
        # self.assert_json_success(result)
        streams_to_sub = [web_public_stream, public_stream, private_stream]
        self.assertEqual(
            filter_stream_authorization(guest_user, streams_to_sub),
            ([web_public_stream], [public_stream, private_stream]),
        )

    def test_users_getting_add_peer_event(self) -> None:
        """
        Check users getting add_peer_event is correct
        """
        streams_to_sub = ["multi_user_stream"]
        othello = self.example_user("othello")
        cordelia = self.example_user("cordelia")
        iago = self.example_user("iago")
        orig_user_ids_to_subscribe = [self.test_user.id, othello.id]
        self.common_subscribe_to_streams(
            self.test_user,
            streams_to_sub,
            dict(principals=orjson.dumps(orig_user_ids_to_subscribe).decode()),
        )

        new_user_ids_to_subscribe = [iago.id, cordelia.id]
        events: List[Mapping[str, Any]] = []
        with tornado_redirected_to_list(events):
            self.common_subscribe_to_streams(
                self.test_user,
                streams_to_sub,
                dict(principals=orjson.dumps(new_user_ids_to_subscribe).decode()),
            )

        add_peer_events = [event for event in events if event["event"].get("op") == "peer_add"]
        (add_peer_event,) = add_peer_events

        self.assertEqual(add_peer_event["event"]["type"], "subscription")
        self.assertEqual(add_peer_event["event"]["op"], "peer_add")
        event_sent_to_ids = add_peer_event["users"]
        for user_id in new_user_ids_to_subscribe:
            # Make sure new users subscribed to stream is not in
            # peer_add event recipient list
            self.assertNotIn(user_id, event_sent_to_ids)
        for old_user in orig_user_ids_to_subscribe:
            # Check non new users are in peer_add event recipient list.
            self.assertIn(old_user, event_sent_to_ids)

    def test_users_getting_remove_peer_event(self) -> None:
        """
        Check users getting add_peer_event is correct
        """
        user1 = self.example_user("othello")
        user2 = self.example_user("cordelia")
        user3 = self.example_user("hamlet")
        user4 = self.example_user("iago")
        user5 = self.example_user("AARON")
        guest = self.example_user("polonius")

        stream1 = self.make_stream("stream1")
        stream2 = self.make_stream("stream2")
        stream3 = self.make_stream("stream3")
        private = self.make_stream("private_stream", invite_only=True)

        self.subscribe(user1, "stream1")
        self.subscribe(user2, "stream1")
        self.subscribe(user3, "stream1")

        self.subscribe(user2, "stream2")
        self.subscribe(user2, "stream3")

        self.subscribe(user1, "private_stream")
        self.subscribe(user2, "private_stream")
        self.subscribe(user3, "private_stream")

        events: List[Mapping[str, Any]] = []
        with tornado_redirected_to_list(events):
            with queries_captured() as query_count:
                with cache_tries_captured() as cache_count:
                    bulk_remove_subscriptions(
                        [user1, user2],
                        [stream1, stream2, stream3, private],
                        get_client("website"),
                        acting_user=None,
                    )

        self.assert_length(query_count, 55)
        self.assert_length(cache_count, 17)

        peer_events = [e for e in events if e["event"].get("op") == "peer_remove"]

        # We only care about a subset of users when we inspect
        # peer_remove events.
        our_user_ids = {
            user1.id,
            user2.id,
            user3.id,
            user4.id,
            user5.id,
            guest.id,
        }

        notifications = []
        for event in peer_events:
            stream_ids = event["event"]["stream_ids"]
            stream_names = sorted(Stream.objects.get(id=stream_id).name for stream_id in stream_ids)
            removed_user_ids = set(event["event"]["user_ids"])
            notified_user_ids = set(event["users"]) & our_user_ids
            notifications.append((",".join(stream_names), removed_user_ids, notified_user_ids))

        notifications.sort(key=lambda tup: tup[0])
        
        msg = self.get_last_message()
        expected_msg = "{} left {}.".format(user1.full_name, private.name)
        self.assertEqual(msg.sender.email, settings.NOTIFICATION_BOT)
        self.assertEqual(msg.content, expected_msg)

        self.assertEqual(
            notifications,
            [
                ("private_stream", {user1.id, user2.id}, {user3.id, user4.id}),
                ("stream1", {user1.id, user2.id}, {user3.id, user4.id, user5.id}),
                ("stream2,stream3", {user2.id}, {user1.id, user3.id, user4.id, user5.id}),
            ],
        )

    def test_bulk_subscribe_MIT(self) -> None:
        mit_user = self.mit_user("starnine")

        realm = get_realm("zephyr")
        stream_names = [f"stream_{i}" for i in range(40)]
        streams = [self.make_stream(stream_name, realm=realm) for stream_name in stream_names]

        for stream in streams:
            stream.is_in_zephyr_realm = True
            stream.save()

        events: List[Mapping[str, Any]] = []
        with tornado_redirected_to_list(events):
            with queries_captured() as queries:
                self.common_subscribe_to_streams(
                    mit_user,
                    stream_names,
                    dict(principals=orjson.dumps([mit_user.id]).decode()),
                    subdomain="zephyr",
                    allow_fail=True,
                )
        # Make sure Zephyr mirroring realms such as MIT do not get
        # any tornado subscription events
        self.assert_length(events, 0)
        self.assert_length(queries, 4)

        events = []
        with tornado_redirected_to_list(events):
            bulk_remove_subscriptions(
                users=[mit_user],
                streams=streams,
                acting_client=get_client("website"),
                acting_user=None,
            )

        self.assert_length(events, 0)

    def test_bulk_subscribe_many(self) -> None:

        # Create a whole bunch of streams
        streams = [f"stream_{i}" for i in range(30)]
        for stream_name in streams:
            self.make_stream(stream_name)

        desdemona = self.example_user("desdemona")

        test_users = [
            desdemona,
            self.example_user("cordelia"),
            self.example_user("hamlet"),
            self.example_user("othello"),
            self.example_user("iago"),
            self.example_user("prospero"),
        ]

        # Subscribe out test users to some streams, including
        # some that we may soon subscribe them to.
        for stream_name in ["Verona", "Denmark", *streams[:10]]:
            for user in test_users:
                self.subscribe(user, stream_name)

        # Now unsubscribe users from the first few streams,
        # so they have to reactivate.
        for stream_name in streams[:5]:
            for user in test_users:
                self.unsubscribe(user, stream_name)

        test_user_ids = [user.id for user in test_users]

        with queries_captured() as queries:
            with cache_tries_captured() as cache_tries:
                with mock.patch("zerver.views.streams.send_messages_for_new_subscribers"):
                    self.common_subscribe_to_streams(
                        desdemona,
                        streams,
                        dict(principals=orjson.dumps(test_user_ids).decode()),
                    )

        # The only known O(N) behavior here is that we call
        # principal_to_user_profile for each of our users.
        self.assert_length(queries, 18)
        self.assert_length(cache_tries, 4)

    def test_subscriptions_add_for_principal(self) -> None:
        """
        You can subscribe other people to streams.
        """
        invitee = self.example_user("iago")
        current_streams = self.get_streams(invitee)
        invite_streams = self.make_random_stream_names(current_streams)
        self.assert_adding_subscriptions_for_principal(invitee.id, invitee.realm, invite_streams)

    def test_subscriptions_add_for_principal_legacy_emails(self) -> None:
        invitee = self.example_user("iago")
        current_streams = self.get_streams(invitee)
        invite_streams = self.make_random_stream_names(current_streams)
        self.assert_adding_subscriptions_for_principal(invitee.email, invitee.realm, invite_streams)

    def test_subscriptions_add_for_principal_deactivated(self) -> None:
        """
        You can't subscribe deactivated people to streams.
        """
        target_profile = self.example_user("cordelia")
        post_data = dict(
            principals=orjson.dumps([target_profile.id]).decode(),
        )
        self.common_subscribe_to_streams(self.test_user, "Verona", post_data)

        do_deactivate_user(target_profile, acting_user=None)
        result = self.common_subscribe_to_streams(
            self.test_user, "Denmark", post_data, allow_fail=True
        )
        self.assert_json_error(
            result,
            f"User not authorized to execute queries on behalf of '{target_profile.id}'",
            status_code=403,
        )

    def test_subscriptions_add_for_principal_invite_only(self) -> None:
        """
        You can subscribe other people to invite only streams.
        """
        invitee = self.example_user("iago")
        current_streams = self.get_streams(invitee)
        invite_streams = self.make_random_stream_names(current_streams)
        self.assert_adding_subscriptions_for_principal(
            invitee.id, invitee.realm, invite_streams, invite_only=True
        )

    def test_non_ascii_subscription_for_principal(self) -> None:
        """
        You can subscribe other people to streams even if they containing
        non-ASCII characters.
        """
        iago = self.example_user("iago")
        self.assert_adding_subscriptions_for_principal(iago.id, get_realm("zulip"), ["hümbüǵ"])

    def test_subscription_add_invalid_principal_legacy_emails(self) -> None:
        """
        Calling subscribe on behalf of a principal that does not exist
        should return a JSON error.
        """
        invalid_principal = "rosencrantz-and-guildenstern@zulip.com"
        invalid_principal_realm = get_realm("zulip")
        # verify that invalid_principal actually doesn't exist
        with self.assertRaises(UserProfile.DoesNotExist):
            get_user(invalid_principal, invalid_principal_realm)
        result = self.common_subscribe_to_streams(
            self.test_user,
            self.streams,
            {"principals": orjson.dumps([invalid_principal]).decode()},
            allow_fail=True,
        )
        self.assert_json_error(
            result,
            f"User not authorized to execute queries on behalf of '{invalid_principal}'",
            status_code=403,
        )

    def test_subscription_add_invalid_principal(self) -> None:
        invalid_principal = 999
        invalid_principal_realm = get_realm("zulip")
        with self.assertRaises(UserProfile.DoesNotExist):
            get_user_profile_by_id_in_realm(invalid_principal, invalid_principal_realm)
        result = self.common_subscribe_to_streams(
            self.test_user,
            self.streams,
            {"principals": orjson.dumps([invalid_principal]).decode()},
            allow_fail=True,
        )
        self.assert_json_error(
            result,
            f"User not authorized to execute queries on behalf of '{invalid_principal}'",
            status_code=403,
        )

    def test_subscription_add_principal_other_realm(self) -> None:
        """
        Calling subscribe on behalf of a principal in another realm
        should return a JSON error.
        """
        profile = self.mit_user("starnine")
        principal = profile.id
        # verify that principal exists (thus, the reason for the error is the cross-realming)
        self.assertIsInstance(profile, UserProfile)
        result = self.common_subscribe_to_streams(
            self.test_user,
            self.streams,
            {"principals": orjson.dumps([principal]).decode()},
            allow_fail=True,
        )
        self.assert_json_error(
            result,
            f"User not authorized to execute queries on behalf of '{principal}'",
            status_code=403,
        )

    def helper_check_subs_before_and_after_remove(
        self,
        subscriptions: List[str],
        json_dict: Dict[str, Any],
        email: str,
        new_subs: List[str],
        realm: Realm,
    ) -> None:
        """
        Check result of removing subscriptions.

        Unlike adding subscriptions, you can only remove subscriptions
        for yourself, so the result format is different.

        {"msg": "",
         "removed": ["Denmark", "Scotland", "Verona"],
         "not_removed": ["Rome"], "result": "success"}
        """
        result = self.client_delete(
            "/json/users/me/subscriptions", {"subscriptions": orjson.dumps(subscriptions).decode()}
        )
        self.assert_json_success(result)
        json = result.json()
        for key, val in json_dict.items():
            # we don't care about the order of the items
            self.assertEqual(sorted(val), sorted(json[key]))
        user = get_user(email, realm)
        new_streams = self.get_streams(user)
        self.assertEqual(sorted(new_streams), sorted(new_subs))

    def test_successful_subscriptions_remove(self) -> None:
        """
        Calling DELETE /json/users/me/subscriptions should successfully remove streams,
        and should determine which were removed vs which weren't subscribed to.
        We cannot randomly generate stream names because the remove code
        verifies whether streams exist.
        """
        self.assertGreaterEqual(len(self.streams), 2)
        streams_to_remove = self.streams[1:]
        not_subbed = []
        for stream in Stream.objects.all():
            if stream.name not in self.streams:
                not_subbed.append(stream.name)
        random.shuffle(not_subbed)
        self.assertNotEqual(len(not_subbed), 0)  # necessary for full test coverage
        try_to_remove = not_subbed[:3]  # attempt to remove up to 3 streams not already subbed to
        streams_to_remove.extend(try_to_remove)
        self.helper_check_subs_before_and_after_remove(
            streams_to_remove,
            {"removed": self.streams[1:], "not_removed": try_to_remove},
            self.test_email,
            [self.streams[0]],
            self.test_realm,
        )

    def test_subscriptions_remove_fake_stream(self) -> None:
        """
        Calling DELETE /json/users/me/subscriptions on a stream that doesn't exist
        should return a JSON error.
        """
        random_streams = self.make_random_stream_names(self.streams)
        self.assertNotEqual(len(random_streams), 0)  # necessary for full test coverage
        # pick only one fake stream, to make checking the error message easy
        streams_to_remove = random_streams[:1]
        result = self.client_delete(
            "/json/users/me/subscriptions",
            {"subscriptions": orjson.dumps(streams_to_remove).decode()},
        )
        self.assert_json_error(result, f"Stream(s) ({random_streams[0]}) do not exist")

    def helper_subscriptions_exists(
        self, stream: str, expect_success: bool, subscribed: bool
    ) -> None:
        """
        Call /json/subscriptions/exists on a stream and expect a certain result.
        """
        result = self.client_post("/json/subscriptions/exists", {"stream": stream})
        json = result.json()
        if expect_success:
            self.assert_json_success(result)
        else:
            self.assertEqual(result.status_code, 404)
        if subscribed:
            self.assertIn("subscribed", json)
            self.assertEqual(json["subscribed"], subscribed)

    def test_successful_subscriptions_exists_subbed(self) -> None:
        """
        Calling /json/subscriptions/exist on a stream to which you are subbed
        should return that it exists and that you are subbed.
        """
        self.assertNotEqual(len(self.streams), 0)  # necessary for full test coverage
        self.helper_subscriptions_exists(self.streams[0], True, True)

    def test_successful_subscriptions_exists_not_subbed(self) -> None:
        """
        Calling /json/subscriptions/exist on a stream to which you are not
        subbed should return that it exists and that you are not subbed.
        """
        all_stream_names = [stream.name for stream in Stream.objects.filter(realm=self.test_realm)]
        streams_not_subbed = list(set(all_stream_names) - set(self.streams))
        self.assertNotEqual(len(streams_not_subbed), 0)  # necessary for full test coverage
        self.helper_subscriptions_exists(streams_not_subbed[0], True, False)

    def test_subscriptions_does_not_exist(self) -> None:
        """
        Calling /json/subscriptions/exist on a stream that doesn't exist should
        return that it doesn't exist.
        """
        random_streams = self.make_random_stream_names(self.streams)
        self.assertNotEqual(len(random_streams), 0)  # necessary for full test coverage
        self.helper_subscriptions_exists(random_streams[0], False, False)

    def test_subscriptions_exist_invalid_name(self) -> None:
        """
        Calling /json/subscriptions/exist on a stream whose name is invalid (as
        defined by valid_stream_name in zerver/views.py) should return a JSON
        error.
        """
        # currently, the only invalid stream name is the empty string
        invalid_stream_name = ""
        result = self.client_post("/json/subscriptions/exists", {"stream": invalid_stream_name})
        self.assert_json_error(result, "Invalid stream name ''")

    def test_existing_subscriptions_autosubscription(self) -> None:
        """
        Call /json/subscriptions/exist on an existing stream and autosubscribe to it.
        """
        stream_name = "new_public_stream"
        cordelia = self.example_user("cordelia")
        self.common_subscribe_to_streams(cordelia, [stream_name], invite_only=False)
        result = self.client_post(
            "/json/subscriptions/exists", {"stream": stream_name, "autosubscribe": "false"}
        )
        self.assert_json_success(result)
        self.assertIn("subscribed", result.json())
        self.assertFalse(result.json()["subscribed"])

        result = self.client_post(
            "/json/subscriptions/exists", {"stream": stream_name, "autosubscribe": "true"}
        )
        self.assert_json_success(result)
        self.assertIn("subscribed", result.json())
        self.assertTrue(result.json()["subscribed"])

    def test_existing_subscriptions_autosubscription_private_stream(self) -> None:
        """Call /json/subscriptions/exist on an existing private stream with
        autosubscribe should fail.
        """
        stream_name = "Saxony"
        cordelia = self.example_user("cordelia")
        self.common_subscribe_to_streams(cordelia, [stream_name], invite_only=True)
        stream = get_stream(stream_name, self.test_realm)

        result = self.client_post(
            "/json/subscriptions/exists", {"stream": stream_name, "autosubscribe": "true"}
        )
        # We can't see invite-only streams here
        self.assert_json_error(result, "Invalid stream name 'Saxony'", status_code=404)
        # Importantly, we are not now subscribed
        self.assertEqual(num_subscribers_for_stream_id(stream.id), 1)

        # A user who is subscribed still sees the stream exists
        self.login("cordelia")
        result = self.client_post(
            "/json/subscriptions/exists", {"stream": stream_name, "autosubscribe": "false"}
        )
        self.assert_json_success(result)
        self.assertIn("subscribed", result.json())
        self.assertTrue(result.json()["subscribed"])

    def get_subscription(self, user_profile: UserProfile, stream_name: str) -> Subscription:
        stream = get_stream(stream_name, self.test_realm)
        return Subscription.objects.get(
            user_profile=user_profile,
            recipient__type=Recipient.STREAM,
            recipient__type_id=stream.id,
        )

    def test_subscriptions_add_notification_default_none(self) -> None:
        """
        When creating a subscription, the desktop, push, and audible notification
        settings for that stream are none. A value of None means to use the values
        inherited from the global notification settings.
        """
        user_profile = self.example_user("iago")
        invitee_user_id = user_profile.id
        invitee_realm = user_profile.realm
        user_profile.enable_stream_desktop_notifications = True
        user_profile.enable_stream_push_notifications = True
        user_profile.enable_stream_audible_notifications = True
        user_profile.enable_stream_email_notifications = True
        user_profile.save()
        current_stream = self.get_streams(user_profile)[0]
        invite_streams = self.make_random_stream_names([current_stream])
        self.assert_adding_subscriptions_for_principal(
            invitee_user_id, invitee_realm, invite_streams
        )
        subscription = self.get_subscription(user_profile, invite_streams[0])

        with mock.patch("zerver.models.Recipient.__str__", return_value="recip"):
            self.assertEqual(
                str(subscription),
                "<Subscription: "
                f"<UserProfile: {user_profile.email} {user_profile.realm}> -> recip>",
            )

        self.assertIsNone(subscription.desktop_notifications)
        self.assertIsNone(subscription.push_notifications)
        self.assertIsNone(subscription.audible_notifications)
        self.assertIsNone(subscription.email_notifications)

    def test_mark_messages_as_unread_on_unsubscribe(self) -> None:
        realm = get_realm("zulip")
        user = self.example_user("iago")
        random_user = self.example_user("hamlet")
        stream1 = ensure_stream(realm, "stream1", invite_only=False, acting_user=None)
        stream2 = ensure_stream(realm, "stream2", invite_only=False, acting_user=None)
        private = ensure_stream(realm, "private_stream", invite_only=True, acting_user=None)

        self.subscribe(user, "stream1")
        self.subscribe(user, "stream2")
        self.subscribe(user, "private_stream")
        self.subscribe(random_user, "stream1")
        self.subscribe(random_user, "stream2")
        self.subscribe(random_user, "private_stream")

        self.send_stream_message(random_user, "stream1", "test", "test")
        self.send_stream_message(random_user, "stream2", "test", "test")
        self.send_stream_message(random_user, "private_stream", "test", "test")

        def get_unread_stream_data() -> List[Dict[str, Any]]:
            raw_unread_data = get_raw_unread_data(user)
            aggregated_data = aggregate_unread_data(raw_unread_data)
            return aggregated_data["streams"]

        result = get_unread_stream_data()
        self.assert_length(result, 3)
        self.assertEqual(result[0]["stream_id"], stream1.id)
        self.assertEqual(result[1]["stream_id"], stream2.id)
        self.assertEqual(result[2]["stream_id"], private.id)

        # Unsubscribing should mark all the messages in stream2 as read
        self.unsubscribe(user, "stream2")
        self.unsubscribe(user, "private_stream")

        self.subscribe(user, "stream2")
        self.subscribe(user, "private_stream")
        result = get_unread_stream_data()
        self.assert_length(result, 1)
        self.assertEqual(result[0]["stream_id"], stream1.id)

    def test_gather_subscriptions_excludes_deactivated_streams(self) -> None:
        """
        Check that gather_subscriptions_helper does not include deactivated streams in its
        results.
        """
        realm = get_realm("zulip")
        admin_user = self.example_user("iago")
        non_admin_user = self.example_user("cordelia")

        self.login_user(admin_user)

        for stream_name in ["stream1", "stream2", "stream3"]:
            self.make_stream(stream_name, realm=realm, invite_only=False)
            self.subscribe(admin_user, stream_name)
            self.subscribe(non_admin_user, stream_name)
            self.subscribe(self.example_user("othello"), stream_name)

        def archive_stream(stream_name: str) -> None:
            stream_id = get_stream(stream_name, realm).id
            result = self.client_delete(f"/json/streams/{stream_id}")
            self.assert_json_success(result)

        # Deleted/deactivated stream should not be returned in the helper results
        admin_before_delete = gather_subscriptions_helper(admin_user)
        non_admin_before_delete = gather_subscriptions_helper(non_admin_user)

        # Delete our stream
        archive_stream("stream1")

        # Get subs after delete
        admin_after_delete = gather_subscriptions_helper(admin_user)
        non_admin_after_delete = gather_subscriptions_helper(non_admin_user)

        # Compare results - should be 1 stream less
        self.assertTrue(
            len(admin_before_delete.subscriptions) == len(admin_after_delete.subscriptions) + 1,
            "Expected exactly 1 less stream from gather_subscriptions_helper",
        )
        self.assertTrue(
            len(non_admin_before_delete.subscriptions)
            == len(non_admin_after_delete.subscriptions) + 1,
            "Expected exactly 1 less stream from gather_subscriptions_helper",
        )

    def test_validate_user_access_to_subscribers_helper(self) -> None:
        """
        Ensure the validate_user_access_to_subscribers_helper is properly raising
        ValidationError on missing user, user not-in-realm.
        """
        user_profile = self.example_user("othello")
        realm_name = "no_othello_allowed"
        realm = do_create_realm(realm_name, "Everyone but Othello is allowed")
        stream_dict = {
            "name": "publicstream",
            "description": "Public stream with public history",
            "realm_id": realm.id,
        }

        # For this test to work, othello can't be in the no_othello_here realm
        self.assertNotEqual(
            user_profile.realm.id, realm.id, "Expected othello user to not be in this realm."
        )

        # This should result in missing user
        with self.assertRaises(ValidationError):
            validate_user_access_to_subscribers_helper(None, stream_dict, lambda user_profile: True)

        # This should result in user not in realm
        with self.assertRaises(ValidationError):
            validate_user_access_to_subscribers_helper(
                user_profile, stream_dict, lambda user_profile: True
            )

    def test_subscriptions_query_count(self) -> None:
        """
        Test database query count when creating stream with api/v1/users/me/subscriptions.
        """
        user1 = self.example_user("cordelia")
        user2 = self.example_user("iago")
        new_streams = [
            "query_count_stream_1",
            "query_count_stream_2",
            "query_count_stream_3",
        ]

        # Test creating a public stream when realm does not have a notification stream.
        with queries_captured() as queries:
            self.common_subscribe_to_streams(
                self.test_user,
                [new_streams[0]],
                dict(principals=orjson.dumps([user1.id, user2.id]).decode()),
            )
        self.assert_length(queries, 35)

        # Test creating private stream.
        with queries_captured() as queries:
            self.common_subscribe_to_streams(
                self.test_user,
                [new_streams[1]],
                dict(principals=orjson.dumps([user1.id, user2.id]).decode()),
                invite_only=True,
            )
<<<<<<< HEAD
        self.assert_length(queries, 47)
=======
        self.assert_length(queries, 34)
>>>>>>> 4c4c2e46

        # Test creating a public stream with announce when realm has a notification stream.
        notifications_stream = get_stream(self.streams[0], self.test_realm)
        self.test_realm.notifications_stream_id = notifications_stream.id
        self.test_realm.save()
        with queries_captured() as queries:
            self.common_subscribe_to_streams(
                self.test_user,
                [new_streams[2]],
                dict(
                    announce="true",
                    principals=orjson.dumps([user1.id, user2.id]).decode(),
                ),
            )
        self.assert_length(queries, 43)


class GetStreamsTest(ZulipTestCase):
    def test_streams_api_for_bot_owners(self) -> None:
        hamlet = self.example_user("hamlet")
        test_bot = self.create_test_bot("foo", hamlet)
        assert test_bot is not None
        realm = get_realm("zulip")
        self.login_user(hamlet)

        # Check it correctly lists the bot owner's subs with
        # include_owner_subscribed=true
        filters = dict(
            include_owner_subscribed="true",
            include_public="false",
            include_subscribed="false",
        )
        result = self.api_get(test_bot, "/api/v1/streams", filters)
        owner_subs = self.api_get(hamlet, "/api/v1/users/me/subscriptions")

        self.assert_json_success(result)
        json = result.json()
        self.assertIn("streams", json)
        self.assertIsInstance(json["streams"], list)

        self.assert_json_success(owner_subs)
        owner_subs_json = orjson.loads(owner_subs.content)

        self.assertEqual(
            sorted(s["name"] for s in json["streams"]),
            sorted(s["name"] for s in owner_subs_json["subscriptions"]),
        )

        # Check it correctly lists the bot owner's subs and the
        # bot's subs
        self.subscribe(test_bot, "Scotland")
        filters = dict(
            include_owner_subscribed="true",
            include_public="false",
            include_subscribed="true",
        )
        result = self.api_get(test_bot, "/api/v1/streams", filters)

        self.assert_json_success(result)
        json = result.json()
        self.assertIn("streams", json)
        self.assertIsInstance(json["streams"], list)

        actual = sorted(s["name"] for s in json["streams"])
        expected = [s["name"] for s in owner_subs_json["subscriptions"]]
        expected.append("Scotland")
        expected.sort()

        self.assertEqual(actual, expected)

        # Check it correctly lists the bot owner's subs + all public streams
        self.make_stream("private_stream", realm=realm, invite_only=True)
        self.subscribe(test_bot, "private_stream")
        result = self.api_get(
            test_bot,
            "/api/v1/streams",
            {
                "include_owner_subscribed": "true",
                "include_public": "true",
                "include_subscribed": "false",
            },
        )

        self.assert_json_success(result)
        json = result.json()
        self.assertIn("streams", json)
        self.assertIsInstance(json["streams"], list)

        actual = sorted(s["name"] for s in json["streams"])
        expected = [s["name"] for s in owner_subs_json["subscriptions"]]
        expected.extend(["Rome", "Venice", "Scotland"])
        expected.sort()

        self.assertEqual(actual, expected)

        # Check it correctly lists the bot owner's subs + all public streams +
        # the bot's subs
        result = self.api_get(
            test_bot,
            "/api/v1/streams",
            {
                "include_owner_subscribed": "true",
                "include_public": "true",
                "include_subscribed": "true",
            },
        )

        self.assert_json_success(result)
        json = result.json()
        self.assertIn("streams", json)
        self.assertIsInstance(json["streams"], list)

        actual = sorted(s["name"] for s in json["streams"])
        expected = [s["name"] for s in owner_subs_json["subscriptions"]]
        expected.extend(["Rome", "Venice", "Scotland", "private_stream"])
        expected.sort()

        self.assertEqual(actual, expected)

    def test_all_active_streams_api(self) -> None:
        url = "/api/v1/streams"
        data = {"include_all_active": "true"}

        # Check non-superuser can't use include_all_active
        normal_user = self.example_user("cordelia")
        result = self.api_get(normal_user, url, data)
        self.assertEqual(result.status_code, 400)

        # Realm admin users can see all active streams.
        admin_user = self.example_user("iago")
        self.assertTrue(admin_user.is_realm_admin)

        result = self.api_get(admin_user, url, data)
        self.assert_json_success(result)
        json = result.json()

        self.assertIn("streams", json)
        self.assertIsInstance(json["streams"], list)

        stream_names = {s["name"] for s in json["streams"]}

        self.assertEqual(
            stream_names,
            {"Venice", "Denmark", "Scotland", "Verona", "Rome"},
        )

    def test_public_streams_api(self) -> None:
        """
        Ensure that the query we use to get public streams successfully returns
        a list of streams
        """
        user = self.example_user("hamlet")
        realm = get_realm("zulip")
        self.login_user(user)

        # Check it correctly lists the user's subs with include_public=false
        result = self.api_get(user, "/api/v1/streams", {"include_public": "false"})
        result2 = self.api_get(user, "/api/v1/users/me/subscriptions")

        self.assert_json_success(result)
        json = result.json()

        self.assertIn("streams", json)

        self.assertIsInstance(json["streams"], list)

        self.assert_json_success(result2)
        json2 = orjson.loads(result2.content)

        self.assertEqual(
            sorted(s["name"] for s in json["streams"]),
            sorted(s["name"] for s in json2["subscriptions"]),
        )

        # Check it correctly lists all public streams with include_subscribed=false
        filters = dict(include_public="true", include_subscribed="false")
        result = self.api_get(user, "/api/v1/streams", filters)
        self.assert_json_success(result)

        json = result.json()
        all_streams = [stream.name for stream in Stream.objects.filter(realm=realm)]
        self.assertEqual(sorted(s["name"] for s in json["streams"]), sorted(all_streams))


class StreamIdTest(ZulipTestCase):
    def test_get_stream_id(self) -> None:
        user = self.example_user("hamlet")
        self.login_user(user)
        stream = gather_subscriptions(user)[0][0]
        result = self.client_get("/json/get_stream_id", {"stream": stream["name"]})
        self.assert_json_success(result)
        self.assertEqual(result.json()["stream_id"], stream["stream_id"])

    def test_get_stream_id_wrong_name(self) -> None:
        user = self.example_user("hamlet")
        self.login_user(user)
        result = self.client_get("/json/get_stream_id", {"stream": "wrongname"})
        self.assert_json_error(result, "Invalid stream name 'wrongname'")


class InviteOnlyStreamTest(ZulipTestCase):
    def test_must_be_subbed_to_send(self) -> None:
        """
        If you try to send a message to an invite-only stream to which
        you aren't subscribed, you'll get a 400.
        """
        user = self.example_user("hamlet")
        self.login_user(user)
        # Create Saxony as an invite-only stream.
        self.assert_json_success(
            self.common_subscribe_to_streams(user, ["Saxony"], invite_only=True)
        )

        cordelia = self.example_user("cordelia")
        with self.assertRaises(JsonableError):
            self.send_stream_message(cordelia, "Saxony")

    def test_list_respects_invite_only_bit(self) -> None:
        """
        Make sure that /api/v1/users/me/subscriptions properly returns
        the invite-only bit for streams that are invite-only
        """

        user = self.example_user("hamlet")
        self.login_user(user)

        self.common_subscribe_to_streams(user, ["Saxony"], invite_only=True)
        self.common_subscribe_to_streams(user, ["Normandy"], invite_only=False)
        result = self.api_get(user, "/api/v1/users/me/subscriptions")
        self.assert_json_success(result)
        self.assertIn("subscriptions", result.json())
        for sub in result.json()["subscriptions"]:
            if sub["name"] == "Normandy":
                self.assertEqual(
                    sub["invite_only"], False, "Normandy was mistakenly marked private"
                )
            if sub["name"] == "Saxony":
                self.assertEqual(sub["invite_only"], True, "Saxony was not properly marked private")

    def test_inviteonly(self) -> None:
        # Creating an invite-only stream is allowed
        hamlet = self.example_user("hamlet")
        othello = self.example_user("othello")

        stream_name = "Saxony"

        result = self.common_subscribe_to_streams(hamlet, [stream_name], invite_only=True)

        json = result.json()
        self.assertEqual(json["subscribed"], {hamlet.email: [stream_name]})
        self.assertEqual(json["already_subscribed"], {})

        # Subscribing oneself to an invite-only stream is not allowed
        self.login_user(othello)
        result = self.common_subscribe_to_streams(othello, [stream_name], allow_fail=True)
        self.assert_json_error(result, "Unable to access stream (Saxony).")

        # authorization_errors_fatal=False works
        self.login_user(othello)
        result = self.common_subscribe_to_streams(
            othello,
            [stream_name],
            extra_post_data={"authorization_errors_fatal": orjson.dumps(False).decode()},
        )
        json = result.json()
        self.assertEqual(json["unauthorized"], [stream_name])
        self.assertEqual(json["subscribed"], {})
        self.assertEqual(json["already_subscribed"], {})

        # Inviting another user to an invite-only stream is allowed
        self.login_user(hamlet)
        result = self.common_subscribe_to_streams(
            hamlet,
            [stream_name],
            extra_post_data={"principals": orjson.dumps([othello.id]).decode()},
        )
        json = result.json()
        self.assertEqual(json["subscribed"], {othello.email: [stream_name]})
        self.assertEqual(json["already_subscribed"], {})

        # Make sure both users are subscribed to this stream
        stream_id = get_stream(stream_name, hamlet.realm).id
        result = self.api_get(hamlet, f"/api/v1/streams/{stream_id}/members")
        self.assert_json_success(result)
        json = result.json()

        self.assertTrue(othello.email in json["subscribers"])
        self.assertTrue(hamlet.email in json["subscribers"])


class GetSubscribersTest(ZulipTestCase):
    def setUp(self) -> None:
        super().setUp()
        self.user_profile = self.example_user("hamlet")
        self.login_user(self.user_profile)

    def assert_user_got_subscription_notification(self, expected_msg: str) -> None:
        # verify that the user was sent a message informing them about the subscription
        msg = self.get_last_message()
        self.assertEqual(msg.recipient.type, msg.recipient.PERSONAL)
        self.assertEqual(msg.sender_id, self.notification_bot().id)

        def non_ws(s: str) -> str:
            return s.replace("\n", "").replace(" ", "")

        self.assertEqual(non_ws(msg.content), non_ws(expected_msg))

    def check_well_formed_result(
        self, result: Dict[str, Any], stream_name: str, realm: Realm
    ) -> None:
        """
        A successful call to get_subscribers returns the list of subscribers in
        the form:

        {"msg": "",
         "result": "success",
         "subscribers": [self.example_email("hamlet"), self.example_email("prospero")]}
        """
        self.assertIn("subscribers", result)
        self.assertIsInstance(result["subscribers"], list)
        true_subscribers = [
            user_profile.email
            for user_profile in self.users_subscribed_to_stream(stream_name, realm)
        ]
        self.assertEqual(sorted(result["subscribers"]), sorted(true_subscribers))

    def make_subscriber_request(
        self, stream_id: int, user: Optional[UserProfile] = None
    ) -> HttpResponse:
        if user is None:
            user = self.user_profile
        return self.api_get(user, f"/api/v1/streams/{stream_id}/members")

    def make_successful_subscriber_request(self, stream_name: str) -> None:
        stream_id = get_stream(stream_name, self.user_profile.realm).id
        result = self.make_subscriber_request(stream_id)
        self.assert_json_success(result)
        self.check_well_formed_result(result.json(), stream_name, self.user_profile.realm)

    def test_subscriber(self) -> None:
        """
        get_subscribers returns the list of subscribers.
        """
        stream_name = gather_subscriptions(self.user_profile)[0][0]["name"]
        self.make_successful_subscriber_request(stream_name)

    def test_gather_subscriptions(self) -> None:
        """
        gather_subscriptions returns correct results with only 3 queries

        (We also use this test to verify subscription notifications to
        folks who get subscribed to streams.)
        """
        streams = [f"stream_{i}" for i in range(10)]
        for stream_name in streams:
            self.make_stream(stream_name)

        users_to_subscribe = [
            self.user_profile.id,
            self.example_user("othello").id,
            self.example_user("cordelia").id,
        ]
        self.common_subscribe_to_streams(
            self.user_profile, streams, dict(principals=orjson.dumps(users_to_subscribe).decode())
        )

        msg = """
            @**King Hamlet** subscribed you to the following streams:

            * #**stream_0**
            * #**stream_1**
            * #**stream_2**
            * #**stream_3**
            * #**stream_4**
            * #**stream_5**
            * #**stream_6**
            * #**stream_7**
            * #**stream_8**
            * #**stream_9**
            """

        self.assert_user_got_subscription_notification(msg)

        # Subscribe ourself first.
        self.common_subscribe_to_streams(
            self.user_profile,
            ["stream_invite_only_1"],
            dict(principals=orjson.dumps([self.user_profile.id]).decode()),
            invite_only=True,
        )

        # Now add in other users, and this should trigger messages
        # to notify the user.
        self.common_subscribe_to_streams(
            self.user_profile,
            ["stream_invite_only_1"],
            dict(principals=orjson.dumps(users_to_subscribe).decode()),
            invite_only=True,
        )

        msg = """
            @**King Hamlet** subscribed you to the stream #**stream_invite_only_1**.
            """
        self.assert_user_got_subscription_notification(msg)

        with queries_captured() as queries:
            subscribed_streams, _ = gather_subscriptions(
                self.user_profile, include_subscribers=True
            )
        self.assertTrue(len(subscribed_streams) >= 11)
        for sub in subscribed_streams:
            if not sub["name"].startswith("stream_"):
                continue
            self.assertTrue(len(sub["subscribers"]) == len(users_to_subscribe))
        self.assert_length(queries, 5)

    def test_never_subscribed_streams(self) -> None:
        """
        Check never_subscribed streams are fetched correctly and not include invite_only streams,
        or invite_only and public streams to guest users.
        """
        realm = get_realm("zulip")
        users_to_subscribe = [
            self.example_user("othello").id,
            self.example_user("cordelia").id,
        ]

        public_streams = [
            "test_stream_public_1",
            "test_stream_public_2",
            "test_stream_public_3",
            "test_stream_public_4",
            "test_stream_public_5",
        ]

        private_streams = [
            "test_stream_invite_only_1",
            "test_stream_invite_only_2",
        ]

        web_public_streams = [
            "test_stream_web_public_1",
            "test_stream_web_public_2",
        ]

        def create_public_streams() -> None:
            for stream_name in public_streams:
                self.make_stream(stream_name, realm=realm)

            self.common_subscribe_to_streams(
                self.user_profile,
                public_streams,
                dict(principals=orjson.dumps(users_to_subscribe).decode()),
            )

        create_public_streams()

        def create_web_public_streams() -> None:
            for stream_name in web_public_streams:
                self.make_stream(stream_name, realm=realm, is_web_public=True)

            ret = self.common_subscribe_to_streams(
                self.user_profile,
                web_public_streams,
                dict(principals=orjson.dumps(users_to_subscribe).decode()),
            )
            self.assert_json_success(ret)

        create_web_public_streams()

        def create_private_streams() -> None:
            self.common_subscribe_to_streams(
                self.user_profile,
                private_streams,
                dict(principals=orjson.dumps(users_to_subscribe).decode()),
                invite_only=True,
            )

        create_private_streams()

        def get_never_subscribed() -> List[Dict[str, Any]]:
            with queries_captured() as queries:
                sub_data = gather_subscriptions_helper(self.user_profile)
            never_subscribed = sub_data.never_subscribed
            self.assert_length(queries, 4)

            # Ignore old streams.
            never_subscribed = [dct for dct in never_subscribed if dct["name"].startswith("test_")]
            return never_subscribed

        never_subscribed = get_never_subscribed()

        # Invite only stream should not be there in never_subscribed streams
        self.assertEqual(len(never_subscribed), len(public_streams) + len(web_public_streams))
        for stream_dict in never_subscribed:
            name = stream_dict["name"]
            self.assertFalse("invite_only" in name)
            self.assertTrue(len(stream_dict["subscribers"]) == len(users_to_subscribe))

        # Send private stream subscribers to all realm admins.
        def test_admin_case() -> None:
            self.user_profile.role = UserProfile.ROLE_REALM_ADMINISTRATOR
            # Test realm admins can get never subscribed private stream's subscribers.
            never_subscribed = get_never_subscribed()

            self.assertEqual(
                len(never_subscribed),
                len(public_streams) + len(private_streams) + len(web_public_streams),
            )
            for stream_dict in never_subscribed:
                self.assertTrue(len(stream_dict["subscribers"]) == len(users_to_subscribe))

        test_admin_case()

        def test_guest_user_case() -> None:
            self.user_profile.role = UserProfile.ROLE_GUEST
            helper_result = gather_subscriptions_helper(self.user_profile)
            sub = helper_result.subscriptions
            unsub = helper_result.unsubscribed
            never_sub = helper_result.never_subscribed

            # It's +1 because of the stream Rome.
            self.assertEqual(len(never_sub), len(web_public_streams) + 1)
            sub_ids = list(map(lambda stream: stream["stream_id"], sub))
            unsub_ids = list(map(lambda stream: stream["stream_id"], unsub))

            for stream_dict in never_sub:
                self.assertTrue(stream_dict["is_web_public"])
                self.assertTrue(stream_dict["stream_id"] not in sub_ids)
                self.assertTrue(stream_dict["stream_id"] not in unsub_ids)

                # The Rome stream has is_web_public=True, with default
                # subscribers not setup by this test, so we do the
                # following check only for the streams we created.
                if stream_dict["name"] in web_public_streams:
                    self.assertEqual(len(stream_dict["subscribers"]), len(users_to_subscribe))

        test_guest_user_case()

    def test_gather_subscribed_streams_for_guest_user(self) -> None:
        guest_user = self.example_user("polonius")

        stream_name_sub = "public_stream_1"
        self.make_stream(stream_name_sub, realm=get_realm("zulip"))
        self.subscribe(guest_user, stream_name_sub)

        stream_name_unsub = "public_stream_2"
        self.make_stream(stream_name_unsub, realm=get_realm("zulip"))
        self.subscribe(guest_user, stream_name_unsub)
        self.unsubscribe(guest_user, stream_name_unsub)

        stream_name_never_sub = "public_stream_3"
        self.make_stream(stream_name_never_sub, realm=get_realm("zulip"))

        normal_user = self.example_user("aaron")
        self.subscribe(normal_user, stream_name_sub)
        self.subscribe(normal_user, stream_name_unsub)
        self.subscribe(normal_user, stream_name_unsub)

        helper_result = gather_subscriptions_helper(guest_user)
        subs = helper_result.subscriptions
        neversubs = helper_result.never_subscribed

        # Guest users get info about subscribed public stream's subscribers
        expected_stream_exists = False
        for sub in subs:
            if sub["name"] == stream_name_sub:
                expected_stream_exists = True
                self.assertEqual(len(sub["subscribers"]), 2)
        self.assertTrue(expected_stream_exists)

        # Guest user only get data about never subscribed streams if they're
        # web-public.
        for stream in neversubs:
            self.assertTrue(stream["is_web_public"])

        # Guest user only get data about never subscribed web-public streams
        self.assertEqual(len(neversubs), 1)

    def test_previously_subscribed_private_streams(self) -> None:
        admin_user = self.example_user("iago")
        non_admin_user = self.example_user("cordelia")
        guest_user = self.example_user("polonius")
        stream_name = "private_stream"

        self.make_stream(stream_name, realm=get_realm("zulip"), invite_only=True)
        self.subscribe(admin_user, stream_name)
        self.subscribe(non_admin_user, stream_name)
        self.subscribe(guest_user, stream_name)
        self.subscribe(self.example_user("othello"), stream_name)

        self.unsubscribe(admin_user, stream_name)
        self.unsubscribe(non_admin_user, stream_name)
        self.unsubscribe(guest_user, stream_name)

        # Test admin user gets previously subscribed private stream's subscribers.
        sub_data = gather_subscriptions_helper(admin_user)
        unsubscribed_streams = sub_data.unsubscribed
        self.assertEqual(len(unsubscribed_streams), 1)
        self.assertEqual(len(unsubscribed_streams[0]["subscribers"]), 1)

        # Test non admin users cannot get previously subscribed private stream's subscribers.
        sub_data = gather_subscriptions_helper(non_admin_user)
        unsubscribed_streams = sub_data.unsubscribed
        self.assertEqual(len(unsubscribed_streams), 1)
        self.assertEqual(unsubscribed_streams[0]["subscribers"], [])

        sub_data = gather_subscriptions_helper(guest_user)
        unsubscribed_streams = sub_data.unsubscribed
        self.assertEqual(len(unsubscribed_streams), 1)
        self.assertEqual(unsubscribed_streams[0]["subscribers"], [])

    def test_gather_subscriptions_mit(self) -> None:
        """
        gather_subscriptions returns correct results with only 3 queries
        """
        # Subscribe only ourself because invites are disabled on mit.edu
        mit_user_profile = self.mit_user("starnine")
        user_id = mit_user_profile.id
        users_to_subscribe = [user_id, self.mit_user("espuser").id]
        for email in users_to_subscribe:
            stream = self.subscribe(mit_user_profile, "mit_stream")
            self.assertTrue(stream.is_in_zephyr_realm)

        self.common_subscribe_to_streams(
            mit_user_profile,
            ["mit_invite_only"],
            dict(principals=orjson.dumps(users_to_subscribe).decode()),
            invite_only=True,
            subdomain="zephyr",
        )

        with queries_captured() as queries:
            subscribed_streams, _ = gather_subscriptions(mit_user_profile, include_subscribers=True)

        self.assertTrue(len(subscribed_streams) >= 2)
        for sub in subscribed_streams:
            if not sub["name"].startswith("mit_"):
                raise AssertionError("Unexpected stream!")
            if sub["name"] == "mit_invite_only":
                self.assertTrue(len(sub["subscribers"]) == len(users_to_subscribe))
            else:
                self.assertTrue(len(sub["subscribers"]) == 0)
        self.assert_length(queries, 5)

    def test_nonsubscriber(self) -> None:
        """
        Even a non-subscriber to a public stream can query a stream's membership
        with get_subscribers.
        """
        # Create a stream for which Hamlet is the only subscriber.
        stream_name = "Saxony"
        self.common_subscribe_to_streams(self.user_profile, [stream_name])
        other_user = self.example_user("othello")

        # Fetch the subscriber list as a non-member.
        self.login_user(other_user)
        self.make_successful_subscriber_request(stream_name)

    def test_subscriber_private_stream(self) -> None:
        """
        A subscriber to a private stream can query that stream's membership.
        """
        stream_name = "Saxony"
        self.common_subscribe_to_streams(self.user_profile, [stream_name], invite_only=True)
        self.make_successful_subscriber_request(stream_name)

        stream_id = get_stream(stream_name, self.user_profile.realm).id
        # Verify another user can't get the data.
        self.login("cordelia")
        result = self.client_get(f"/json/streams/{stream_id}/members")
        self.assert_json_error(result, "Invalid stream id")

        # But an organization administrator can
        self.login("iago")
        result = self.client_get(f"/json/streams/{stream_id}/members")
        self.assert_json_success(result)

    def test_json_get_subscribers_stream_not_exist(self) -> None:
        """
        json_get_subscribers also returns the list of subscribers for a stream.
        """
        stream_id = 99999999
        result = self.client_get(f"/json/streams/{stream_id}/members")
        self.assert_json_error(result, "Invalid stream id")

    def test_json_get_subscribers(self) -> None:
        """
        json_get_subscribers in zerver/views/streams.py
        also returns the list of subscribers for a stream, when requested.
        """
        stream_name = gather_subscriptions(self.user_profile)[0][0]["name"]
        stream_id = get_stream(stream_name, self.user_profile.realm).id
        expected_subscribers = gather_subscriptions(self.user_profile, include_subscribers=True)[0][
            0
        ]["subscribers"]
        result = self.client_get(f"/json/streams/{stream_id}/members")
        self.assert_json_success(result)
        result_dict = result.json()
        self.assertIn("subscribers", result_dict)
        self.assertIsInstance(result_dict["subscribers"], list)
        subscribers: List[str] = []
        for subscriber in result_dict["subscribers"]:
            self.assertIsInstance(subscriber, str)
            subscribers.append(subscriber)
        self.assertEqual(set(subscribers), set(expected_subscribers))

    def test_json_get_subscribers_for_guest_user(self) -> None:
        """
        Guest users should have access to subscribers of web-public streams, even
        if they aren't subscribed or have never subscribed to that stream.
        """
        guest_user = self.example_user("polonius")
        never_subscribed = gather_subscriptions_helper(guest_user, True).never_subscribed

        # A guest user can only see never subscribed streams that are web-public.
        # For Polonius, the only web public stream that he is not subscribed at
        # this point is Rome.
        self.assertTrue(len(never_subscribed) == 1)

        web_public_stream_id = never_subscribed[0]["stream_id"]
        result = self.client_get(f"/json/streams/{web_public_stream_id}/members")
        self.assert_json_success(result)
        result_dict = result.json()
        self.assertIn("subscribers", result_dict)
        self.assertIsInstance(result_dict["subscribers"], list)
        self.assertTrue(len(result_dict["subscribers"]) > 0)

    def test_nonsubscriber_private_stream(self) -> None:
        """
        A non-subscriber non realm admin user to a private stream can't query that stream's membership.
        But unsubscribed realm admin users can query private stream's membership.
        """
        # Create a private stream for which Hamlet is the only subscriber.
        stream_name = "NewStream"
        self.common_subscribe_to_streams(self.user_profile, [stream_name], invite_only=True)
        user_profile = self.example_user("othello")

        # Try to fetch the subscriber list as a non-member & non-realm-admin-user.
        stream_id = get_stream(stream_name, user_profile.realm).id
        result = self.make_subscriber_request(stream_id, user=user_profile)
        self.assert_json_error(result, "Invalid stream id")

        # Try to fetch the subscriber list as a non-member & realm-admin-user.
        self.login("iago")
        self.make_successful_subscriber_request(stream_name)


class AccessStreamTest(ZulipTestCase):
    def test_access_stream(self) -> None:
        """
        A comprehensive security test for the access_stream_by_* API functions.
        """
        # Create a private stream for which Hamlet is the only subscriber.
        hamlet = self.example_user("hamlet")

        stream_name = "new_private_stream"
        self.login_user(hamlet)
        self.common_subscribe_to_streams(hamlet, [stream_name], invite_only=True)
        stream = get_stream(stream_name, hamlet.realm)

        othello = self.example_user("othello")

        # Nobody can access a stream that doesn't exist
        with self.assertRaisesRegex(JsonableError, "Invalid stream id"):
            access_stream_by_id(hamlet, 501232)
        with self.assertRaisesRegex(JsonableError, "Invalid stream name 'invalid stream'"):
            access_stream_by_name(hamlet, "invalid stream")

        # Hamlet can access the private stream
        (stream_ret, sub_ret) = access_stream_by_id(hamlet, stream.id)
        self.assertEqual(stream.id, stream_ret.id)
        assert sub_ret is not None
        self.assertEqual(sub_ret.recipient.type_id, stream.id)
        (stream_ret2, sub_ret2) = access_stream_by_name(hamlet, stream.name)
        self.assertEqual(stream_ret.id, stream_ret2.id)
        self.assertEqual(sub_ret, sub_ret2)

        # Othello cannot access the private stream
        with self.assertRaisesRegex(JsonableError, "Invalid stream id"):
            access_stream_by_id(othello, stream.id)
        with self.assertRaisesRegex(JsonableError, "Invalid stream name 'new_private_stream'"):
            access_stream_by_name(othello, stream.name)

        # Both Othello and Hamlet can access a public stream that only
        # Hamlet is subscribed to in this realm
        public_stream_name = "public_stream"
        self.common_subscribe_to_streams(hamlet, [public_stream_name], invite_only=False)
        public_stream = get_stream(public_stream_name, hamlet.realm)
        access_stream_by_id(othello, public_stream.id)
        access_stream_by_name(othello, public_stream.name)
        access_stream_by_id(hamlet, public_stream.id)
        access_stream_by_name(hamlet, public_stream.name)

        # Nobody can access a public stream in another realm
        mit_realm = get_realm("zephyr")
        mit_stream = ensure_stream(mit_realm, "mit_stream", invite_only=False, acting_user=None)
        sipbtest = self.mit_user("sipbtest")
        with self.assertRaisesRegex(JsonableError, "Invalid stream id"):
            access_stream_by_id(hamlet, mit_stream.id)
        with self.assertRaisesRegex(JsonableError, "Invalid stream name 'mit_stream'"):
            access_stream_by_name(hamlet, mit_stream.name)
        with self.assertRaisesRegex(JsonableError, "Invalid stream id"):
            access_stream_by_id(sipbtest, stream.id)
        with self.assertRaisesRegex(JsonableError, "Invalid stream name 'new_private_stream'"):
            access_stream_by_name(sipbtest, stream.name)

        # MIT realm users cannot access even public streams in their realm
        with self.assertRaisesRegex(JsonableError, "Invalid stream id"):
            access_stream_by_id(sipbtest, mit_stream.id)
        with self.assertRaisesRegex(JsonableError, "Invalid stream name 'mit_stream'"):
            access_stream_by_name(sipbtest, mit_stream.name)

        # But they can access streams they are subscribed to
        self.common_subscribe_to_streams(sipbtest, [mit_stream.name], subdomain="zephyr")
        access_stream_by_id(sipbtest, mit_stream.id)
        access_stream_by_name(sipbtest, mit_stream.name)

    def test_stream_access_by_guest(self) -> None:
        guest_user_profile = self.example_user("polonius")
        self.login_user(guest_user_profile)
        stream_name = "public_stream_1"
        stream = self.make_stream(stream_name, guest_user_profile.realm, invite_only=False)

        # Guest user don't have access to unsubscribed public streams
        with self.assertRaisesRegex(JsonableError, "Invalid stream id"):
            access_stream_by_id(guest_user_profile, stream.id)

        # Guest user have access to subscribed public streams
        self.subscribe(guest_user_profile, stream_name)
        (stream_ret, sub_ret) = access_stream_by_id(guest_user_profile, stream.id)
        assert sub_ret is not None
        self.assertEqual(stream.id, stream_ret.id)
        self.assertEqual(sub_ret.recipient.type_id, stream.id)

        stream_name = "private_stream_1"
        stream = self.make_stream(stream_name, guest_user_profile.realm, invite_only=True)
        # Obviously, a guest user doesn't have access to unsubscribed private streams either
        with self.assertRaisesRegex(JsonableError, "Invalid stream id"):
            access_stream_by_id(guest_user_profile, stream.id)

        # Guest user have access to subscribed private streams
        self.subscribe(guest_user_profile, stream_name)
        (stream_ret, sub_ret) = access_stream_by_id(guest_user_profile, stream.id)
        assert sub_ret is not None
        self.assertEqual(stream.id, stream_ret.id)
        self.assertEqual(sub_ret.recipient.type_id, stream.id)

        stream_name = "web_public_stream"
        stream = self.make_stream(stream_name, guest_user_profile.realm, is_web_public=True)
        # Guest users have access to web public streams even if they aren't subscribed.
        (stream_ret, sub_ret) = access_stream_by_id(guest_user_profile, stream.id)
        self.assertTrue(can_access_stream_history(guest_user_profile, stream))
        assert sub_ret is None
        self.assertEqual(stream.id, stream_ret.id)


class StreamTrafficTest(ZulipTestCase):
    def test_average_weekly_stream_traffic_calculation(self) -> None:
        # No traffic data for the stream
        self.assertEqual(
            get_average_weekly_stream_traffic(42, timezone_now() - timedelta(days=300), {1: 4003}),
            0,
        )

        # using high numbers here to make it more likely to catch small errors in the denominators
        # of the calculations. That being said we don't want to go over 100, since then the 2
        # significant digits calculation gets applied
        # old stream
        self.assertEqual(
            get_average_weekly_stream_traffic(
                42, timezone_now() - timedelta(days=300), {42: 98 * 4 + 3}
            ),
            98,
        )
        # stream between 7 and 27 days old
        self.assertEqual(
            get_average_weekly_stream_traffic(
                42, timezone_now() - timedelta(days=10), {42: (98 * 10 + 9) // 7}
            ),
            98,
        )
        # stream less than 7 days old
        self.assertEqual(
            get_average_weekly_stream_traffic(42, timezone_now() - timedelta(days=5), {42: 100}),
            None,
        )

        # average traffic between 0 and 1
        self.assertEqual(
            get_average_weekly_stream_traffic(42, timezone_now() - timedelta(days=300), {42: 1}), 1
        )

    def test_round_to_2_significant_digits(self) -> None:
        self.assertEqual(120, round_to_2_significant_digits(116))


class NoRecipientIDsTest(ZulipTestCase):
    def test_no_recipient_ids(self) -> None:
        user_profile = self.example_user("cordelia")

        Subscription.objects.filter(
            user_profile=user_profile, recipient__type=Recipient.STREAM
        ).delete()
        subs = gather_subscriptions_helper(user_profile).subscriptions

        # Checks that gather_subscriptions_helper will not return anything
        # since there will not be any recipients, without crashing.
        #
        # This covers a rare corner case.
        self.assertEqual(len(subs), 0)<|MERGE_RESOLUTION|>--- conflicted
+++ resolved
@@ -4449,11 +4449,8 @@
                 dict(principals=orjson.dumps([user1.id, user2.id]).decode()),
                 invite_only=True,
             )
-<<<<<<< HEAD
+
         self.assert_length(queries, 47)
-=======
-        self.assert_length(queries, 34)
->>>>>>> 4c4c2e46
 
         # Test creating a public stream with announce when realm has a notification stream.
         notifications_stream = get_stream(self.streams[0], self.test_realm)
