--- conflicted
+++ resolved
@@ -646,12 +646,7 @@
         emails_restricted_to_domains=bool,
         enable_spectator_access=bool,
         giphy_rating=int,
-<<<<<<< HEAD
         guidelines_url=str,
-        invite_required=bool,
-        invite_to_realm_policy=int,
-=======
->>>>>>> 2cdaae68
         inline_image_preview=bool,
         inline_url_embed_preview=bool,
         invite_required=bool,
