--- conflicted
+++ resolved
@@ -386,9 +386,7 @@
         )
 
     do_login(request, user_profile)
-    redirect_to = request.headers.get("redirect_to", "")
-    if not redirect_to:
-        redirect_to = request.POST.get("redirect_to", "")
+    redirect_to = request.POST.get("redirect_to", "")
     if not redirect_to:
         redirect_to = result.data_dict.get("redirect_to", "")
 
@@ -397,6 +395,7 @@
 
         if is_free_trial_offer_enabled():
             redirect_to = "{}?onboarding=true".format(reverse("initial_upgrade"))
+
     redirect_to = get_safe_redirect_to(redirect_to, user_profile.realm.uri)
     return HttpResponseRedirect(redirect_to)
 
@@ -603,8 +602,8 @@
 @csrf_exempt
 @require_post
 @log_view_func
-<<<<<<< HEAD
-def remote_user_jwt(request: HttpRequest) -> HttpResponse:
+@has_request_variables
+def remote_user_jwt(request: HttpRequest, token: str = REQ(default="")) -> HttpResponse:
     email, realm = get_email_and_realm_from_jwt_authentication_request(request)
     user_profile = authenticate(username=email, realm=realm, use_dummy_backend=True)
     if user_profile is None:
@@ -614,11 +613,6 @@
     else:
         assert isinstance(user_profile, UserProfile)
         result = ExternalAuthResult(user_profile=user_profile)
-=======
-@has_request_variables
-def remote_user_jwt(request: HttpRequest, token: str = REQ(default="")) -> HttpResponse:
-    email, realm = get_email_and_realm_from_jwt_authentication_request(request, token)
->>>>>>> d6c21c22
 
     return login_or_register_remote_user(request, result)
 
@@ -1127,8 +1121,6 @@
     return_data: Dict[str, bool] = {}
 
     realm = get_realm_from_request(request)
-    # return json_success(request, data={"realm": realm, "username": username, 'password': password})
-
     if realm is None:
         raise InvalidSubdomainError
 
@@ -1234,7 +1226,6 @@
     return json_success(request, data={"api_key": api_key, "email": user_profile.delivery_email})
 
 
-
 logout_then_login = require_post(django_logout_then_login)
 
 
