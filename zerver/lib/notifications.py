from __future__ import print_function

from typing import cast, Any, Dict, Iterable, List, Mapping, Optional, Sequence, Tuple, Text

from confirmation.models import Confirmation
from django.conf import settings
from django.template import loader
from django.utils.timezone import now as timezone_now
from zerver.decorator import statsd_increment
from zerver.lib.send_email import send_future_email, display_email, \
    send_email_from_dict
from zerver.lib.queue import queue_json_publish
from zerver.models import (
    Recipient,
    ScheduledJob,
    UserMessage,
    Stream,
    get_display_recipient,
    UserProfile,
    get_user_profile_by_email,
    get_user_profile_by_id,
    receives_offline_notifications,
    get_context_for_message,
    Message,
    Realm,
)

import datetime
import re
import subprocess
import ujson
from six.moves import urllib
from collections import defaultdict

def unsubscribe_token(user_profile):
    # type: (UserProfile) -> Text
    # Leverage the Django confirmations framework to generate and track unique
    # unsubscription tokens.
    return Confirmation.objects.get_link_for_object(user_profile).split("/")[-1]

def one_click_unsubscribe_link(user_profile, endpoint):
    # type: (UserProfile, Text) -> Text
    """
    Generate a unique link that a logged-out user can visit to unsubscribe from
    Zulip e-mails without having to first log in.
    """
    token = unsubscribe_token(user_profile)
    resource_path = "accounts/unsubscribe/%s/%s" % (endpoint, token)
    return "%s/%s" % (user_profile.realm.uri.rstrip("/"), resource_path)

def hash_util_encode(string):
    # type: (Text) -> Text
    # Do the same encoding operation as hash_util.encodeHashComponent on the
    # frontend.
    # `safe` has a default value of "/", but we want those encoded, too.
    return urllib.parse.quote(
        string.encode("utf-8"), safe=b"").replace(".", "%2E").replace("%", ".")

def pm_narrow_url(realm, participants):
    # type: (Realm, List[Text]) -> Text
    participants.sort()
    base_url = u"%s/#narrow/pm-with/" % (realm.uri,)
    return base_url + hash_util_encode(",".join(participants))

def stream_narrow_url(realm, stream):
    # type: (Realm, Text) -> Text
    base_url = u"%s/#narrow/stream/" % (realm.uri,)
    return base_url + hash_util_encode(stream)

def topic_narrow_url(realm, stream, topic):
    # type: (Realm, Text, Text) -> Text
    base_url = u"%s/#narrow/stream/" % (realm.uri,)
    return u"%s%s/topic/%s" % (base_url, hash_util_encode(stream),
                               hash_util_encode(topic))

def build_message_list(user_profile, messages):
    # type: (UserProfile, List[Message]) -> List[Dict[str, Any]]
    """
    Builds the message list object for the missed message email template.
    The messages are collapsed into per-recipient and per-sender blocks, like
    our web interface
    """
    messages_to_render = [] # type: List[Dict[str, Any]]

    def sender_string(message):
        # type: (Message) -> Text
        if message.recipient.type in (Recipient.STREAM, Recipient.HUDDLE):
            return message.sender.full_name
        else:
            return ''

    def relative_to_full_url(content):
        # type: (Text) -> Text
        # URLs for uploaded content are of the form
        # "/user_uploads/abc.png". Make them full paths.
        #
        # There's a small chance of colliding with non-Zulip URLs containing
        # "/user_uploads/", but we don't have much information about the
        # structure of the URL to leverage.
        content = re.sub(
            r"/user_uploads/(\S*)",
            user_profile.realm.uri + r"/user_uploads/\1", content)

        # Our proxying user-uploaded images seems to break inline images in HTML
        # emails, so scrub the image but leave the link.
        content = re.sub(
            r"<img src=(\S+)/user_uploads/(\S+)>", "", content)

        # URLs for emoji are of the form
        # "static/generated/emoji/images/emoji/snowflake.png".
        content = re.sub(
            r"/static/generated/emoji/images/emoji/",
            user_profile.realm.uri + r"/static/generated/emoji/images/emoji/",
            content)

        return content

    def fix_plaintext_image_urls(content):
        # type: (Text) -> Text
        # Replace image URLs in plaintext content of the form
        #     [image name](image url)
        # with a simple hyperlink.
        return re.sub(r"\[(\S*)\]\((\S*)\)", r"\2", content)

    def fix_emoji_sizes(html):
        # type: (Text) -> Text
        return html.replace(' class="emoji"', ' height="20px"')

    def build_message_payload(message):
        # type: (Message) -> Dict[str, Text]
        plain = message.content
        plain = fix_plaintext_image_urls(plain)
        plain = relative_to_full_url(plain)

        html = message.rendered_content
        html = relative_to_full_url(html)
        html = fix_emoji_sizes(html)

        return {'plain': plain, 'html': html}

    def build_sender_payload(message):
        # type: (Message) -> Dict[str, Any]
        sender = sender_string(message)
        return {'sender': sender,
                'content': [build_message_payload(message)]}

    def message_header(user_profile, message):
        # type: (UserProfile, Message) -> Dict[str, Any]
        disp_recipient = get_display_recipient(message.recipient)
        if message.recipient.type == Recipient.PERSONAL:
            header = u"You and %s" % (message.sender.full_name,)
            html_link = pm_narrow_url(user_profile.realm, [message.sender.email])
            header_html = u"<a style='color: #ffffff;' href='%s'>%s</a>" % (html_link, header)
        elif message.recipient.type == Recipient.HUDDLE:
            assert not isinstance(disp_recipient, Text)
            other_recipients = [r['full_name'] for r in disp_recipient
                                if r['email'] != user_profile.email]
            header = u"You and %s" % (", ".join(other_recipients),)
            html_link = pm_narrow_url(user_profile.realm, [r["email"] for r in disp_recipient
                                      if r["email"] != user_profile.email])
            header_html = u"<a style='color: #ffffff;' href='%s'>%s</a>" % (html_link, header)
        else:
            assert isinstance(disp_recipient, Text)
            header = u"%s > %s" % (disp_recipient, message.topic_name())
            stream_link = stream_narrow_url(user_profile.realm, disp_recipient)
            topic_link = topic_narrow_url(user_profile.realm, disp_recipient, message.subject)
            header_html = u"<a href='%s'>%s</a> > <a href='%s'>%s</a>" % (
                stream_link, disp_recipient, topic_link, message.subject)
        return {"plain": header,
                "html": header_html,
                "stream_message": message.recipient.type_name() == "stream"}

    # # Collapse message list to
    # [
    #    {
    #       "header": {
    #                   "plain":"header",
    #                   "html":"htmlheader"
    #                 }
    #       "senders":[
    #          {
    #             "sender":"sender_name",
    #             "content":[
    #                {
    #                   "plain":"content",
    #                   "html":"htmlcontent"
    #                }
    #                {
    #                   "plain":"content",
    #                   "html":"htmlcontent"
    #                }
    #             ]
    #          }
    #       ]
    #    },
    # ]

    messages.sort(key=lambda message: message.pub_date)

    for message in messages:
        header = message_header(user_profile, message)

        # If we want to collapse into the previous recipient block
        if len(messages_to_render) > 0 and messages_to_render[-1]['header'] == header:
            sender = sender_string(message)
            sender_block = messages_to_render[-1]['senders']

            # Same message sender, collapse again
            if sender_block[-1]['sender'] == sender:
                sender_block[-1]['content'].append(build_message_payload(message))
            else:
                # Start a new sender block
                sender_block.append(build_sender_payload(message))
        else:
            # New recipient and sender block
            recipient_block = {'header': header,
                               'senders': [build_sender_payload(message)]}

            messages_to_render.append(recipient_block)

    return messages_to_render

@statsd_increment("missed_message_reminders")
def do_send_missedmessage_events_reply_in_zulip(user_profile, missed_messages, message_count):
    # type: (UserProfile, List[Message], int) -> None
    """
    Send a reminder email to a user if she's missed some PMs by being offline.

    The email will have its reply to address set to a limited used email
    address that will send a zulip message to the correct recipient. This
    allows the user to respond to missed PMs, huddles, and @-mentions directly
    from the email.

    `user_profile` is the user to send the reminder to
    `missed_messages` is a list of Message objects to remind about they should
                      all have the same recipient and subject
    """
    from zerver.context_processors import common_context
    # Disabled missedmessage emails internally
    if not user_profile.enable_offline_email_notifications:
        return

    recipients = set((msg.recipient_id, msg.subject) for msg in missed_messages)
    if len(recipients) != 1:
        raise ValueError(
            'All missed_messages must have the same recipient and subject %r' %
            recipients
        )

    unsubscribe_link = one_click_unsubscribe_link(user_profile, "missed_messages")
    context = common_context(user_profile)
    context.update({
        'name': user_profile.full_name,
        'messages': build_message_list(user_profile, missed_messages),
        'message_count': message_count,
        'mention': missed_messages[0].recipient.type == Recipient.STREAM,
        'unsubscribe_link': unsubscribe_link,
    })

    # If this setting (email mirroring integration) is enabled, only then
    # can users reply to email to send message to Zulip. Thus, one must
    # ensure to display warning in the template.
    if settings.EMAIL_GATEWAY_PATTERN:
        context.update({
            'reply_warning': False,
            'reply_to_zulip': True,
        })
    else:
        context.update({
            'reply_warning': True,
            'reply_to_zulip': False,
        })

    from zerver.lib.email_mirror import create_missed_message_address
    address = create_missed_message_address(user_profile, missed_messages[0])

    senders = set(m.sender.full_name for m in missed_messages)
    sender_str = ", ".join(senders)
<<<<<<< HEAD
    plural_messages = 's' if len(missed_messages) > 1 else ''
    realm_str = missed_messages[0].get_realm().string_id
    if (missed_messages[0].recipient.type == Recipient.HUDDLE):
        disp_recipient = get_display_recipient(missed_messages[0].recipient)
        other_recipients = [r['full_name'] for r in disp_recipient
                                if r['email'] != user_profile.email]
        if len(other_recipients) == 2:
            subject = u"Group PM%s with %s in %s" % (plural_messages, " and ".join(other_recipients), realm_str)
        elif len(other_recipients) == 3:
            subject = u"Group PM%s with %s, %s, and %s in %s" % (plural_messages, other_recipients[0], other_recipients[1], 
                other_recipients[2], realm_str)
        else:
            subject = u"Group PM%s with %s, and others in %s" % (plural_messages, ', '.join(other_recipients[:2]), realm_str)
    elif (missed_messages[0].recipient.type == Recipient.PERSONAL):
        subject = "%s sent you a message in %s" % (sender_str, realm_str)
    else:
        subject = "%s @-mentioned you in %s" % (sender_str, realm_str)

    from_email = 'Zulip Missed Messages <%s>' % (settings.NOREPLY_EMAIL_ADDRESS,)
=======
    context.update({
        'sender_str': sender_str,
    })

    from_email = None
>>>>>>> c21d336b
    if len(senders) == 1 and settings.SEND_MISSED_MESSAGE_EMAILS_AS_USER:
        # If this setting is enabled, you can reply to the Zulip
        # missed message emails directly back to the original sender.
        # However, one must ensure the Zulip server is in the SPF
        # record for the domain, or there will be spam/deliverability
        # problems.
        sender = missed_messages[0].sender
        from_email = '"%s" <%s>' % (sender_str, sender.email)
        context.update({
            'reply_warning': False,
            'reply_to_zulip': False,
        })

    email_dict = {
        'template_prefix': 'zerver/emails/missed_message',
        'to_email': display_email(user_profile),
        'from_email': from_email,
        'reply_to_email': address,
        'context': context}
    queue_json_publish("missedmessage_email_senders", email_dict, send_email_from_dict)

    user_profile.last_reminder = timezone_now()
    user_profile.save(update_fields=['last_reminder'])

def handle_missedmessage_emails(user_profile_id, missed_email_events):
    # type: (int, Iterable[Dict[str, Any]]) -> None
    message_ids = [event.get('message_id') for event in missed_email_events]

    user_profile = get_user_profile_by_id(user_profile_id)
    if not receives_offline_notifications(user_profile):
        return

    messages = Message.objects.filter(usermessage__user_profile_id=user_profile,
                                      id__in=message_ids,
                                      usermessage__flags=~UserMessage.flags.read)

    # Cancel missed-message emails for deleted messages
    messages = [um for um in messages if um.content != "(deleted)"]

    if not messages:
        return

    messages_by_recipient_subject = defaultdict(list) # type: Dict[Tuple[int, Text], List[Message]]
    for msg in messages:
        messages_by_recipient_subject[(msg.recipient_id, msg.topic_name())].append(msg)

    message_count_by_recipient_subject = {
        recipient_subject: len(msgs)
        for recipient_subject, msgs in messages_by_recipient_subject.items()
    }

    for msg_list in messages_by_recipient_subject.values():
        msg = min(msg_list, key=lambda msg: msg.pub_date)
        if msg.recipient.type == Recipient.STREAM:
            msg_list.extend(get_context_for_message(msg))

    # Send an email per recipient subject pair
    for recipient_subject, msg_list in messages_by_recipient_subject.items():
        unique_messages = {m.id: m for m in msg_list}
        do_send_missedmessage_events_reply_in_zulip(
            user_profile,
            list(unique_messages.values()),
            message_count_by_recipient_subject[recipient_subject],
        )

def clear_followup_emails_queue(email):
    # type: (Text) -> None
    """
    Clear out queued emails that would otherwise be sent to a specific email address.
    """
    items = ScheduledJob.objects.filter(type=ScheduledJob.EMAIL, filter_string__iexact = email)
    items.delete()

def log_digest_event(msg):
    # type: (Text) -> None
    import logging
    logging.basicConfig(filename=settings.DIGEST_LOG_PATH, level=logging.INFO)
    logging.info(msg)

def enqueue_welcome_emails(email, name):
    # type: (Text, Text) -> None
    from zerver.context_processors import common_context
    if settings.WELCOME_EMAIL_SENDER is not None:
        # line break to avoid triggering lint rule
        from_email = '%(name)s <%(email)s>' % \
                     settings.WELCOME_EMAIL_SENDER
    else:
        from_email = settings.ZULIP_ADMINISTRATOR

    user_profile = get_user_profile_by_email(email)
    unsubscribe_link = one_click_unsubscribe_link(user_profile, "welcome")
    context = common_context(user_profile)
    context.update({
        'verbose_support_offers': settings.VERBOSE_SUPPORT_OFFERS,
        'unsubscribe_link': unsubscribe_link
    })
    send_future_email(
        "zerver/emails/followup_day1", '%s <%s>' % (name, email),
        from_email=from_email, context=context, delay=datetime.timedelta(hours=1))
    send_future_email(
        "zerver/emails/followup_day2", '%s <%s>' % (name, email),
        from_email=from_email, context=context, delay=datetime.timedelta(days=1))

def convert_html_to_markdown(html):
    # type: (Text) -> Text
    # On Linux, the tool installs as html2markdown, and there's a command called
    # html2text that does something totally different. On OSX, the tool installs
    # as html2text.
    commands = ["html2markdown", "html2text"]

    for command in commands:
        try:
            # A body width of 0 means do not try to wrap the text for us.
            p = subprocess.Popen(
                [command, "--body-width=0"], stdout=subprocess.PIPE,
                stdin=subprocess.PIPE, stderr=subprocess.STDOUT)
            break
        except OSError:
            continue

    markdown = p.communicate(input=html.encode('utf-8'))[0].decode('utf-8').strip()
    # We want images to get linked and inline previewed, but html2text will turn
    # them into links of the form `![](http://foo.com/image.png)`, which is
    # ugly. Run a regex over the resulting description, turning links of the
    # form `![](http://foo.com/image.png?12345)` into
    # `[image.png](http://foo.com/image.png)`.
    return re.sub(u"!\\[\\]\\((\\S*)/(\\S*)\\?(\\S*)\\)",
                  u"[\\2](\\1/\\2)", markdown)<|MERGE_RESOLUTION|>--- conflicted
+++ resolved
@@ -276,33 +276,11 @@
 
     senders = set(m.sender.full_name for m in missed_messages)
     sender_str = ", ".join(senders)
-<<<<<<< HEAD
-    plural_messages = 's' if len(missed_messages) > 1 else ''
-    realm_str = missed_messages[0].get_realm().string_id
-    if (missed_messages[0].recipient.type == Recipient.HUDDLE):
-        disp_recipient = get_display_recipient(missed_messages[0].recipient)
-        other_recipients = [r['full_name'] for r in disp_recipient
-                                if r['email'] != user_profile.email]
-        if len(other_recipients) == 2:
-            subject = u"Group PM%s with %s in %s" % (plural_messages, " and ".join(other_recipients), realm_str)
-        elif len(other_recipients) == 3:
-            subject = u"Group PM%s with %s, %s, and %s in %s" % (plural_messages, other_recipients[0], other_recipients[1], 
-                other_recipients[2], realm_str)
-        else:
-            subject = u"Group PM%s with %s, and others in %s" % (plural_messages, ', '.join(other_recipients[:2]), realm_str)
-    elif (missed_messages[0].recipient.type == Recipient.PERSONAL):
-        subject = "%s sent you a message in %s" % (sender_str, realm_str)
-    else:
-        subject = "%s @-mentioned you in %s" % (sender_str, realm_str)
-
-    from_email = 'Zulip Missed Messages <%s>' % (settings.NOREPLY_EMAIL_ADDRESS,)
-=======
     context.update({
         'sender_str': sender_str,
     })
 
     from_email = None
->>>>>>> c21d336b
     if len(senders) == 1 and settings.SEND_MISSED_MESSAGE_EMAILS_AS_USER:
         # If this setting is enabled, you can reply to the Zulip
         # missed message emails directly back to the original sender.
