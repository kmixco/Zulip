--- conflicted
+++ resolved
@@ -148,7 +148,6 @@
     if want('update_display_settings'):
         state['twenty_four_hour_time'] = user_profile.twenty_four_hour_time
         state['left_side_userlist'] = user_profile.left_side_userlist
-        state['emoji_alt_code'] = user_profile.emoji_alt_code
 
         default_language = user_profile.default_language
         state['default_language'] = default_language
@@ -313,91 +312,6 @@
                 for sub in removed_subs:
                     sub['subscribers'] = [id for id in sub['subscribers'] if id != user_profile.id]
 
-<<<<<<< HEAD
-                # We must effectively copy the removed subscriptions from subscriptions to
-                # unsubscribe, since we only have the name in our data structure.
-                state['unsubscribed'] += removed_subs
-
-                # Now filter out the removed subscriptions from subscriptions.
-                state['subscriptions'] = [s for s in state['subscriptions'] if not was_removed(s)]
-
-            elif event['op'] == 'update':
-                for sub in state['subscriptions']:
-                    if sub['name'].lower() == event['name'].lower():
-                        sub[event['property']] = event['value']
-            elif event['op'] == 'peer_add':
-                user_id = event['user_id']
-                for sub in state['subscriptions']:
-                    if (sub['name'] in event['subscriptions'] and
-                            user_id not in sub['subscribers']):
-                        sub['subscribers'].append(user_id)
-                for sub in state['never_subscribed']:
-                    if (sub['name'] in event['subscriptions'] and
-                            user_id not in sub['subscribers']):
-                        sub['subscribers'].append(user_id)
-            elif event['op'] == 'peer_remove':
-                user_id = event['user_id']
-                for sub in state['subscriptions']:
-                    if (sub['name'] in event['subscriptions'] and
-                            user_id in sub['subscribers']):
-                        sub['subscribers'].remove(user_id)
-        elif event['type'] == "presence":
-            state['presences'][event['email']] = event['presence']
-        elif event['type'] == "update_message":
-            # The client will get the updated message directly
-            pass
-        elif event['type'] == "reaction":
-            # The client will get the message with the reactions directly
-            pass
-        elif event['type'] == "referral":
-            state['referrals'] = event['referrals']
-        elif event['type'] == "update_message_flags":
-            # The client will get the message with the updated flags directly
-            pass
-        elif event['type'] == "realm_domains":
-            if event['op'] == 'add':
-                state['realm_domains'].append(event['alias'])
-            elif event['op'] == 'change':
-                for realm_domain in state['realm_domains']:
-                    if realm_domain['domain'] == event['alias']['domain']:
-                        realm_domain['allow_subdomains'] = event['alias']['allow_subdomains']
-            elif event['op'] == 'remove':
-                state['realm_domains'] = [alias for alias in state['realm_domains'] if alias['domain'] != event['domain']]
-        elif event['type'] == "realm_emoji":
-            state['realm_emoji'] = event['realm_emoji']
-        elif event['type'] == "alert_words":
-            state['alert_words'] = event['alert_words']
-        elif event['type'] == "muted_topics":
-            state['muted_topics'] = event["muted_topics"]
-        elif event['type'] == "realm_filters":
-            state['realm_filters'] = event["realm_filters"]
-        elif event['type'] == "update_display_settings":
-            if event['setting_name'] == "twenty_four_hour_time":
-                state['twenty_four_hour_time'] = event["setting"]
-            if event['setting_name'] == 'left_side_userlist':
-                state['left_side_userlist'] = event["setting"]
-            if event['setting_name'] == 'emoji_alt_code':
-                state['emoji_alt_code'] = event["setting"]
-        elif event['type'] == "update_global_notifications":
-            if event['notification_name'] == "enable_stream_desktop_notifications":
-                state['enable_stream_desktop_notifications'] = event['setting']
-            elif event['notification_name'] == "enable_stream_sounds":
-                state['enable_stream_sounds'] = event['setting']
-            elif event['notification_name'] == "enable_desktop_notifications":
-                state['enable_desktop_notifications'] = event['setting']
-            elif event['notification_name'] == "enable_sounds":
-                state['enable_sounds'] = event['setting']
-            elif event['notification_name'] == "enable_offline_email_notifications":
-                state['enable_offline_email_notifications'] = event['setting']
-            elif event['notification_name'] == "enable_offline_push_notifications":
-                state['enable_offline_push_notifications'] = event['setting']
-            elif event['notification_name'] == "enable_online_push_notifications":
-                state['enable_online_push_notifications'] = event['setting']
-            elif event['notification_name'] == "enable_digest_emails":
-                state['enable_digest_emails'] = event['setting']
-        else:
-            raise ValueError("Unexpected event type %s" % (event['type'],))
-=======
             # We must effectively copy the removed subscriptions from subscriptions to
             # unsubscribe, since we only have the name in our data structure.
             state['unsubscribed'] += removed_subs
@@ -479,7 +393,6 @@
             state['enable_digest_emails'] = event['setting']
     else:
         raise ValueError("Unexpected event type %s" % (event['type'],))
->>>>>>> 31dff09e
 
 def do_events_register(user_profile, user_client, apply_markdown=True,
                        event_types=None, queue_lifespan_secs=0, all_public_streams=False,
