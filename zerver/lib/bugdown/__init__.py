# Zulip's main markdown implementation.  See docs/subsystems/markdown.md for
# detailed documentation on our markdown syntax.
from typing import (Any, Callable, Dict, Iterable, List, NamedTuple,
                    Optional, Set, Text, Tuple, TypeVar, Union, cast)
from mypy_extensions import TypedDict
from typing.re import Match

import markdown
import logging
import traceback
import urllib
import re
import os
import html
import twitter
import platform
import time
import functools
import ujson
import xml.etree.cElementTree as etree
from xml.etree.cElementTree import Element, SubElement

from collections import deque, defaultdict

import requests

from django.core import mail
from django.conf import settings
from django.db.models import Q

from markdown.extensions import codehilite
from zerver.lib.bugdown import fenced_code
from zerver.lib.bugdown.fenced_code import FENCE_RE
from zerver.lib.camo import get_camo_url
from zerver.lib.emoji import translate_emoticons, emoticon_regex
from zerver.lib.mention import possible_mentions, \
    possible_user_group_mentions, extract_user_group
from zerver.lib.notifications import encode_stream
from zerver.lib.timeout import timeout, TimeoutExpired
from zerver.lib.cache import cache_with_key, NotFoundInCache
from zerver.lib.url_preview import preview as link_preview
from zerver.models import (
    all_realm_filters,
    get_active_streams,
    MAX_MESSAGE_LENGTH,
    Message,
    Realm,
    RealmFilter,
    realm_filters_for_realm,
    UserProfile,
    UserGroup,
    UserGroupMembership,
)
import zerver.lib.mention as mention
from zerver.lib.tex import render_tex

FullNameInfo = TypedDict('FullNameInfo', {
    'id': int,
    'email': Text,
    'full_name': Text,
})

# Format version of the bugdown rendering; stored along with rendered
# messages so that we can efficiently determine what needs to be re-rendered
version = 1

_T = TypeVar('_T')
ElementStringNone = Union[Element, Optional[Text]]

AVATAR_REGEX = r'!avatar\((?P<email>[^)]*)\)'
GRAVATAR_REGEX = r'!gravatar\((?P<email>[^)]*)\)'
EMOJI_REGEX = r'(?P<syntax>:[\w\-\+]+:)'

STREAM_LINK_REGEX = r"""
                     (?<![^\s'"\(,:<])            # Start after whitespace or specified chars
                     \#\*\*                       # and after hash sign followed by double asterisks
                         (?P<stream_name>[^\*]+)  # stream name can contain anything
                     \*\*                         # ends by double asterisks
                    """

class BugdownRenderingException(Exception):
    pass

def rewrite_if_relative_link(link: str) -> str:
    """ If the link points to a local destination we can just switch to that
    instead of opening a new tab. """

    if db_data:
        if link.startswith(db_data['realm_uri']):
            # +1 to skip the `/` before the hash link.
            return link[len(db_data['realm_uri']) + 1:]

    return link

def url_embed_preview_enabled_for_realm(message: Optional[Message]) -> bool:
    if message is not None:
        realm = message.get_realm()  # type: Optional[Realm]
    else:
        realm = None

    if not settings.INLINE_URL_EMBED_PREVIEW:
        return False
    if realm is None:
        return True
    return realm.inline_url_embed_preview

def image_preview_enabled_for_realm() -> bool:
    global current_message
    if current_message is not None:
        realm = current_message.get_realm()  # type: Optional[Realm]
    else:
        realm = None
    if not settings.INLINE_IMAGE_PREVIEW:
        return False
    if realm is None:
        return True
    return realm.inline_image_preview

def list_of_tlds() -> List[Text]:
    # HACK we manually blacklist a few domains
    blacklist = ['PY\n', "MD\n"]

    # tlds-alpha-by-domain.txt comes from http://data.iana.org/TLD/tlds-alpha-by-domain.txt
    tlds_file = os.path.join(os.path.dirname(__file__), 'tlds-alpha-by-domain.txt')
    tlds = [tld.lower().strip() for tld in open(tlds_file, 'r')
            if tld not in blacklist and not tld[0].startswith('#')]
    tlds.sort(key=len, reverse=True)
    return tlds

def walk_tree(root: Element,
              processor: Callable[[Element], Optional[_T]],
              stop_after_first: bool=False) -> List[_T]:
    results = []
    queue = deque([root])

    while queue:
        currElement = queue.popleft()
        for child in currElement.getchildren():
            if child.getchildren():
                queue.append(child)

            result = processor(child)
            if result is not None:
                results.append(result)
                if stop_after_first:
                    return results

    return results

ElementFamily = NamedTuple('ElementFamily', [
    ('grandparent', Optional[Element]),
    ('parent', Element),
    ('child', Element)
])

ResultWithFamily = NamedTuple('ResultWithFamily', [
    ('family', ElementFamily),
    ('result', Any)
])

def walk_tree_with_family(root: Element,
                          processor: Callable[[Element], Optional[_T]]
                          ) -> List[ResultWithFamily]:
    results = []

    queue = deque([{'parent': None, 'value': root}])
    while queue:
        currElementPair = queue.popleft()
        for child in currElementPair['value'].getchildren():
            if child.getchildren():
                queue.append({'parent': currElementPair, 'value': child})  # type: ignore  # Lack of Deque support in typing module for Python 3.4.3
            result = processor(child)
            if result is not None:
                if currElementPair['parent']:
                    grandparent_element = cast(Dict[str, Optional[Element]],
                                               currElementPair['parent'])
                    grandparent = grandparent_element['value']
                else:
                    grandparent = None
                family = ElementFamily(
                    grandparent=grandparent,
                    parent=currElementPair['value'],
                    child=child
                )

                results.append(ResultWithFamily(
                    family=family,
                    result=result
                ))

    return results

# height is not actually used
def add_a(
        root: Element,
        url: Text,
        link: Text,
        title: Optional[Text]=None,
        desc: Optional[Text]=None,
        class_attr: Text="message_inline_image",
        data_id: Optional[Text]=None,
        insertion_index: Optional[int]=None
) -> None:
    title = title if title is not None else url_filename(link)
    title = title if title else ""
    desc = desc if desc is not None else ""

    if insertion_index is not None:
        div = markdown.util.etree.Element("div")
        root.insert(insertion_index, div)
    else:
        div = markdown.util.etree.SubElement(root, "div")

    div.set("class", class_attr)
    a = markdown.util.etree.SubElement(div, "a")
    a.set("href", link)
    a.set("target", "_blank")
    a.set("title", title)
    if data_id is not None:
        a.set("data-id", data_id)
    img = markdown.util.etree.SubElement(a, "img")
    img.set("src", url)
    if class_attr == "message_inline_ref":
        summary_div = markdown.util.etree.SubElement(div, "div")
        title_div = markdown.util.etree.SubElement(summary_div, "div")
        title_div.set("class", "message_inline_image_title")
        title_div.text = title
        desc_div = markdown.util.etree.SubElement(summary_div, "desc")
        desc_div.set("class", "message_inline_image_desc")

def add_embed(root: Element, link: Text, extracted_data: Dict[Text, Any]) -> None:
    container = markdown.util.etree.SubElement(root, "div")
    container.set("class", "message_embed")

    img_link = extracted_data.get('image')
    if img_link:
        parsed_img_link = urllib.parse.urlparse(img_link)
        # Append domain where relative img_link url is given
        if not parsed_img_link.netloc:
            parsed_url = urllib.parse.urlparse(link)
            domain = '{url.scheme}://{url.netloc}/'.format(url=parsed_url)
            img_link = urllib.parse.urljoin(domain, img_link)
        img = markdown.util.etree.SubElement(container, "a")
        img.set("style", "background-image: url(" + img_link + ")")
        img.set("href", link)
        img.set("target", "_blank")
        img.set("class", "message_embed_image")

    data_container = markdown.util.etree.SubElement(container, "div")
    data_container.set("class", "data-container")

    title = extracted_data.get('title')
    if title:
        title_elm = markdown.util.etree.SubElement(data_container, "div")
        title_elm.set("class", "message_embed_title")
        a = markdown.util.etree.SubElement(title_elm, "a")
        a.set("href", link)
        a.set("target", "_blank")
        a.set("title", title)
        a.text = title
    description = extracted_data.get('description')
    if description:
        description_elm = markdown.util.etree.SubElement(data_container, "div")
        description_elm.set("class", "message_embed_description")
        description_elm.text = description

def add_vimeo_preview(root: Element, link: Text, extracted_data: Dict[Text, Any], vm_id: Text) -> None:
    container = markdown.util.etree.SubElement(root, "div")
    container.set("class", "vimeo-video message_inline_image")

    img_link = extracted_data.get('image')
    if img_link:
        parsed_img_link = urllib.parse.urlparse(img_link)
        # Append domain where relative img_link url is given
        if not parsed_img_link.netloc:
            parsed_url = urllib.parse.urlparse(link)
            domain = '{url.scheme}://{url.netloc}/'.format(url=parsed_url)
            img_link = urllib.parse.urljoin(domain, img_link)
        anchor = markdown.util.etree.SubElement(container, "a")
        anchor.set("href", link)
        anchor.set("target", "_blank")
        anchor.set("data-id", vm_id)
        anchor.set("title", link)
        img = markdown.util.etree.SubElement(anchor, "img")
        img.set("src", img_link)

@cache_with_key(lambda tweet_id: tweet_id, cache_name="database", with_statsd_key="tweet_data")
def fetch_tweet_data(tweet_id: Text) -> Optional[Dict[Text, Any]]:
    if settings.TEST_SUITE:
        from . import testing_mocks
        res = testing_mocks.twitter(tweet_id)
    else:
        creds = {
            'consumer_key': settings.TWITTER_CONSUMER_KEY,
            'consumer_secret': settings.TWITTER_CONSUMER_SECRET,
            'access_token_key': settings.TWITTER_ACCESS_TOKEN_KEY,
            'access_token_secret': settings.TWITTER_ACCESS_TOKEN_SECRET,
        }
        if not all(creds.values()):
            return None

        try:
            api = twitter.Api(tweet_mode='extended', **creds)
            # Sometimes Twitter hangs on responses.  Timing out here
            # will cause the Tweet to go through as-is with no inline
            # preview, rather than having the message be rejected
            # entirely. This timeout needs to be less than our overall
            # formatting timeout.
            tweet = timeout(3, api.GetStatus, tweet_id)
            res = tweet.AsDict()
        except AttributeError:
            logging.error('Unable to load twitter api, you may have the wrong '
                          'library installed, see https://github.com/zulip/zulip/issues/86')
            return None
        except TimeoutExpired as e:
            # We'd like to try again later and not cache the bad result,
            # so we need to re-raise the exception (just as though
            # we were being rate-limited)
            raise
        except twitter.TwitterError as e:
            t = e.args[0]
            if len(t) == 1 and ('code' in t[0]) and (t[0]['code'] == 34):
                # Code 34 means that the message doesn't exist; return
                # None so that we will cache the error
                return None
            elif len(t) == 1 and ('code' in t[0]) and (t[0]['code'] == 88 or
                                                       t[0]['code'] == 130):
                # Code 88 means that we were rate-limited and 130
                # means Twitter is having capacity issues; either way
                # just raise the error so we don't cache None and will
                # try again later.
                raise
            else:
                # It's not clear what to do in cases of other errors,
                # but for now it seems reasonable to log at error
                # level (so that we get notified), but then cache the
                # failure to proceed with our usual work
                logging.error(traceback.format_exc())
                return None
    return res

HEAD_START_RE = re.compile('^head[ >]')
HEAD_END_RE = re.compile('^/head[ >]')
META_START_RE = re.compile('^meta[ >]')
META_END_RE = re.compile('^/meta[ >]')

def fetch_open_graph_image(url: Text) -> Optional[Dict[str, Any]]:
    in_head = False
    # HTML will auto close meta tags, when we start the next tag add
    # a closing tag if it has not been closed yet.
    last_closed = True
    head = []
    # TODO: What if response content is huge? Should we get headers first?
    try:
        content = requests.get(url, timeout=1).text
    except Exception:
        return None
    # Extract the head and meta tags
    # All meta tags are self closing, have no children or are closed
    # automatically.
    for part in content.split('<'):
        if not in_head and HEAD_START_RE.match(part):
            # Started the head node output it to have a document root
            in_head = True
            head.append('<head>')
        elif in_head and HEAD_END_RE.match(part):
            # Found the end of the head close any remaining tag then stop
            # processing
            in_head = False
            if not last_closed:
                last_closed = True
                head.append('</meta>')
            head.append('</head>')
            break

        elif in_head and META_START_RE.match(part):
            # Found a meta node copy it
            if not last_closed:
                head.append('</meta>')
                last_closed = True
            head.append('<')
            head.append(part)
            if '/>' not in part:
                last_closed = False

        elif in_head and META_END_RE.match(part):
            # End of a meta node just copy it to close the tag
            head.append('<')
            head.append(part)
            last_closed = True

    try:
        doc = etree.fromstring(''.join(head))
    except etree.ParseError:
        return None
    og_image = doc.find('meta[@property="og:image"]')
    og_title = doc.find('meta[@property="og:title"]')
    og_desc = doc.find('meta[@property="og:description"]')
    title = None
    desc = None
    if og_image is not None:
        image = og_image.get('content')
    else:
        return None
    if og_title is not None:
        title = og_title.get('content')
    if og_desc is not None:
        desc = og_desc.get('content')
    return {'image': image, 'title': title, 'desc': desc}

def get_tweet_id(url: Text) -> Optional[Text]:
    parsed_url = urllib.parse.urlparse(url)
    if not (parsed_url.netloc == 'twitter.com' or parsed_url.netloc.endswith('.twitter.com')):
        return None
    to_match = parsed_url.path
    # In old-style twitter.com/#!/wdaher/status/1231241234-style URLs,
    # we need to look at the fragment instead
    if parsed_url.path == '/' and len(parsed_url.fragment) > 5:
        to_match = parsed_url.fragment

    tweet_id_match = re.match(r'^!?/.*?/status(es)?/(?P<tweetid>\d{10,18})(/photo/[0-9])?/?$', to_match)
    if not tweet_id_match:
        return None
    return tweet_id_match.group("tweetid")

class InlineHttpsProcessor(markdown.treeprocessors.Treeprocessor):
    def run(self, root: Element) -> None:
        # Get all URLs from the blob
        found_imgs = walk_tree(root, lambda e: e if e.tag == "img" else None)
        for img in found_imgs:
            url = img.get("src")
            if not url.startswith("http://"):
                # Don't rewrite images on our own site (e.g. emoji).
                continue
            img.set("src", get_camo_url(url))

class BacktickPattern(markdown.inlinepatterns.Pattern):
    """ Return a `<code>` element containing the matching text. """
    def __init__(self, pattern):
        # type: (Text) -> None
        markdown.inlinepatterns.Pattern.__init__(self, pattern)
        self.ESCAPED_BSLASH = '%s%s%s' % (markdown.util.STX, ord('\\'), markdown.util.ETX)
        self.tag = 'code'

    def handleMatch(self, m):
        # type: (Match[Text]) -> Union[Text, Element]
        if m.group(4):
            el = markdown.util.etree.Element(self.tag)
            # Modified to not strip whitespace
            el.text = markdown.util.AtomicString(m.group(4))
            return el
        else:
            return m.group(2).replace('\\\\', self.ESCAPED_BSLASH)

class InlineInterestingLinkProcessor(markdown.treeprocessors.Treeprocessor):
    TWITTER_MAX_IMAGE_HEIGHT = 400
    TWITTER_MAX_TO_PREVIEW = 3
    INLINE_PREVIEW_LIMIT_PER_MESSAGE = 5

    def __init__(self, md: markdown.Markdown, bugdown: 'Bugdown') -> None:
        # Passing in bugdown for access to config to check if realm is zulip.com
        self.bugdown = bugdown
        markdown.treeprocessors.Treeprocessor.__init__(self, md)

    def get_actual_image_url(self, url: Text) -> Text:
        # Add specific per-site cases to convert image-preview urls to image urls.
        # See https://github.com/zulip/zulip/issues/4658 for more information
        parsed_url = urllib.parse.urlparse(url)
        if (parsed_url.netloc == 'github.com' or parsed_url.netloc.endswith('.github.com')):
            # https://github.com/zulip/zulip/blob/master/static/images/logo/zulip-icon-128x128.png ->
            # https://raw.githubusercontent.com/zulip/zulip/master/static/images/logo/zulip-icon-128x128.png
            split_path = parsed_url.path.split('/')
            if len(split_path) > 3 and split_path[3] == "blob":
                return urllib.parse.urljoin('https://raw.githubusercontent.com',
                                            '/'.join(split_path[0:3] + split_path[4:]))

        return url

    def is_image(self, url: Text) -> bool:
        if not image_preview_enabled_for_realm():
            return False
        parsed_url = urllib.parse.urlparse(url)
        # List from http://support.google.com/chromeos/bin/answer.py?hl=en&answer=183093
        for ext in [".bmp", ".gif", ".jpg", "jpeg", ".png", ".webp"]:
            if parsed_url.path.lower().endswith(ext):
                return True
        return False

    def dropbox_image(self, url: Text) -> Optional[Dict[str, Any]]:
        # TODO: The returned Dict could possibly be a TypedDict in future.
        parsed_url = urllib.parse.urlparse(url)
        if (parsed_url.netloc == 'dropbox.com' or parsed_url.netloc.endswith('.dropbox.com')):
            is_album = parsed_url.path.startswith('/sc/') or parsed_url.path.startswith('/photos/')
            # Only allow preview Dropbox shared links
            if not (parsed_url.path.startswith('/s/') or
                    parsed_url.path.startswith('/sh/') or
                    is_album):
                return None

            # Try to retrieve open graph protocol info for a preview
            # This might be redundant right now for shared links for images.
            # However, we might want to make use of title and description
            # in the future. If the actual image is too big, we might also
            # want to use the open graph image.
            image_info = fetch_open_graph_image(url)

            is_image = is_album or self.is_image(url)

            # If it is from an album or not an actual image file,
            # just use open graph image.
            if is_album or not is_image:
                # Failed to follow link to find an image preview so
                # use placeholder image and guess filename
                if image_info is None:
                    return None

                image_info["is_image"] = is_image
                return image_info

            # Otherwise, try to retrieve the actual image.
            # This is because open graph image from Dropbox may have padding
            # and gifs do not work.
            # TODO: What if image is huge? Should we get headers first?
            if image_info is None:
                image_info = dict()
            image_info['is_image'] = True
            parsed_url_list = list(parsed_url)
            parsed_url_list[4] = "dl=1"  # Replaces query
            image_info["image"] = urllib.parse.urlunparse(parsed_url_list)

            return image_info
        return None

    def youtube_id(self, url: Text) -> Optional[Text]:
        if not image_preview_enabled_for_realm():
            return None
        # Youtube video id extraction regular expression from http://pastebin.com/KyKAFv1s
        # If it matches, match.group(2) is the video id.
        youtube_re = r'^((?:https?://)?(?:youtu\.be/|(?:\w+\.)?youtube(?:-nocookie)?\.com/)' + \
                     r'(?:(?:(?:v|embed)/)|(?:(?:watch(?:_popup)?(?:\.php)?)?(?:\?|#!?)(?:.+&)?v=)))' + \
                     r'?([0-9A-Za-z_-]+)(?(1).+)?$'
        match = re.match(youtube_re, url)
        if match is None:
            return None
        return match.group(2)

    def youtube_image(self, url: Text) -> Optional[Text]:
        yt_id = self.youtube_id(url)

        if yt_id is not None:
            return "https://i.ytimg.com/vi/%s/default.jpg" % (yt_id,)
        return None

    def vimeo_id(self, url: Text) -> Optional[Text]:
        if not image_preview_enabled_for_realm():
            return None
        #(http|https)?:\/\/(www\.)?vimeo.com\/(?:channels\/(?:\w+\/)?|groups\/([^\/]*)\/videos\/|)(\d+)(?:|\/\?)
        # If it matches, match.group('id') is the video id.

        vimeo_re = r'^((http|https)?:\/\/(www\.)?vimeo.com\/' + \
                   r'(?:channels\/(?:\w+\/)?|groups\/' + \
                   r'([^\/]*)\/videos\/|)(\d+)(?:|\/\?))$'
        match = re.match(vimeo_re, url)
        if match is None:
            return None
        return match.group(5)

    def vimeo_image(self, url: Text) -> Optional[Text]:
        vm_id = self.vimeo_id(url)

        if vm_id is not None:
            return "http://i.vimeocdn.com/video/%s.jpg" % (vm_id,)
        return None

    def twitter_text(self, text: Text,
                     urls: List[Dict[Text, Text]],
                     user_mentions: List[Dict[Text, Any]],
                     media: List[Dict[Text, Any]]) -> Element:
        """
        Use data from the twitter API to turn links, mentions and media into A
        tags. Also convert unicode emojis to images.

        This works by using the urls, user_mentions and media data from
        the twitter API and searching for unicode emojis in the text using
        `unicode_emoji_regex`.

        The first step is finding the locations of the URLs, mentions, media and
        emoji in the text. For each match we build a dictionary with type, the start
        location, end location, the URL to link to, and the text(codepoint and title
        in case of emojis) to be used in the link(image in case of emojis).

        Next we sort the matches by start location. And for each we add the
        text from the end of the last link to the start of the current link to
        the output. The text needs to added to the text attribute of the first
        node (the P tag) or the tail the last link created.

        Finally we add any remaining text to the last node.
        """

        to_process = []  # type: List[Dict[Text, Any]]
        # Build dicts for URLs
        for url_data in urls:
            short_url = url_data["url"]
            full_url = url_data["expanded_url"]
            for match in re.finditer(re.escape(short_url), text, re.IGNORECASE):
                to_process.append({
                    'type': 'url',
                    'start': match.start(),
                    'end': match.end(),
                    'url': short_url,
                    'text': full_url,
                })
        # Build dicts for mentions
        for user_mention in user_mentions:
            screen_name = user_mention['screen_name']
            mention_string = '@' + screen_name
            for match in re.finditer(re.escape(mention_string), text, re.IGNORECASE):
                to_process.append({
                    'type': 'mention',
                    'start': match.start(),
                    'end': match.end(),
                    'url': 'https://twitter.com/' + urllib.parse.quote(screen_name),
                    'text': mention_string,
                })
        # Build dicts for media
        for media_item in media:
            short_url = media_item['url']
            expanded_url = media_item['expanded_url']
            for match in re.finditer(re.escape(short_url), text, re.IGNORECASE):
                to_process.append({
                    'type': 'media',
                    'start': match.start(),
                    'end': match.end(),
                    'url': short_url,
                    'text': expanded_url,
                })
        # Build dicts for emojis
        for match in re.finditer(unicode_emoji_regex, text, re.IGNORECASE):
            orig_syntax = match.group('syntax')
            codepoint = unicode_emoji_to_codepoint(orig_syntax)
            if codepoint in codepoint_to_name:
                display_string = ':' + codepoint_to_name[codepoint] + ':'
                to_process.append({
                    'type': 'emoji',
                    'start': match.start(),
                    'end': match.end(),
                    'codepoint': codepoint,
                    'title': display_string,
                })

        to_process.sort(key=lambda x: x['start'])
        p = current_node = markdown.util.etree.Element('p')

        def set_text(text: Text) -> None:
            """
            Helper to set the text or the tail of the current_node
            """
            if current_node == p:
                current_node.text = text
            else:
                current_node.tail = text

        current_index = 0
        for item in to_process:
            # The text we want to link starts in already linked text skip it
            if item['start'] < current_index:
                continue
            # Add text from the end of last link to the start of the current
            # link
            set_text(text[current_index:item['start']])
            current_index = item['end']
            if item['type'] != 'emoji':
                current_node = elem = url_to_a(item['url'], item['text'])
            else:
                current_node = elem = make_emoji(item['codepoint'], item['title'])
            p.append(elem)

        # Add any unused text
        set_text(text[current_index:])
        return p

    def twitter_link(self, url: Text) -> Optional[Element]:
        tweet_id = get_tweet_id(url)

        if tweet_id is None:
            return None

        try:
            res = fetch_tweet_data(tweet_id)
            if res is None:
                return None
            user = res['user']  # type: Dict[Text, Any]
            tweet = markdown.util.etree.Element("div")
            tweet.set("class", "twitter-tweet")
            img_a = markdown.util.etree.SubElement(tweet, 'a')
            img_a.set("href", url)
            img_a.set("target", "_blank")
            profile_img = markdown.util.etree.SubElement(img_a, 'img')
            profile_img.set('class', 'twitter-avatar')
            # For some reason, for, e.g. tweet 285072525413724161,
            # python-twitter does not give us a
            # profile_image_url_https, but instead puts that URL in
            # profile_image_url. So use _https if available, but fall
            # back gracefully.
            image_url = user.get('profile_image_url_https', user['profile_image_url'])
            profile_img.set('src', image_url)

            text = html.unescape(res['full_text'])
            urls = res.get('urls', [])
            user_mentions = res.get('user_mentions', [])
            media = res.get('media', [])  # type: List[Dict[Text, Any]]
            p = self.twitter_text(text, urls, user_mentions, media)
            tweet.append(p)

            span = markdown.util.etree.SubElement(tweet, 'span')
            span.text = "- %s (@%s)" % (user['name'], user['screen_name'])

            # Add image previews
            for media_item in media:
                # Only photos have a preview image
                if media_item['type'] != 'photo':
                    continue

                # Find the image size that is smaller than
                # TWITTER_MAX_IMAGE_HEIGHT px tall or the smallest
                size_name_tuples = list(media_item['sizes'].items())
                size_name_tuples.sort(reverse=True,
                                      key=lambda x: x[1]['h'])
                for size_name, size in size_name_tuples:
                    if size['h'] < self.TWITTER_MAX_IMAGE_HEIGHT:
                        break

                media_url = '%s:%s' % (media_item['media_url_https'], size_name)
                img_div = markdown.util.etree.SubElement(tweet, 'div')
                img_div.set('class', 'twitter-image')
                img_a = markdown.util.etree.SubElement(img_div, 'a')
                img_a.set('href', media_item['url'])
                img_a.set('target', '_blank')
                img_a.set('title', media_item['url'])
                img = markdown.util.etree.SubElement(img_a, 'img')
                img.set('src', media_url)

            return tweet
        except Exception:
            # We put this in its own try-except because it requires external
            # connectivity. If Twitter flakes out, we don't want to not-render
            # the entire message; we just want to not show the Twitter preview.
            logging.warning(traceback.format_exc())
            return None

    def get_url_data(self, e: Element) -> Optional[Tuple[Text, Text]]:
        if e.tag == "a":
            if e.text is not None:
                return (e.get("href"), e.text)
            return (e.get("href"), e.get("href"))
        return None

    def handle_image_inlining(self, root: Element, found_url: ResultWithFamily) -> None:
        grandparent = found_url.family.grandparent
        parent = found_url.family.parent
        ahref_element = found_url.family.child
        (url, text) = found_url.result
        actual_url = self.get_actual_image_url(url)

        # url != text usually implies a named link, which we opt not to remove
        url_eq_text = (url == text)

        if parent.tag == 'li':
            add_a(parent, self.get_actual_image_url(url), url, title=text)
            if not parent.text and not ahref_element.tail and url_eq_text:
                parent.remove(ahref_element)

        elif parent.tag == 'p':
            parent_index = None
            for index, uncle in enumerate(grandparent.getchildren()):
                if uncle is parent:
                    parent_index = index
                    break

            if parent_index is not None:
                ins_index = self.find_proper_insertion_index(grandparent, parent, parent_index)
                add_a(grandparent, actual_url, url, title=text, insertion_index=ins_index)

            else:
                # We're not inserting after parent, since parent not found.
                # Append to end of list of grandparent's children as normal
                add_a(grandparent, actual_url, url, title=text)

            # If link is alone in a paragraph, delete paragraph containing it
            if (len(parent.getchildren()) == 1 and
                    (not parent.text or parent.text == "\n") and
                    not ahref_element.tail and
                    url_eq_text):
                grandparent.remove(parent)

        else:
            # If none of the above criteria match, fall back to old behavior
            add_a(root, actual_url, url, title=text)

    def find_proper_insertion_index(self, grandparent: Element, parent: Element,
                                    parent_index_in_grandparent: int) -> int:
        # If there are several inline images from same paragraph, ensure that
        # they are in correct (and not opposite) order by inserting after last
        # inline image from paragraph 'parent'

        uncles = grandparent.getchildren()
        parent_links = [ele.attrib['href'] for ele in parent.iter(tag="a")]
        insertion_index = parent_index_in_grandparent

        while True:
            insertion_index += 1
            if insertion_index >= len(uncles):
                return insertion_index

            uncle = uncles[insertion_index]
            inline_image_classes = ['message_inline_image', 'message_inline_ref']
            if (
                uncle.tag != 'div' or
                'class' not in uncle.keys() or
                uncle.attrib['class'] not in inline_image_classes
            ):
                return insertion_index

            uncle_link = list(uncle.iter(tag="a"))[0].attrib['href']
            if uncle_link not in parent_links:
                return insertion_index

    def is_absolute_url(self, url: Text) -> bool:
        return bool(urllib.parse.urlparse(url).netloc)

    def run(self, root: Element) -> None:
        # Get all URLs from the blob
        found_urls = walk_tree_with_family(root, self.get_url_data)
        if len(found_urls) == 0 or len(found_urls) > self.INLINE_PREVIEW_LIMIT_PER_MESSAGE:
            return

        processed_urls = []  # type: List[str]
        rendered_tweet_count = 0

        for found_url in found_urls:
            (url, text) = found_url.result
<<<<<<< HEAD

            if url not in processed_urls:
                processed_urls.append(url)
            else:
                continue

            dropbox_image = self.dropbox_image(url)
=======
            if not self.is_absolute_url(url):
                if self.is_image(url):
                    self.handle_image_inlining(root, found_url)
                # We don't have a strong use case for doing url preview for relative links.
                continue
>>>>>>> aa465a67

            dropbox_image = self.dropbox_image(url)
            if dropbox_image is not None:
                class_attr = "message_inline_ref"
                is_image = dropbox_image["is_image"]
                if is_image:
                    class_attr = "message_inline_image"
                    # Not making use of title and description of images
                add_a(root, dropbox_image['image'], url,
                      title=dropbox_image.get('title', ""),
                      desc=dropbox_image.get('desc', ""),
                      class_attr=class_attr)
                continue
            if self.is_image(url):
                self.handle_image_inlining(root, found_url)
                continue
            if get_tweet_id(url) is not None:
                if rendered_tweet_count >= self.TWITTER_MAX_TO_PREVIEW:
                    # Only render at most one tweet per message
                    continue
                twitter_data = self.twitter_link(url)
                if twitter_data is None:
                    # This link is not actually a tweet known to twitter
                    continue
                rendered_tweet_count += 1
                div = markdown.util.etree.SubElement(root, "div")
                div.set("class", "inline-preview-twitter")
                div.insert(0, twitter_data)
                continue
            youtube = self.youtube_image(url)
            if youtube is not None:
                yt_id = self.youtube_id(url)
                add_a(root, youtube, url, None, None, "youtube-video message_inline_image", yt_id)
                continue

            global db_data

            if db_data and db_data['sent_by_bot']:
                continue

            if current_message is None or not url_embed_preview_enabled_for_realm(current_message):
                continue
            try:
                extracted_data = link_preview.link_embed_data_from_cache(url)
            except NotFoundInCache:
                current_message.links_for_preview.add(url)
                continue
            vimeo = self.vimeo_image(url)
            if extracted_data:
                if vimeo is not None:
                    vm_id = self.vimeo_id(url)
                    add_vimeo_preview(root, url, extracted_data, vm_id)
                    continue
                else:
                    add_embed(root, url, extracted_data)


class Avatar(markdown.inlinepatterns.Pattern):
    def handleMatch(self, match: Match[Text]) -> Optional[Element]:
        img = markdown.util.etree.Element('img')
        email_address = match.group('email')
        email = email_address.strip().lower()
        profile_id = None

        if db_data is not None:
            user_dict = db_data['email_info'].get(email)
            if user_dict is not None:
                profile_id = user_dict['id']

        img.set('class', 'message_body_gravatar')
        img.set('src', '/avatar/{0}?s=30'.format(profile_id or email))
        img.set('title', email)
        img.set('alt', email)
        return img

def possible_avatar_emails(content: Text) -> Set[Text]:
    emails = set()
    for regex in [AVATAR_REGEX, GRAVATAR_REGEX]:
        matches = re.findall(regex, content)
        for email in matches:
            if email:
                emails.add(email)

    return emails

path_to_name_to_codepoint = os.path.join(settings.STATIC_ROOT,
                                         "generated", "emoji", "name_to_codepoint.json")
with open(path_to_name_to_codepoint) as name_to_codepoint_file:
    name_to_codepoint = ujson.load(name_to_codepoint_file)

path_to_codepoint_to_name = os.path.join(settings.STATIC_ROOT,
                                         "generated", "emoji", "codepoint_to_name.json")
with open(path_to_codepoint_to_name) as codepoint_to_name_file:
    codepoint_to_name = ujson.load(codepoint_to_name_file)

# All of our emojis(non ZWJ sequences) belong to one of these unicode blocks:
# \U0001f100-\U0001f1ff - Enclosed Alphanumeric Supplement
# \U0001f200-\U0001f2ff - Enclosed Ideographic Supplement
# \U0001f300-\U0001f5ff - Miscellaneous Symbols and Pictographs
# \U0001f600-\U0001f64f - Emoticons (Emoji)
# \U0001f680-\U0001f6ff - Transport and Map Symbols
# \U0001f900-\U0001f9ff - Supplemental Symbols and Pictographs
# \u2000-\u206f         - General Punctuation
# \u2300-\u23ff         - Miscellaneous Technical
# \u2400-\u243f         - Control Pictures
# \u2440-\u245f         - Optical Character Recognition
# \u2460-\u24ff         - Enclosed Alphanumerics
# \u2500-\u257f         - Box Drawing
# \u2580-\u259f         - Block Elements
# \u25a0-\u25ff         - Geometric Shapes
# \u2600-\u26ff         - Miscellaneous Symbols
# \u2700-\u27bf         - Dingbats
# \u2900-\u297f         - Supplemental Arrows-B
# \u2b00-\u2bff         - Miscellaneous Symbols and Arrows
# \u3000-\u303f         - CJK Symbols and Punctuation
# \u3200-\u32ff         - Enclosed CJK Letters and Months
unicode_emoji_regex = '(?P<syntax>['\
    '\U0001F100-\U0001F64F'    \
    '\U0001F680-\U0001F6FF'    \
    '\U0001F900-\U0001F9FF'    \
    '\u2000-\u206F'            \
    '\u2300-\u27BF'            \
    '\u2900-\u297F'            \
    '\u2B00-\u2BFF'            \
    '\u3000-\u303F'            \
    '\u3200-\u32FF'            \
    '])'
# The equivalent JS regex is \ud83c[\udd00-\udfff]|\ud83d[\udc00-\ude4f]|\ud83d[\ude80-\udeff]|
# \ud83e[\udd00-\uddff]|[\u2000-\u206f]|[\u2300-\u27bf]|[\u2b00-\u2bff]|[\u3000-\u303f]|
# [\u3200-\u32ff]. See below comments for explanation. The JS regex is used by marked.js for
# frontend unicode emoji processing.
# The JS regex \ud83c[\udd00-\udfff]|\ud83d[\udc00-\ude4f] represents U0001f100-\U0001f64f
# The JS regex \ud83d[\ude80-\udeff] represents \U0001f680-\U0001f6ff
# The JS regex \ud83e[\udd00-\uddff] represents \U0001f900-\U0001f9ff
# The JS regex [\u2000-\u206f] represents \u2000-\u206f
# The JS regex [\u2300-\u27bf] represents \u2300-\u27bf
# Similarly other JS regexes can be mapped to the respective unicode blocks.
# For more information, please refer to the following article:
# http://crocodillon.com/blog/parsing-emoji-unicode-in-javascript

def make_emoji(codepoint: Text, display_string: Text) -> Element:
    # Replace underscore in emoji's title with space
    title = display_string[1:-1].replace("_", " ")
    span = markdown.util.etree.Element('span')
    span.set('class', 'emoji emoji-%s' % (codepoint,))
    span.set('title', title)
    span.text = display_string
    return span

def make_realm_emoji(src: Text, display_string: Text) -> Element:
    elt = markdown.util.etree.Element('img')
    elt.set('src', src)
    elt.set('class', 'emoji')
    elt.set("alt", display_string)
    elt.set("title", display_string[1:-1].replace("_", " "))
    return elt

def unicode_emoji_to_codepoint(unicode_emoji: Text) -> Text:
    codepoint = hex(ord(unicode_emoji))[2:]
    # Unicode codepoints are minimum of length 4, padded
    # with zeroes if the length is less than zero.
    while len(codepoint) < 4:
        codepoint = '0' + codepoint
    return codepoint

class EmoticonTranslation(markdown.inlinepatterns.Pattern):
    """ Translates emoticons like `:)` into emoji like `:smile:`. """
    def handleMatch(self, match: Match[Text]) -> Optional[Element]:
        # If there is `db_data` and it is false, then don't do translating.
        # If there is no `db_data`, such as during tests, translate.
        if db_data is not None and not db_data['translate_emoticons']:
            return None

        emoticon = match.group('emoticon')
        translated = translate_emoticons(emoticon)
        name = translated[1:-1]
        return make_emoji(name_to_codepoint[name], translated)

class UnicodeEmoji(markdown.inlinepatterns.Pattern):
    def handleMatch(self, match: Match[Text]) -> Optional[Element]:
        orig_syntax = match.group('syntax')
        codepoint = unicode_emoji_to_codepoint(orig_syntax)
        if codepoint in codepoint_to_name:
            display_string = ':' + codepoint_to_name[codepoint] + ':'
            return make_emoji(codepoint, display_string)
        else:
            return None

class Emoji(markdown.inlinepatterns.Pattern):
    def handleMatch(self, match: Match[Text]) -> Optional[Element]:
        orig_syntax = match.group("syntax")
        name = orig_syntax[1:-1]

        realm_emoji = {}  # type: Dict[Text, Dict[str, Text]]
        if db_data is not None:
            realm_emoji = db_data['realm_emoji']

        if current_message and name in realm_emoji and not realm_emoji[name]['deactivated']:
            return make_realm_emoji(realm_emoji[name]['source_url'], orig_syntax)
        elif name == 'zulip':
            return make_realm_emoji('/static/generated/emoji/images/emoji/unicode/zulip.png', orig_syntax)
        elif name in name_to_codepoint:
            return make_emoji(name_to_codepoint[name], orig_syntax)
        else:
            return None

def content_has_emoji_syntax(content: Text) -> bool:
    return re.search(EMOJI_REGEX, content) is not None

class StreamSubscribeButton(markdown.inlinepatterns.Pattern):
    # This markdown extension has required javascript in
    # static/js/custom_markdown.js
    def handleMatch(self, match: Match[Text]) -> Element:
        stream_name = match.group('stream_name')
        stream_name = stream_name.replace('\\)', ')').replace('\\\\', '\\')

        span = markdown.util.etree.Element('span')
        span.set('class', 'inline-subscribe')
        span.set('data-stream-name', stream_name)

        button = markdown.util.etree.SubElement(span, 'button')
        button.text = 'Subscribe to ' + stream_name
        button.set('class', 'inline-subscribe-button btn')

        error = markdown.util.etree.SubElement(span, 'span')
        error.set('class', 'inline-subscribe-error')

        return span

class ModalLink(markdown.inlinepatterns.Pattern):
    """
    A pattern that allows including in-app modal links in messages.
    """

    def handleMatch(self, match: Match[Text]) -> Element:
        relative_url = match.group('relative_url')
        text = match.group('text')

        a_tag = markdown.util.etree.Element("a")
        a_tag.set("href", relative_url)
        a_tag.set("title", relative_url)
        a_tag.text = text

        return a_tag

class Tex(markdown.inlinepatterns.Pattern):
    def handleMatch(self, match: Match[Text]) -> Element:
        rendered = render_tex(match.group('body'), is_inline=True)
        if rendered is not None:
            return etree.fromstring(rendered.encode('utf-8'))
        else:  # Something went wrong while rendering
            span = markdown.util.etree.Element('span')
            span.set('class', 'tex-error')
            span.text = '$$' + match.group('body') + '$$'
            return span

upload_title_re = re.compile("^(https?://[^/]*)?(/user_uploads/\\d+)(/[^/]*)?/[^/]*/(?P<filename>[^/]*)$")
def url_filename(url: Text) -> Text:
    """Extract the filename if a URL is an uploaded file, or return the original URL"""
    match = upload_title_re.match(url)
    if match:
        return match.group('filename')
    else:
        return url

def fixup_link(link: markdown.util.etree.Element, target_blank: bool=True) -> None:
    """Set certain attributes we want on every link."""
    if target_blank:
        link.set('target', '_blank')
    link.set('title', url_filename(link.get('href')))


def sanitize_url(url: Text) -> Optional[Text]:
    """
    Sanitize a url against xss attacks.
    See the docstring on markdown.inlinepatterns.LinkPattern.sanitize_url.
    """
    try:
        parts = urllib.parse.urlparse(url.replace(' ', '%20'))
        scheme, netloc, path, params, query, fragment = parts
    except ValueError:
        # Bad url - so bad it couldn't be parsed.
        return ''

    # If there is no scheme or netloc and there is a '@' in the path,
    # treat it as a mailto: and set the appropriate scheme
    if scheme == '' and netloc == '' and '@' in path:
        scheme = 'mailto'
    elif scheme == '' and netloc == '' and len(path) > 0 and path[0] == '/':
        # Allow domain-relative links
        return urllib.parse.urlunparse(('', '', path, params, query, fragment))
    elif (scheme, netloc, path, params, query) == ('', '', '', '', '') and len(fragment) > 0:
        # Allow fragment links
        return urllib.parse.urlunparse(('', '', '', '', '', fragment))

    # Zulip modification: If scheme is not specified, assume http://
    # We re-enter sanitize_url because netloc etc. need to be re-parsed.
    if not scheme:
        return sanitize_url('http://' + url)

    locless_schemes = ['mailto', 'news', 'file', 'bitcoin']
    if netloc == '' and scheme not in locless_schemes:
        # This fails regardless of anything else.
        # Return immediately to save additional processing
        return None

    # Upstream code will accept a URL like javascript://foo because it
    # appears to have a netloc.  Additionally there are plenty of other
    # schemes that do weird things like launch external programs.  To be
    # on the safe side, we whitelist the scheme.
    if scheme not in ('http', 'https', 'ftp', 'mailto', 'file', 'bitcoin'):
        return None

    # Upstream code scans path, parameters, and query for colon characters
    # because
    #
    #    some aliases [for javascript:] will appear to urllib.parse to have
    #    no scheme. On top of that relative links (i.e.: "foo/bar.html")
    #    have no scheme.
    #
    # We already converted an empty scheme to http:// above, so we skip
    # the colon check, which would also forbid a lot of legitimate URLs.

    # Url passes all tests. Return url as-is.
    return urllib.parse.urlunparse((scheme, netloc, path, params, query, fragment))

def url_to_a(url: Text, text: Optional[Text]=None) -> Union[Element, Text]:
    a = markdown.util.etree.Element('a')

    href = sanitize_url(url)
    target_blank = True
    if href is None:
        # Rejected by sanitize_url; render it as plain text.
        return url
    if text is None:
        text = markdown.util.AtomicString(url)

    href = rewrite_if_relative_link(href)
    target_blank = href[:1] != '#' and 'mailto:' not in href[:7]

    a.set('href', href)
    a.text = text
    fixup_link(a, target_blank)
    return a

class VerbosePattern(markdown.inlinepatterns.Pattern):
    def __init__(self, pattern: Text) -> None:
        markdown.inlinepatterns.Pattern.__init__(self, ' ')

        # HACK: we just had python-markdown compile an empty regex.
        # Now replace with the real regex compiled with the flags we want.

        self.pattern = pattern
        self.compiled_re = re.compile("^(.*?)%s(.*?)$" % pattern,
                                      re.DOTALL | re.UNICODE | re.VERBOSE)

class AutoLink(VerbosePattern):
    def handleMatch(self, match: Match[Text]) -> ElementStringNone:
        url = match.group('url')
        return url_to_a(url)

class UListProcessor(markdown.blockprocessors.UListProcessor):
    """ Process unordered list blocks.

        Based on markdown.blockprocessors.UListProcessor, but does not accept
        '+' or '-' as a bullet character."""

    TAG = 'ul'
    RE = re.compile('^[ ]{0,3}[*][ ]+(.*)')

    def __init__(self, parser: Any) -> None:

        # HACK: Set the tab length to 2 just for the initialization of
        # this class, so that bulleted lists (and only bulleted lists)
        # work off 2-space indentation.
        parser.markdown.tab_length = 2
        super().__init__(parser)
        parser.markdown.tab_length = 4

class ListIndentProcessor(markdown.blockprocessors.ListIndentProcessor):
    """ Process unordered list blocks.

        Based on markdown.blockprocessors.ListIndentProcessor, but with 2-space indent
    """

    def __init__(self, parser: Any) -> None:

        # HACK: Set the tab length to 2 just for the initialization of
        # this class, so that bulleted lists (and only bulleted lists)
        # work off 2-space indentation.
        parser.markdown.tab_length = 2
        super().__init__(parser)
        parser.markdown.tab_length = 4

class BugdownUListPreprocessor(markdown.preprocessors.Preprocessor):
    """ Allows unordered list blocks that come directly after a
        paragraph to be rendered as an unordered list

        Detects paragraphs that have a matching list item that comes
        directly after a line of text, and inserts a newline between
        to satisfy Markdown"""

    LI_RE = re.compile('^[ ]{0,3}[*][ ]+(.*)', re.MULTILINE)
    HANGING_ULIST_RE = re.compile('^.+\\n([ ]{0,3}[*][ ]+.*)', re.MULTILINE)

    def run(self, lines: List[Text]) -> List[Text]:
        """ Insert a newline between a paragraph and ulist if missing """
        inserts = 0
        fence = None
        copy = lines[:]
        for i in range(len(lines) - 1):
            # Ignore anything that is inside a fenced code block
            m = FENCE_RE.match(lines[i])
            if not fence and m:
                fence = m.group('fence')
            elif fence and m and fence == m.group('fence'):
                fence = None

            # If we're not in a fenced block and we detect an upcoming list
            #  hanging off a paragraph, add a newline
            if (not fence and lines[i] and
                self.LI_RE.match(lines[i+1]) and
                    not self.LI_RE.match(lines[i])):

                copy.insert(i+inserts+1, '')
                inserts += 1
        return copy

class AutoNumberOListPreprocessor(markdown.preprocessors.Preprocessor):
    """ Finds a sequence of lines numbered by the same number"""
    RE = re.compile(r'^([ ]*)(\d+)\.[ ]+(.*)')
    TAB_LENGTH = 2

    def run(self, lines):
        # type: (List[Text]) -> List[Text]
        new_lines = []  # type: List[Text]
        current_list = []  # type: List[Match[Text]]
        current_indent = 0

        for line in lines:
            m = self.RE.match(line)

            # Remember if this line is a continuation of already started list
            is_next_item = (m and current_list
                            and current_indent == len(m.group(1)) // self.TAB_LENGTH)

            if not is_next_item:
                # There is no more items in the list we were processing
                new_lines.extend(self.renumber(current_list))
                current_list = []

            if not m:
                # Ordinary line
                new_lines.append(line)
            elif is_next_item:
                # Another list item
                current_list.append(m)
            else:
                # First list item
                current_list = [m]
                current_indent = len(m.group(1)) // self.TAB_LENGTH

        new_lines.extend(self.renumber(current_list))

        return new_lines

    def renumber(self, mlist):
        # type: (List[Match[Text]]) -> List[Text]
        if not mlist:
            return []

        start_number = int(mlist[0].group(2))

        # Change numbers only if every one is the same
        change_numbers = True
        for m in mlist:
            if int(m.group(2)) != start_number:
                change_numbers = False
                break

        lines = []  # type: List[Text]
        counter = start_number

        for m in mlist:
            number = str(counter) if change_numbers else m.group(2)
            lines.append('%s%s. %s' % (m.group(1), number, m.group(3)))
            counter += 1

        return lines

# Based on markdown.inlinepatterns.LinkPattern
class LinkPattern(markdown.inlinepatterns.Pattern):
    """ Return a link element from the given match. """

    def handleMatch(self, m: Match[Text]) -> Optional[Element]:
        href = m.group(9)
        if not href:
            return None

        if href[0] == "<":
            href = href[1:-1]
        href = sanitize_url(self.unescape(href.strip()))
        if href is None:
            return None

        href = rewrite_if_relative_link(href)

        el = markdown.util.etree.Element('a')
        el.text = m.group(2)
        el.set('href', href)
        fixup_link(el, target_blank=(href[:1] != '#'))
        return el

def prepare_realm_pattern(source: Text) -> Text:
    """ Augment a realm filter so it only matches after start-of-string,
    whitespace, or opening delimiters, won't match if there are word
    characters directly after, and saves what was matched as "name". """
    return r"""(?<![^\s'"\(,:<])(?P<name>""" + source + ')(?!\w)'

# Given a regular expression pattern, linkifies groups that match it
# using the provided format string to construct the URL.
class RealmFilterPattern(markdown.inlinepatterns.Pattern):
    """ Applied a given realm filter to the input """

    def __init__(self, source_pattern: Text,
                 format_string: Text,
                 markdown_instance: Optional[markdown.Markdown]=None) -> None:
        self.pattern = prepare_realm_pattern(source_pattern)
        self.format_string = format_string
        markdown.inlinepatterns.Pattern.__init__(self, self.pattern, markdown_instance)

    def handleMatch(self, m: Match[Text]) -> Union[Element, Text]:
        return url_to_a(self.format_string % m.groupdict(),
                        m.group("name"))

class UserMentionPattern(markdown.inlinepatterns.Pattern):
    def handleMatch(self, m: Match[Text]) -> Optional[Element]:
        match = m.group(2)

        if current_message and db_data is not None:
            if match.startswith("**") and match.endswith("**"):
                name = match[2:-2]
            else:
                return None

            wildcard = mention.user_mention_matches_wildcard(name)
            user = db_data['mention_data'].get_user(name)

            if wildcard:
                current_message.mentions_wildcard = True
                user_id = "*"
            elif user:
                current_message.mentions_user_ids.add(user['id'])
                name = user['full_name']
                user_id = str(user['id'])
            else:
                # Don't highlight @mentions that don't refer to a valid user
                return None

            el = markdown.util.etree.Element("span")
            el.set('class', 'user-mention')
            el.set('data-user-id', user_id)
            el.text = "@%s" % (name,)
            return el
        return None

class UserGroupMentionPattern(markdown.inlinepatterns.Pattern):
    def handleMatch(self, m: Match[Text]) -> Optional[Element]:
        match = m.group(2)

        if current_message and db_data is not None:
            name = extract_user_group(match)
            user_group = db_data['mention_data'].get_user_group(name)
            if user_group:
                current_message.mentions_user_group_ids.add(user_group.id)
                name = user_group.name
                user_group_id = str(user_group.id)
            else:
                # Don't highlight @-mentions that don't refer to a valid user
                # group.
                return None

            el = markdown.util.etree.Element("span")
            el.set('class', 'user-group-mention')
            el.set('data-user-group-id', user_group_id)
            el.text = "@%s" % (name,)
            return el
        return None

class StreamPattern(VerbosePattern):
    def find_stream_by_name(self, name: Match[Text]) -> Optional[Dict[str, Any]]:
        if db_data is None:
            return None
        stream = db_data['stream_names'].get(name)
        return stream

    def handleMatch(self, m: Match[Text]) -> Optional[Element]:
        name = m.group('stream_name')

        if current_message:
            stream = self.find_stream_by_name(name)
            if stream is None:
                return None
            el = markdown.util.etree.Element('a')
            el.set('class', 'stream')
            el.set('data-stream-id', str(stream['id']))
            # TODO: We should quite possibly not be specifying the
            # href here and instead having the browser auto-add the
            # href when it processes a message with one of these, to
            # provide more clarity to API clients.
            stream_url = encode_stream(stream['id'], name)
            el.set('href', '/#narrow/stream/{stream_url}'.format(stream_url=stream_url))
            el.text = '#{stream_name}'.format(stream_name=name)
            return el
        return None

def possible_linked_stream_names(content: Text) -> Set[Text]:
    matches = re.findall(STREAM_LINK_REGEX, content, re.VERBOSE)
    return set(matches)

class AlertWordsNotificationProcessor(markdown.preprocessors.Preprocessor):
    def run(self, lines: Iterable[Text]) -> Iterable[Text]:
        if current_message and db_data is not None:
            # We check for alert words here, the set of which are
            # dependent on which users may see this message.
            #
            # Our caller passes in the list of possible_words.  We
            # don't do any special rendering; we just append the alert words
            # we find to the set current_message.alert_words.

            realm_words = db_data['possible_words']

            content = '\n'.join(lines).lower()

            allowed_before_punctuation = "|".join([r'\s', '^', r'[\(\".,\';\[\*`>]'])
            allowed_after_punctuation = "|".join([r'\s', '$', r'[\)\"\?:.,\';\]!\*`]'])

            for word in realm_words:
                escaped = re.escape(word.lower())
                match_re = re.compile('(?:%s)%s(?:%s)' %
                                      (allowed_before_punctuation,
                                       escaped,
                                       allowed_after_punctuation))
                if re.search(match_re, content):
                    current_message.alert_words.add(word)

        return lines

# This prevents realm_filters from running on the content of a
# Markdown link, breaking up the link.  This is a monkey-patch, but it
# might be worth sending a version of this change upstream.
class AtomicLinkPattern(LinkPattern):
    def handleMatch(self, m: Match[Text]) -> Optional[Element]:
        ret = LinkPattern.handleMatch(self, m)
        if ret is None:
            return None
        if not isinstance(ret, str):
            ret.text = markdown.util.AtomicString(ret.text)
        return ret

# These are used as keys ("realm_filters_keys") to md_engines and the respective
# realm filter caches
DEFAULT_BUGDOWN_KEY = -1
ZEPHYR_MIRROR_BUGDOWN_KEY = -2

class Bugdown(markdown.Extension):
    def __init__(self, *args: Any, **kwargs: Union[bool, int, List[Any]]) -> None:
        # define default configs
        self.config = {
            "realm_filters": [kwargs['realm_filters'],
                              "Realm-specific filters for realm_filters_key %s" % (kwargs['realm'],)],
            "realm": [kwargs['realm'], "Realm id"],
            "code_block_processor_disabled": [kwargs['code_block_processor_disabled'],
                                              "Disabled for email gateway"]
        }

        super().__init__(*args, **kwargs)

    def extendMarkdown(self, md: markdown.Markdown, md_globals: Dict[str, Any]) -> None:
        del md.preprocessors['reference']

        if self.getConfig('code_block_processor_disabled'):
            del md.parser.blockprocessors['code']

        for k in ('image_link', 'image_reference', 'automail',
                  'autolink', 'link', 'reference', 'short_reference',
                  'escape', 'strong_em', 'emphasis', 'emphasis2',
                  'linebreak', 'strong', 'backtick'):
            del md.inlinePatterns[k]
        try:
            # linebreak2 was removed upstream in version 3.2.1, so
            # don't throw an error if it is not there
            del md.inlinePatterns['linebreak2']
        except Exception:
            pass

        md.preprocessors.add("custom_text_notifications", AlertWordsNotificationProcessor(md), "_end")

        # Inline code block without whitespace stripping
        md.inlinePatterns.add(
            "backtick",
            BacktickPattern(r'(?:(?<!\\)((?:\\{2})+)(?=`+)|(?<!\\)(`+)(.+?)(?<!`)\3(?!`))'),
            "_begin")

        # Custom bold syntax: **foo** but not __foo__
        md.inlinePatterns.add('strong',
                              markdown.inlinepatterns.SimpleTagPattern(r'(\*\*)([^\n]+?)\2', 'strong'),
                              '>not_strong')

        # Custom strikethrough syntax: ~~foo~~
        md.inlinePatterns.add('del',
                              markdown.inlinepatterns.SimpleTagPattern(
                                  r'(?<!~)(\~\~)([^~\n]+?)(\~\~)(?!~)', 'del'), '>strong')

        # Text inside ** must start and end with a word character
        # it need for things like "const char *x = (char *)y"
        md.inlinePatterns.add(
            'emphasis',
            markdown.inlinepatterns.SimpleTagPattern(r'(\*)(?!\s+)([^\*^\n]+)(?<!\s)\*', 'em'),
            '>strong')

        for k in ('hashheader', 'setextheader', 'olist', 'ulist', 'indent'):
            del md.parser.blockprocessors[k]

        md.parser.blockprocessors.add('ulist', UListProcessor(md.parser), '>hr')
        md.parser.blockprocessors.add('indent', ListIndentProcessor(md.parser), '<ulist')

        # Original regex for blockquote is RE = re.compile(r'(^|\n)[ ]{0,3}>[ ]?(.*)')
        md.parser.blockprocessors['quote'].RE = re.compile(
            r'(^|\n)(?!(?:[ ]{0,3}>\s*(?:$|\n))*(?:$|\n))'
            r'[ ]{0,3}>[ ]?(.*)')

        # Note that !gravatar syntax should be deprecated long term.
        md.inlinePatterns.add('avatar', Avatar(AVATAR_REGEX), '>backtick')
        md.inlinePatterns.add('gravatar', Avatar(GRAVATAR_REGEX), '>backtick')

        md.inlinePatterns.add(
            'stream_subscribe_button',
            StreamSubscribeButton(
                r'!_stream_subscribe_button\((?P<stream_name>(?:[^)\\]|\\\)|\\)*)\)'),
            '>backtick')
        md.inlinePatterns.add(
            'modal_link',
            ModalLink(r'!modal_link\((?P<relative_url>[^)]*), (?P<text>[^)]*)\)'),
            '>avatar')
        md.inlinePatterns.add('usermention', UserMentionPattern(mention.find_mentions), '>backtick')
        md.inlinePatterns.add('usergroupmention',
                              UserGroupMentionPattern(mention.user_group_mentions),
                              '>backtick')
        md.inlinePatterns.add('stream', StreamPattern(STREAM_LINK_REGEX), '>backtick')
        md.inlinePatterns.add(
            'tex',
            Tex(r'\B(?<!\$)\$\$(?P<body>[^\n_$](\\\$|[^$\n])*)\$\$(?!\$)\B'),
            '>backtick')
        md.inlinePatterns.add('emoji', Emoji(EMOJI_REGEX), '_end')
        md.inlinePatterns.add('translate_emoticons', EmoticonTranslation(emoticon_regex), '>emoji')
        md.inlinePatterns.add('unicodeemoji', UnicodeEmoji(unicode_emoji_regex), '_end')
        md.inlinePatterns.add('link', AtomicLinkPattern(markdown.inlinepatterns.LINK_RE, md), '>avatar')

        for (pattern, format_string, id) in self.getConfig("realm_filters"):
            md.inlinePatterns.add('realm_filters/%s' % (pattern,),
                                  RealmFilterPattern(pattern, format_string), '>link')

        # A link starts at a word boundary, and ends at space, punctuation, or end-of-input.
        #
        # We detect a url either by the `https?://` or by building around the TLD.

        # In lieu of having a recursive regex (which python doesn't support) to match
        # arbitrary numbers of nested matching parenthesis, we manually build a regexp that
        # can match up to six
        # The inner_paren_contents chunk matches the innermore non-parenthesis-holding text,
        # and the paren_group matches text with, optionally, a matching set of parens
        inner_paren_contents = r"[^\s()\"]*"
        paren_group = r"""
                        [^\s()\"]*?            # Containing characters that won't end the URL
                        (?: \( %s \)           # and more characters in matched parens
                            [^\s()\"]*?        # followed by more characters
                        )*                     # zero-or-more sets of paired parens
                       """
        nested_paren_chunk = paren_group
        for i in range(6):
            nested_paren_chunk = nested_paren_chunk % (paren_group,)
        nested_paren_chunk = nested_paren_chunk % (inner_paren_contents,)
        tlds = '|'.join(list_of_tlds())
        link_regex = r"""
            (?<![^\s'"\(,:<])    # Start after whitespace or specified chars
                                 # (Double-negative lookbehind to allow start-of-string)
            (?P<url>             # Main group
                (?:(?:           # Domain part
                    https?://[\w.:@-]+?   # If it has a protocol, anything goes.
                   |(?:                   # Or, if not, be more strict to avoid false-positives
                        (?:[\w-]+\.)+     # One or more domain components, separated by dots
                        (?:%s)            # TLDs (filled in via format from tlds-alpha-by-domain.txt)
                    )
                )
                (?:/             # A path, beginning with /
                    %s           # zero-to-6 sets of paired parens
                )?)              # Path is optional
                | (?:[\w.-]+\@[\w.-]+\.[\w]+) # Email is separate, since it can't have a path
                %s               # File path start with file:///, enable by setting ENABLE_FILE_LINKS=True
                | (?:bitcoin:[13][a-km-zA-HJ-NP-Z1-9]{25,34})  # Bitcoin address pattern, see https://mokagio.github.io/tech-journal/2014/11/21/regex-bitcoin.html
            )
            (?=                            # URL must be followed by (not included in group)
                [!:;\?\),\.\'\"\>]*         # Optional punctuation characters
                (?:\Z|\s)                  # followed by whitespace or end of string
            )
            """ % (tlds, nested_paren_chunk,
                   r"| (?:file://(/[^/ ]*)+/?)" if settings.ENABLE_FILE_LINKS else r"")
        md.inlinePatterns.add('autolink', AutoLink(link_regex), '>link')

        md.preprocessors.add('hanging_ulists',
                             BugdownUListPreprocessor(md),
                             "_begin")

        md.preprocessors.add('auto_number_olist',
                             AutoNumberOListPreprocessor(md),
                             "_begin")

        md.treeprocessors.add("inline_interesting_links", InlineInterestingLinkProcessor(md, self), "_end")

        if settings.CAMO_URI:
            md.treeprocessors.add("rewrite_to_https", InlineHttpsProcessor(md), "_end")

        if self.getConfig("realm") == ZEPHYR_MIRROR_BUGDOWN_KEY:
            # Disable almost all inline patterns for zephyr mirror
            # users' traffic that is mirrored.  Note that
            # inline_interesting_links is a treeprocessor and thus is
            # not removed
            for k in list(md.inlinePatterns.keys()):
                if k not in ["autolink"]:
                    del md.inlinePatterns[k]
            for k in list(md.treeprocessors.keys()):
                if k not in ["inline_interesting_links", "inline", "rewrite_to_https"]:
                    del md.treeprocessors[k]
            for k in list(md.preprocessors.keys()):
                if k not in ["custom_text_notifications"]:
                    del md.preprocessors[k]
            for k in list(md.parser.blockprocessors.keys()):
                if k not in ["paragraph"]:
                    del md.parser.blockprocessors[k]

md_engines = {}  # type: Dict[Tuple[int, bool], markdown.Markdown]
realm_filter_data = {}  # type: Dict[int, List[Tuple[Text, Text, int]]]

class EscapeHtml(markdown.Extension):
    def extendMarkdown(self, md: markdown.Markdown, md_globals: Dict[str, Any]) -> None:
        del md.preprocessors['html_block']
        del md.inlinePatterns['html']

def make_md_engine(realm_filters_key: int, email_gateway: bool) -> None:
    md_engine_key = (realm_filters_key, email_gateway)
    if md_engine_key in md_engines:
        del md_engines[md_engine_key]

    realm_filters = realm_filter_data[realm_filters_key]
    md_engines[md_engine_key] = markdown.Markdown(
        output_format = 'html',
        extensions    = [
            'markdown.extensions.nl2br',
            'markdown.extensions.tables',
            codehilite.makeExtension(
                linenums=False,
                guess_lang=False
            ),
            fenced_code.makeExtension(),
            EscapeHtml(),
            Bugdown(realm_filters=realm_filters,
                    realm=realm_filters_key,
                    code_block_processor_disabled=email_gateway)])

def subject_links(realm_filters_key: int, subject: Text) -> List[Text]:
    matches = []  # type: List[Text]

    realm_filters = realm_filters_for_realm(realm_filters_key)

    for realm_filter in realm_filters:
        pattern = prepare_realm_pattern(realm_filter[0])
        for m in re.finditer(pattern, subject):
            matches += [realm_filter[1] % m.groupdict()]
    return matches

def maybe_update_markdown_engines(realm_filters_key: Optional[int], email_gateway: bool) -> None:
    # If realm_filters_key is None, load all filters
    global realm_filter_data
    if realm_filters_key is None:
        all_filters = all_realm_filters()
        all_filters[DEFAULT_BUGDOWN_KEY] = []
        for realm_filters_key, filters in all_filters.items():
            realm_filter_data[realm_filters_key] = filters
            make_md_engine(realm_filters_key, email_gateway)
        # Hack to ensure that getConfig("realm") is right for mirrored Zephyrs
        realm_filter_data[ZEPHYR_MIRROR_BUGDOWN_KEY] = []
        make_md_engine(ZEPHYR_MIRROR_BUGDOWN_KEY, False)
    else:
        realm_filters = realm_filters_for_realm(realm_filters_key)
        if realm_filters_key not in realm_filter_data or    \
                realm_filter_data[realm_filters_key] != realm_filters:
            # Realm filters data has changed, update `realm_filter_data` and any
            # of the existing markdown engines using this set of realm filters.
            realm_filter_data[realm_filters_key] = realm_filters
            for email_gateway_flag in [True, False]:
                if (realm_filters_key, email_gateway_flag) in md_engines:
                    # Update only existing engines(if any), don't create new one.
                    make_md_engine(realm_filters_key, email_gateway_flag)

        if (realm_filters_key, email_gateway) not in md_engines:
            # Markdown engine corresponding to this key doesn't exists so create one.
            make_md_engine(realm_filters_key, email_gateway)

# We want to log Markdown parser failures, but shouldn't log the actual input
# message for privacy reasons.  The compromise is to replace all alphanumeric
# characters with 'x'.
#
# We also use repr() to improve reproducibility, and to escape terminal control
# codes, which can do surprisingly nasty things.
_privacy_re = re.compile('\\w', flags=re.UNICODE)
def privacy_clean_markdown(content: Text) -> Text:
    return repr(_privacy_re.sub('x', content))


# Filters such as UserMentionPattern need a message, but python-markdown
# provides no way to pass extra params through to a pattern. Thus, a global.
current_message = None  # type: Optional[Message]

# We avoid doing DB queries in our markdown thread to avoid the overhead of
# opening a new DB connection. These connections tend to live longer than the
# threads themselves, as well.
db_data = None  # type: Optional[Dict[Text, Any]]

def log_bugdown_error(msg: str) -> None:
    """We use this unusual logging approach to log the bugdown error, in
    order to prevent AdminNotifyHandler from sending the santized
    original markdown formatting into another Zulip message, which
    could cause an infinite exception loop."""
    logging.getLogger('').error(msg)

def get_email_info(realm_id: int, emails: Set[Text]) -> Dict[Text, FullNameInfo]:
    if not emails:
        return dict()

    q_list = {
        Q(email__iexact=email.strip().lower())
        for email in emails
    }

    rows = UserProfile.objects.filter(
        realm_id=realm_id
    ).filter(
        functools.reduce(lambda a, b: a | b, q_list),
    ).values(
        'id',
        'email',
    )

    dct = {
        row['email'].strip().lower(): row
        for row in rows
    }
    return dct

def get_full_name_info(realm_id: int, full_names: Set[Text]) -> Dict[Text, FullNameInfo]:
    if not full_names:
        return dict()

    q_list = {
        Q(full_name__iexact=full_name)
        for full_name in full_names
    }

    rows = UserProfile.objects.filter(
        realm_id=realm_id,
        is_active=True,
    ).filter(
        functools.reduce(lambda a, b: a | b, q_list),
    ).values(
        'id',
        'full_name',
        'email',
    )

    dct = {
        row['full_name'].lower(): row
        for row in rows
    }
    return dct

class MentionData:
    def __init__(self, realm_id: int, content: Text) -> None:
        full_names = possible_mentions(content)
        self.full_name_info = get_full_name_info(realm_id, full_names)
        self.user_ids = {
            row['id']
            for row in self.full_name_info.values()
        }

        user_group_names = possible_user_group_mentions(content)
        self.user_group_name_info = get_user_group_name_info(realm_id, user_group_names)
        group_ids = [group.id for group in self.user_group_name_info.values()]
        membership = UserGroupMembership.objects.filter(user_group_id__in=group_ids)
        self.user_group_members = defaultdict(list)  # type: Dict[int, List[int]]
        for info in membership.values('user_group_id', 'user_profile_id'):
            group_id = info['user_group_id']
            user_profile_id = info['user_profile_id']
            self.user_group_members[group_id].append(user_profile_id)

    def get_user(self, name: Text) -> Optional[FullNameInfo]:
        return self.full_name_info.get(name.lower(), None)

    def get_user_ids(self) -> Set[int]:
        """
        Returns the user IDs that might have been mentioned by this
        content.  Note that because this data structure has not parsed
        the message and does not know about escaping/code blocks, this
        will overestimate the list of user ids.
        """
        return self.user_ids

    def get_user_group(self, name: Text) -> Optional[UserGroup]:
        return self.user_group_name_info.get(name.lower(), None)

    def get_group_members(self, user_group_id: int) -> List[int]:
        return self.user_group_members.get(user_group_id, [])

def get_user_group_name_info(realm_id: int, user_group_names: Set[Text]) -> Dict[Text, UserGroup]:
    if not user_group_names:
        return dict()

    rows = UserGroup.objects.filter(realm_id=realm_id,
                                    name__in=user_group_names)
    dct = {row.name.lower(): row for row in rows}
    return dct

def get_stream_name_info(realm: Realm, stream_names: Set[Text]) -> Dict[Text, FullNameInfo]:
    if not stream_names:
        return dict()

    q_list = {
        Q(name=name)
        for name in stream_names
    }

    rows = get_active_streams(
        realm=realm,
    ).filter(
        functools.reduce(lambda a, b: a | b, q_list),
    ).values(
        'id',
        'name',
    )

    dct = {
        row['name']: row
        for row in rows
    }
    return dct


def do_convert(content: Text,
               message: Optional[Message]=None,
               message_realm: Optional[Realm]=None,
               possible_words: Optional[Set[Text]]=None,
               sent_by_bot: Optional[bool]=False,
               mention_data: Optional[MentionData]=None,
               email_gateway: Optional[bool]=False) -> Text:
    """Convert Markdown to HTML, with Zulip-specific settings and hacks."""
    # This logic is a bit convoluted, but the overall goal is to support a range of use cases:
    # * Nothing is passed in other than content -> just run default options (e.g. for docs)
    # * message is passed, but no realm is -> look up realm from message
    # * message_realm is passed -> use that realm for bugdown purposes
    if message is not None:
        if message_realm is None:
            message_realm = message.get_realm()
    if message_realm is None:
        realm_filters_key = DEFAULT_BUGDOWN_KEY
    else:
        realm_filters_key = message_realm.id

    if (message is not None and message.sender.realm.is_zephyr_mirror_realm and
            message.sending_client.name == "zephyr_mirror"):
        # Use slightly customized Markdown processor for content
        # delivered via zephyr_mirror
        realm_filters_key = ZEPHYR_MIRROR_BUGDOWN_KEY

    maybe_update_markdown_engines(realm_filters_key, email_gateway)
    md_engine_key = (realm_filters_key, email_gateway)

    if md_engine_key in md_engines:
        _md_engine = md_engines[md_engine_key]
    else:
        if DEFAULT_BUGDOWN_KEY not in md_engines:
            maybe_update_markdown_engines(realm_filters_key=None, email_gateway=False)

        _md_engine = md_engines[(DEFAULT_BUGDOWN_KEY, email_gateway)]
    # Reset the parser; otherwise it will get slower over time.
    _md_engine.reset()

    global current_message
    current_message = message

    # Pre-fetch data from the DB that is used in the bugdown thread
    global db_data
    if message is not None:
        assert message_realm is not None  # ensured above if message is not None
        if possible_words is None:
            possible_words = set()  # Set[Text]

        # Here we fetch the data structures needed to render
        # mentions/avatars/stream mentions from the database, but only
        # if there is syntax in the message that might use them, since
        # the fetches are somewhat expensive and these types of syntax
        # are uncommon enough that it's a useful optimization.

        if mention_data is None:
            mention_data = MentionData(message_realm.id, content)

        emails = possible_avatar_emails(content)
        email_info = get_email_info(message_realm.id, emails)

        stream_names = possible_linked_stream_names(content)
        stream_name_info = get_stream_name_info(message_realm, stream_names)

        if content_has_emoji_syntax(content):
            realm_emoji = message_realm.get_emoji()
        else:
            realm_emoji = dict()

        db_data = {
            'possible_words': possible_words,
            'email_info': email_info,
            'mention_data': mention_data,
            'realm_emoji': realm_emoji,
            'realm_uri': message_realm.uri,
            'sent_by_bot': sent_by_bot,
            'stream_names': stream_name_info,
            'translate_emoticons': message.sender.translate_emoticons,
        }

    try:
        # Spend at most 5 seconds rendering.
        # Sometimes Python-Markdown is really slow; see
        # https://trac.zulip.net/ticket/345
        rendered_content = timeout(5, _md_engine.convert, content)

        # Throw an exception if the content is huge; this protects the
        # rest of the codebase from any bugs where we end up rendering
        # something huge.
        if len(rendered_content) > MAX_MESSAGE_LENGTH * 2:
            raise BugdownRenderingException()
        return rendered_content
    except Exception:
        cleaned = privacy_clean_markdown(content)

        # Output error to log as well as sending a zulip and email
        log_bugdown_error('Exception in Markdown parser: %sInput (sanitized) was: %s'
                          % (traceback.format_exc(), cleaned))
        subject = "Markdown parser failure on %s" % (platform.node(),)
        mail.mail_admins(
            subject, "Failed message: %s\n\n%s\n\n" % (cleaned, traceback.format_exc()),
            fail_silently=False)

        raise BugdownRenderingException()
    finally:
        current_message = None
        db_data = None

bugdown_time_start = 0.0
bugdown_total_time = 0.0
bugdown_total_requests = 0

def get_bugdown_time() -> float:
    return bugdown_total_time

def get_bugdown_requests() -> int:
    return bugdown_total_requests

def bugdown_stats_start() -> None:
    global bugdown_time_start
    bugdown_time_start = time.time()

def bugdown_stats_finish() -> None:
    global bugdown_total_time
    global bugdown_total_requests
    global bugdown_time_start
    bugdown_total_requests += 1
    bugdown_total_time += (time.time() - bugdown_time_start)

def convert(content: Text,
            message: Optional[Message]=None,
            message_realm: Optional[Realm]=None,
            possible_words: Optional[Set[Text]]=None,
            sent_by_bot: Optional[bool]=False,
            mention_data: Optional[MentionData]=None,
            email_gateway: Optional[bool]=False) -> Text:
    bugdown_stats_start()
    ret = do_convert(content, message, message_realm,
                     possible_words, sent_by_bot, mention_data, email_gateway)
    bugdown_stats_finish()
    return ret<|MERGE_RESOLUTION|>--- conflicted
+++ resolved
@@ -839,21 +839,17 @@
 
         for found_url in found_urls:
             (url, text) = found_url.result
-<<<<<<< HEAD
 
             if url not in processed_urls:
                 processed_urls.append(url)
             else:
                 continue
 
-            dropbox_image = self.dropbox_image(url)
-=======
             if not self.is_absolute_url(url):
                 if self.is_image(url):
                     self.handle_image_inlining(root, found_url)
                 # We don't have a strong use case for doing url preview for relative links.
                 continue
->>>>>>> aa465a67
 
             dropbox_image = self.dropbox_image(url)
             if dropbox_image is not None:
