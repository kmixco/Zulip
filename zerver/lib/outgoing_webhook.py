import abc
import json
import logging
import re
from contextlib import suppress
from time import perf_counter
from typing import Any, AnyStr, Dict, Optional

import requests
from django.conf import settings
from django.utils.translation import gettext as _
from requests import Response
from typing_extensions import override

from version import ZULIP_VERSION
from zerver.actions.message_send import check_send_message
from zerver.lib.exceptions import JsonableError, StreamDoesNotExistError
from zerver.lib.message_cache import MessageDict
from zerver.lib.outgoing_http import OutgoingSession
from zerver.lib.queue import retry_event
from zerver.lib.topic import get_topic_from_message_info
from zerver.lib.url_encoding import near_message_url
from zerver.models import Realm, Service, UserProfile
from zerver.models.bots import GENERIC_INTERFACE, SLACK_INTERFACE
from zerver.models.clients import get_client
from zerver.models.users import get_user_profile_by_id


class OutgoingWebhookServiceInterface(metaclass=abc.ABCMeta):
    def __init__(self, token: str, user_profile: UserProfile, service_name: str) -> None:
        self.token: str = token
        self.user_profile: UserProfile = user_profile
        self.service_name: str = service_name
        self.session: requests.Session = OutgoingSession(
            role="webhook",
            timeout=settings.OUTGOING_WEBHOOK_TIMEOUT_SECONDS,
            headers={"User-Agent": "ZulipOutgoingWebhook/" + ZULIP_VERSION},
        )

    @abc.abstractmethod
    def make_request(
        self, base_url: str, event: Dict[str, Any], realm: Realm
    ) -> Optional[Response]:
        raise NotImplementedError

    @abc.abstractmethod
    def process_success(self, response_json: Dict[str, Any]) -> Optional[Dict[str, Any]]:
        raise NotImplementedError


class GenericOutgoingWebhookService(OutgoingWebhookServiceInterface):
    @override
    def make_request(
        self, base_url: str, event: Dict[str, Any], realm: Realm
    ) -> Optional[Response]:
        """
        We send a simple version of the message to outgoing
        webhooks, since most of them really only need
        `content` and a few other fields.  We may eventually
        allow certain bots to get more information, but
        that's not a high priority.  We do send the gravatar
        info to the clients (so they don't have to compute
        it themselves).
        """
        message_dict = MessageDict.finalize_payload(
            event["message"],
            apply_markdown=False,
            client_gravatar=False,
            keep_rendered_content=True,
        )

        request_data = {
            "data": event["command"],
            "message": message_dict,
            "bot_email": self.user_profile.email,
            "bot_full_name": self.user_profile.full_name,
            "token": self.token,
            "trigger": event["trigger"],
        }

        return self.session.post(base_url, json=request_data)

    @override
    def process_success(self, response_json: Dict[str, Any]) -> Optional[Dict[str, Any]]:
        if response_json.get("response_not_required", False):
            return None

        if "response_string" in response_json:
            # We are deprecating response_string.
            content = str(response_json["response_string"])
            success_data = dict(content=content)
            return success_data

        if "content" in response_json:
            content = str(response_json["content"])
            success_data = dict(content=content)
            if "widget_content" in response_json:
                success_data["widget_content"] = response_json["widget_content"]
            return success_data

        return None


class SlackOutgoingWebhookService(OutgoingWebhookServiceInterface):
    @override
    def make_request(
        self, base_url: str, event: Dict[str, Any], realm: Realm
    ) -> Optional[Response]:
        if event["message"]["type"] == "private":
            failure_message = "Slack outgoing webhooks don't support direct messages."
            fail_with_message(event, failure_message)
            return None

        # https://api.slack.com/legacy/custom-integrations/outgoing-webhooks#legacy-info__post-data
        # documents the Slack outgoing webhook format:
        #
        # token=XXXXXXXXXXXXXXXXXX
        # team_id=T0001
        # team_domain=example
        # channel_id=C2147483705
        # channel_name=test
        # thread_ts=1504640714.003543
        # timestamp=1504640775.000005
        # user_id=U2147483697
        # user_name=Steve
        # text=googlebot: What is the air-speed velocity of an unladen swallow?
        # trigger_word=googlebot:

        # https://api.slack.com/interactivity/slash-commands
        # documents the format of Slack slash commands format
        # For better compatibility, if message starts with a bot mention:
        #
        # we separate the message into command and text fields
        # transform the mention (@**mybot**) to a slash command (/mybot)

        slash_command = ""
        command_re = r"(@\*\*[\w]+\*\*)"
        text = event["command"]
        message_parts = re.split(command_re, text)
<<<<<<< HEAD
        if re.fullmatch(command_re, message_parts[1]):
=======
        if len(message_parts) == 3 and re.fullmatch(command_re, message_parts[1]):
>>>>>>> 8b118ff6
            slash_command = "/" + message_parts[1][3:-2]
            text = message_parts[2].strip()

        request_data = [
            ("token", self.token),
            ("team_id", f"T{realm.id}"),
            ("team_domain", realm.host),
            ("channel_id", f"C{event['message']['stream_id']}"),
            ("channel_name", event["message"]["display_recipient"]),
            ("thread_ts", event["message"]["timestamp"]),
            ("timestamp", event["message"]["timestamp"]),
            ("user_id", f"U{event['message']['sender_id']}"),
            ("user_name", event["message"]["sender_full_name"]),
            ("command", slash_command),
            ("text", text),
            ("trigger_word", event["trigger"]),
            ("service_id", event["user_profile_id"]),
        ]
        return self.session.post(base_url, data=request_data)

    @override
    def process_success(self, response_json: Dict[str, Any]) -> Optional[Dict[str, Any]]:
        if "text" in response_json:
            content = response_json["text"]
            success_data = dict(content=content)
            return success_data

        return None


AVAILABLE_OUTGOING_WEBHOOK_INTERFACES: Dict[str, Any] = {
    GENERIC_INTERFACE: GenericOutgoingWebhookService,
    SLACK_INTERFACE: SlackOutgoingWebhookService,
}


def get_service_interface_class(interface: str) -> Any:
    if interface not in AVAILABLE_OUTGOING_WEBHOOK_INTERFACES:
        return AVAILABLE_OUTGOING_WEBHOOK_INTERFACES[GENERIC_INTERFACE]
    else:
        return AVAILABLE_OUTGOING_WEBHOOK_INTERFACES[interface]


def get_outgoing_webhook_service_handler(service: Service) -> Any:
    service_interface_class = get_service_interface_class(service.interface_name())
    service_interface = service_interface_class(
        token=service.token, user_profile=service.user_profile, service_name=service.name
    )
    return service_interface


def send_response_message(
    bot_id: int, message_info: Dict[str, Any], response_data: Dict[str, Any]
) -> None:
    """
    bot_id is the user_id of the bot sending the response

    message_info is used to address the message and should have these fields:
        type - "stream" or "private"
        display_recipient - like we have in other message events
        topic - see get_topic_from_message_info

    response_data is what the bot wants to send back and has these fields:
        content - raw Markdown content for Zulip to render

    WARNING: This function sends messages bypassing the stream access check
    for the bot - so use with caution to not call this in codepaths
    that might let someone send arbitrary messages to any stream through this.
    """

    recipient_type_name = message_info["type"]
    display_recipient = message_info["display_recipient"]
    try:
        topic_name: Optional[str] = get_topic_from_message_info(message_info)
    except KeyError:
        topic_name = None

    bot_user = get_user_profile_by_id(bot_id)
    realm = bot_user.realm
    client = get_client("OutgoingWebhookResponse")

    content = response_data.get("content")
    assert content

    widget_content = response_data.get("widget_content")

    if recipient_type_name == "stream":
        message_to = [display_recipient]
    elif recipient_type_name == "private":
        message_to = [recipient["email"] for recipient in display_recipient]
    else:
        raise JsonableError(_("Invalid message type"))

    check_send_message(
        sender=bot_user,
        client=client,
        recipient_type_name=recipient_type_name,
        message_to=message_to,
        topic_name=topic_name,
        message_content=content,
        widget_content=widget_content,
        realm=realm,
        skip_stream_access_check=True,
    )


def fail_with_message(event: Dict[str, Any], failure_message: str) -> None:
    bot_id = event["user_profile_id"]
    message_info = event["message"]
    content = "Failure! " + failure_message
    response_data = dict(content=content)
    # If the stream has vanished while we were failing, there's no
    # reasonable place to report the error.
    with suppress(StreamDoesNotExistError):
        send_response_message(bot_id=bot_id, message_info=message_info, response_data=response_data)


def get_message_url(event: Dict[str, Any]) -> str:
    bot_user = get_user_profile_by_id(event["user_profile_id"])
    message = event["message"]
    realm = bot_user.realm

    return near_message_url(
        realm=realm,
        message=message,
    )


def notify_bot_owner(
    event: Dict[str, Any],
    status_code: Optional[int] = None,
    response_content: Optional[AnyStr] = None,
    failure_message: Optional[str] = None,
    exception: Optional[Exception] = None,
) -> None:
    message_url = get_message_url(event)
    bot_id = event["user_profile_id"]
    bot = get_user_profile_by_id(bot_id)
    bot_owner = bot.bot_owner
    assert bot_owner is not None

    notification_message = f"[A message]({message_url}) to your bot @_**{bot.full_name}** triggered an outgoing webhook."
    if exception:
        notification_message += (
            "\nWhen trying to send a request to the webhook service, an exception "
            f"of type {type(exception).__name__} occurred:\n```\n{exception}\n```"
        )
    elif failure_message:
        notification_message += "\n" + failure_message
    elif status_code == 407:
        notification_message += (
            "\nThe URL configured for the webhook is for a private or disallowed network."
        )
    elif status_code:
        notification_message += f"\nThe webhook got a response with status code *{status_code}*."

    if response_content:
        notification_message += (
            f"\nThe response contains the following payload:\n```\n{response_content!r}\n```"
        )

    message_info = dict(
        type="private",
        display_recipient=[dict(email=bot_owner.email)],
    )
    response_data = dict(content=notification_message)
    send_response_message(bot_id=bot_id, message_info=message_info, response_data=response_data)


def request_retry(event: Dict[str, Any], failure_message: Optional[str] = None) -> None:
    def failure_processor(event: Dict[str, Any]) -> None:
        """
        The name of the argument is 'event' on purpose. This argument will hide
        the 'event' argument of the request_retry function. Keeping the same name
        results in a smaller diff.
        """
        bot_user = get_user_profile_by_id(event["user_profile_id"])
        fail_with_message(event, "Bot is unavailable")
        notify_bot_owner(event, failure_message=failure_message)
        logging.warning(
            "Maximum retries exceeded for trigger:%s event:%s",
            bot_user.email,
            event["command"],
        )

    retry_event("outgoing_webhooks", event, failure_processor)


def process_success_response(
    event: Dict[str, Any], service_handler: Any, response: Response
) -> None:
    try:
        response_json = json.loads(response.text)
    except json.JSONDecodeError:
        raise JsonableError(_("Invalid JSON in response"))

    if response_json == "":
        # Versions of zulip_botserver before 2021-05 used
        # json.dumps("") as their "no response required" success
        # response; handle that for backwards-compatibility.
        return

    if not isinstance(response_json, dict):
        raise JsonableError(_("Invalid response format"))

    success_data = service_handler.process_success(response_json)

    if success_data is None:
        return

    content = success_data.get("content")

    if content is None or content.strip() == "":
        return

    widget_content = success_data.get("widget_content")
    bot_id = event["user_profile_id"]
    message_info = event["message"]
    response_data = dict(content=content, widget_content=widget_content)
    send_response_message(bot_id=bot_id, message_info=message_info, response_data=response_data)


def do_rest_call(
    base_url: str,
    event: Dict[str, Any],
    service_handler: OutgoingWebhookServiceInterface,
) -> Optional[Response]:
    """Returns response of call if no exception occurs."""
    try:
        start_time = perf_counter()
        bot_profile = service_handler.user_profile
        response = service_handler.make_request(
            base_url,
            event,
            bot_profile.realm,
        )
        logging.info(
            "Outgoing webhook request from %s@%s took %f seconds",
            bot_profile.id,
            bot_profile.realm.string_id,
            perf_counter() - start_time,
        )
        if response is None:
            return None
        if str(response.status_code).startswith("2"):
            try:
                process_success_response(event, service_handler, response)
            except JsonableError as e:
                response_message = e.msg
                logging.info("Outhook trigger failed:", stack_info=True)
                fail_with_message(event, response_message)
                response_message = f"The outgoing webhook server attempted to send a message in Zulip, but that request resulted in the following error:\n> {e}"
                notify_bot_owner(
                    event, response_content=response.text, failure_message=response_message
                )
                return None
        else:
            logging.warning(
                "Message %(message_url)s triggered an outgoing webhook, returning status "
                'code %(status_code)s.\n Content of response (in quotes): "'
                '%(response)s"',
                {
                    "message_url": get_message_url(event),
                    "status_code": response.status_code,
                    "response": response.text,
                },
            )
            failure_message = f"Third party responded with {response.status_code}"
            fail_with_message(event, failure_message)
            notify_bot_owner(event, response.status_code, response.content)
        return response
    except requests.exceptions.Timeout:
        logging.info(
            "Trigger event %s on %s timed out. Retrying",
            event["command"],
            event["service_name"],
        )
        failure_message = (
            f"Request timed out after {settings.OUTGOING_WEBHOOK_TIMEOUT_SECONDS} seconds."
        )
        request_retry(event, failure_message=failure_message)
        return None

    except requests.exceptions.ConnectionError:
        logging.info(
            "Trigger event %s on %s resulted in a connection error. Retrying",
            event["command"],
            event["service_name"],
        )
        failure_message = "A connection error occurred. Is my bot server down?"
        request_retry(event, failure_message=failure_message)
        return None

    except requests.exceptions.RequestException as e:
        response_message = (
            f"An exception of type *{type(e).__name__}* occurred for message `{event['command']}`! "
            "See the Zulip server logs for more information."
        )
        logging.exception("Outhook trigger failed:", stack_info=True)
        fail_with_message(event, response_message)
        notify_bot_owner(event, exception=e)
        return None<|MERGE_RESOLUTION|>--- conflicted
+++ resolved
@@ -137,11 +137,7 @@
         command_re = r"(@\*\*[\w]+\*\*)"
         text = event["command"]
         message_parts = re.split(command_re, text)
-<<<<<<< HEAD
-        if re.fullmatch(command_re, message_parts[1]):
-=======
         if len(message_parts) == 3 and re.fullmatch(command_re, message_parts[1]):
->>>>>>> 8b118ff6
             slash_command = "/" + message_parts[1][3:-2]
             text = message_parts[2].strip()
 
