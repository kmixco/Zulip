--- conflicted
+++ resolved
@@ -713,11 +713,7 @@
     except BugdownRenderingException:
         raise JsonableError(_('Unable to render message'))
     return rendered_content
-
-<<<<<<< HEAD
-def get_recipient_user_ids(recipient, sender_id):
-    # type: (Recipient, int) -> List[int]
-=======
+  
 def get_typing_user_profiles(recipient, sender_id):
     # type: (Recipient, int) -> List[UserProfile]
     if recipient.type == Recipient.STREAM:
@@ -727,47 +723,19 @@
         distracting.
         '''
         raise ValueError('Typing indicators not supported for streams')
-
->>>>>>> a041a231
     if recipient.type == Recipient.PERSONAL:
         # The sender and recipient may be the same id, so
         # de-duplicate using a set.
         user_ids = list({recipient.type_id, sender_id})
         assert(len(user_ids) in [1, 2])
-<<<<<<< HEAD
-        return user_ids
-
-    elif (recipient.type == Recipient.STREAM or recipient.type == Recipient.HUDDLE):
-=======
-
-    elif recipient.type == Recipient.HUDDLE:
->>>>>>> a041a231
+elif recipient.type == Recipient.HUDDLE:
         user_ids = Subscription.objects.filter(
             recipient=recipient,
             active=True,
         ).order_by('user_profile_id').values_list('user_profile_id', flat=True)
-<<<<<<< HEAD
-        return user_ids
-
-    raise ValueError('Bad recipient type')
-
-def get_typing_user_profiles(recipient, sender_id):
-    # type: (Recipient, int) -> List[UserProfile]
-    if recipient.type == Recipient.STREAM:
-        '''
-        We don't support typing indicators for streams because they
-        are expensive and initial user feedback was they were too
-        distracting.
-        '''
-        raise ValueError('Typing indicators not supported for streams')
-
-    user_ids = get_recipient_user_ids(recipient, sender_id)
-=======
 
     else:
         raise ValueError('Bad recipient type')
-
->>>>>>> a041a231
     users = [get_user_profile_by_id(user_id) for user_id in user_ids]
     return users
 
@@ -775,10 +743,7 @@
     'recipient_user_ids': Set[int],
     'active_user_ids': Set[int],
     'push_notify_user_ids': Set[int],
-<<<<<<< HEAD
-=======
     'stream_push_user_ids': Set[int],
->>>>>>> a041a231
     'um_eligible_user_ids': Set[int],
     'long_term_idle_user_ids': Set[int],
     'service_bot_tuples': List[Tuple[int, int]],
@@ -786,9 +751,6 @@
 
 def get_recipient_info(recipient, sender_id):
     # type: (Recipient, int) -> RecipientInfoResult
-<<<<<<< HEAD
-    user_ids = get_recipient_user_ids(recipient, sender_id)
-=======
     stream_push_user_ids = set()  # type: Set[int]
 
     if recipient.type == Recipient.PERSONAL:
@@ -823,9 +785,7 @@
 
     else:
         raise ValueError('Bad recipient type')
->>>>>>> a041a231
-
-    query = UserProfile.objects.filter(
+query = UserProfile.objects.filter(
         id__in=user_ids
     ).values(
         'id',
@@ -882,10 +842,7 @@
         recipient_user_ids=recipient_user_ids,
         active_user_ids=active_user_ids,
         push_notify_user_ids=push_notify_user_ids,
-<<<<<<< HEAD
-=======
         stream_push_user_ids=stream_push_user_ids,
->>>>>>> a041a231
         um_eligible_user_ids=um_eligible_user_ids,
         long_term_idle_user_ids=long_term_idle_user_ids,
         service_bot_tuples=service_bot_tuples
@@ -923,10 +880,7 @@
         message['recipient_user_ids'] = info['recipient_user_ids']
         message['active_user_ids'] = info['active_user_ids']
         message['push_notify_user_ids'] = info['push_notify_user_ids']
-<<<<<<< HEAD
-=======
         message['stream_push_user_ids'] = info['stream_push_user_ids']
->>>>>>> a041a231
         message['um_eligible_user_ids'] = info['um_eligible_user_ids']
         message['long_term_idle_user_ids'] = info['long_term_idle_user_ids']
         message['service_bot_tuples'] = info['service_bot_tuples']
@@ -1041,12 +995,8 @@
             dict(
                 id=user_id,
                 flags=user_flags.get(user_id, []),
-<<<<<<< HEAD
-                always_push_notify=(user_id in message['push_notify_user_ids'])
-=======
                 always_push_notify=(user_id in message['push_notify_user_ids']),
                 stream_push_notify=(user_id in message['stream_push_user_ids']),
->>>>>>> a041a231
             )
             for user_id in message['active_user_ids']
         ]
@@ -3378,13 +3328,8 @@
     for user_id in active_user_ids:
         flags = user_flags.get(user_id, [])  # type: Iterable[str]
         mentioned = 'mentioned' in flags
-<<<<<<< HEAD
-        received_pm = is_pm and user_id != sender_id
-        if mentioned or received_pm:
-=======
         private_message = is_pm and user_id != sender_id
         if mentioned or private_message:
->>>>>>> a041a231
             user_ids.add(user_id)
 
     if not user_ids:
