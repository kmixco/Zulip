from __future__ import absolute_import
from __future__ import print_function
from typing import (
    AbstractSet, Any, AnyStr, Callable, Dict, Iterable, List, Mapping, MutableMapping,
    Optional, Sequence, Set, Text, Tuple, TypeVar, Union, cast,
)

from django.utils.html import escape
from django.utils.translation import ugettext as _
from django.conf import settings
from django.core import validators
from analytics.lib.counts import COUNT_STATS, do_increment_logging_stat
from zerver.lib.bugdown import (
    BugdownRenderingException,
    version as bugdown_version,
    url_embed_preview_enabled_for_realm
)
from zerver.lib.cache import (
    to_dict_cache_key,
    to_dict_cache_key_id,
)
from zerver.lib.context_managers import lockfile
from zerver.lib.hotspots import get_next_hotspots
from zerver.lib.message import (
    access_message,
    MessageDict,
    message_to_dict,
    render_markdown,
)
from zerver.lib.realm_icon import realm_icon_url
from zerver.models import Realm, RealmEmoji, Stream, UserProfile, UserActivity, RealmAlias, \
    Subscription, Recipient, Message, Attachment, UserMessage, RealmAuditLog, UserHotspot, \
    Client, DefaultStream, UserPresence, Referral, PushDeviceToken, MAX_SUBJECT_LENGTH, \
    MAX_MESSAGE_LENGTH, get_client, get_stream, get_recipient, get_huddle, \
    get_user_profile_by_id, PreregistrationUser, get_display_recipient, \
    get_realm, bulk_get_recipients, \
    email_allowed_for_realm, email_to_username, display_recipient_cache_key, \
    get_user_profile_by_email, get_stream_cache_key, \
    UserActivityInterval, get_active_user_dicts_in_realm, get_active_streams, \
    realm_filters_for_realm, RealmFilter, ScheduledJob, get_owned_bot_dicts, \
    get_old_unclaimed_attachments, get_cross_realm_emails, \
    Reaction, EmailChangeStatus

from zerver.lib.alert_words import alert_words_in_realm
from zerver.lib.avatar import avatar_url

from django.db import transaction, IntegrityError, connection
from django.db.models import F, Q
from django.db.models.query import QuerySet
from django.core.exceptions import ValidationError
from django.core.mail import EmailMessage
from django.utils import timezone

from confirmation.models import Confirmation, EmailChangeConfirmation
import six
from six.moves import filter
from six.moves import map
from six.moves import range
from six import unichr

from zerver.lib.create_user import random_api_key
from zerver.lib.timestamp import timestamp_to_datetime, datetime_to_timestamp
from zerver.lib.queue import queue_json_publish
from zerver.lib.create_user import create_user
from zerver.lib import bugdown
from zerver.lib.cache import cache_with_key, cache_set, \
    user_profile_by_email_cache_key, cache_set_many, \
    cache_delete, cache_delete_many
from zerver.decorator import statsd_increment
from zerver.lib.utils import log_statsd_event, statsd
from zerver.lib.html_diff import highlight_html_differences
from zerver.lib.alert_words import user_alert_words, add_user_alert_words, \
    remove_user_alert_words, set_user_alert_words
from zerver.lib.notifications import clear_followup_emails_queue
from zerver.lib.narrow import check_supported_events_narrow_filter
from zerver.lib.request import JsonableError
from zerver.lib.sessions import delete_user_sessions
from zerver.lib.upload import attachment_url_re, attachment_url_to_path_id, \
    claim_attachment, delete_message_image
from zerver.lib.str_utils import NonBinaryStr, force_str
from zerver.tornado.event_queue import request_event_queue, send_event

from analytics.models import StreamCount

import DNS
import ujson
import time
import traceback
import re
import datetime
import os
import platform
import logging
import itertools
from collections import defaultdict

# This will be used to type annotate parameters in a function if the function
# works on both str and unicode in python 2 but in python 3 it only works on str.
SizedTextIterable = Union[Sequence[Text], AbstractSet[Text]]

STREAM_ASSIGNMENT_COLORS = [
    "#76ce90", "#fae589", "#a6c7e5", "#e79ab5",
    "#bfd56f", "#f4ae55", "#b0a5fd", "#addfe5",
    "#f5ce6e", "#c2726a", "#94c849", "#bd86e5",
    "#ee7e4a", "#a6dcbf", "#95a5fd", "#53a063",
    "#9987e1", "#e4523d", "#c2c2c2", "#4f8de4",
    "#c6a8ad", "#e7cc4d", "#c8bebf", "#a47462"]

# Store an event in the log for re-importing messages
def log_event(event):
    # type: (MutableMapping[str, Any]) -> None
    if settings.EVENT_LOG_DIR is None:
        return

    if "timestamp" not in event:
        event["timestamp"] = time.time()

    if not os.path.exists(settings.EVENT_LOG_DIR):
        os.mkdir(settings.EVENT_LOG_DIR)

    template = os.path.join(settings.EVENT_LOG_DIR,
                            '%s.' + platform.node() +
                            timezone.now().strftime('.%Y-%m-%d'))

    with lockfile(template % ('lock',)):
        with open(template % ('events',), 'a') as log:
            log.write(force_str(ujson.dumps(event) + u'\n'))

def active_user_ids(realm):
    # type: (Realm) -> List[int]
    return [userdict['id'] for userdict in get_active_user_dicts_in_realm(realm)]

def can_access_stream_user_ids(stream):
    # type: (Stream) -> Set[int]

    # return user ids of users who can access the attributes of
    # a stream, such as its name/description
    if stream.is_public():
        return set(active_user_ids(stream.realm))
    else:
        return private_stream_user_ids(stream)

def private_stream_user_ids(stream):
    # type: (Stream) -> Set[int]

    # TODO: Find similar queries elsewhere and de-duplicate this code.
    subscriptions = Subscription.objects.filter(
        recipient__type=Recipient.STREAM,
        recipient__type_id=stream.id,
        active=True)

    return {sub['user_profile_id'] for sub in subscriptions.values('user_profile_id')}

def bot_owner_userids(user_profile):
    # type: (UserProfile) -> Set[int]
    is_private_bot = (
        user_profile.default_sending_stream and user_profile.default_sending_stream.invite_only or
        user_profile.default_events_register_stream and user_profile.default_events_register_stream.invite_only)
    if is_private_bot:
        return {user_profile.bot_owner_id, }
    else:
        users = {user.id for user in user_profile.realm.get_admin_users()}
        users.add(user_profile.bot_owner_id)
        return users

def realm_user_count(realm):
    # type: (Realm) -> int
    return UserProfile.objects.filter(realm=realm, is_active=True, is_bot=False).count()

def get_topic_history_for_stream(user_profile, recipient):
    # type: (UserProfile, Recipient) -> List[Tuple[str, int]]

    # We tested the below query on some large prod datasets, and we never
    # saw more than 50ms to execute it, so we think that's acceptable,
    # but we will monitor it, and we may later optimize it further.
    query = '''
        SELECT topic, read, count(*)
        FROM (
            SELECT
                ("zerver_usermessage"."flags" & 1) as read,
                "zerver_message"."subject" as topic,
                "zerver_message"."id" as message_id
            FROM "zerver_usermessage"
            INNER JOIN "zerver_message" ON (
                "zerver_usermessage"."message_id" = "zerver_message"."id"
            ) WHERE (
                "zerver_usermessage"."user_profile_id" = %s AND
                "zerver_message"."recipient_id" = %s
            ) ORDER BY "zerver_usermessage"."message_id" DESC
        ) messages_for_stream
        GROUP BY topic, read
        ORDER BY max(message_id) desc
    '''
    cursor = connection.cursor()
    cursor.execute(query, [user_profile.id, recipient.id])
    rows = cursor.fetchall()
    cursor.close()

    topic_names = dict() # type: Dict[str, str]
    topic_counts = dict() # type: Dict[str, int]
    topics = []
    for row in rows:
        topic_name, read, count = row
        if topic_name.lower() not in topic_names:
            topic_names[topic_name.lower()] = topic_name
        topic_name = topic_names[topic_name.lower()]
        if topic_name not in topic_counts:
            topic_counts[topic_name] = 0
            topics.append(topic_name)
        if not read:
            topic_counts[topic_name] += count

    history = [(topic, topic_counts[topic]) for topic in topics]
    return history

def send_signup_message(sender, signups_stream, user_profile,
                        internal=False, realm=None):
    # type: (UserProfile, Text, UserProfile, bool, Optional[Realm]) -> None
    if internal:
        # When this is done using manage.py vs. the web interface
        internal_blurb = " **INTERNAL SIGNUP** "
    else:
        internal_blurb = " "

    user_count = realm_user_count(user_profile.realm)
    # Send notification to realm notifications stream if it exists
    # Don't send notification for the first user in a realm
    if user_profile.realm.notifications_stream is not None and user_count > 1:
        internal_send_message(
            user_profile.realm,
            sender,
            "stream",
            user_profile.realm.notifications_stream.name,
            "New users", "%s just signed up for Zulip. Say hello!" % (
                user_profile.full_name,)
        )

    # We also send a notification to the Zulip administrative realm
    admin_realm = get_user_profile_by_email(sender).realm
    try:
        # Check whether the stream exists
        get_stream(signups_stream, admin_realm)
    except Stream.DoesNotExist:
        # If the signups stream hasn't been created in the admin
        # realm, don't auto-create it to send to it; just do nothing.
        return
    internal_send_message(
        admin_realm,
        sender,
        "stream",
        signups_stream,
        user_profile.realm.string_id,
        "%s <`%s`> just signed up for Zulip!%s(total: **%i**)" % (
            user_profile.full_name,
            user_profile.email,
            internal_blurb,
            user_count,
        )
    )

def notify_new_user(user_profile, internal=False):
    # type: (UserProfile, bool) -> None
    if settings.NEW_USER_BOT is not None:
        send_signup_message(settings.NEW_USER_BOT, "signups", user_profile, internal)
    statsd.gauge("users.signups.%s" % (user_profile.realm.string_id), 1, delta=True)

def add_new_user_history(user_profile, streams):
    # type: (UserProfile, Iterable[Stream]) -> None
    """Give you the last 100 messages on your public streams, so you have
    something to look at in your home view once you finish the
    tutorial."""
    one_week_ago = timezone.now() - datetime.timedelta(weeks=1)
    recipients = Recipient.objects.filter(type=Recipient.STREAM,
                                          type_id__in=[stream.id for stream in streams
                                                       if not stream.invite_only])
    recent_messages = Message.objects.filter(recipient_id__in=recipients,
                                             pub_date__gt=one_week_ago).order_by("-id")
    message_ids_to_use = list(reversed(recent_messages.values_list('id', flat=True)[0:100]))
    if len(message_ids_to_use) == 0:
        return

    # Handle the race condition where a message arrives between
    # bulk_add_subscriptions above and the Message query just above
    already_ids = set(UserMessage.objects.filter(message_id__in=message_ids_to_use,
                                                 user_profile=user_profile).values_list("message_id", flat=True))
    ums_to_create = [UserMessage(user_profile=user_profile, message_id=message_id,
                                 flags=UserMessage.flags.read)
                     for message_id in message_ids_to_use
                     if message_id not in already_ids]

    UserMessage.objects.bulk_create(ums_to_create)

# Does the processing for a new user account:
# * Subscribes to default/invitation streams
# * Fills in some recent historical messages
# * Notifies other users in realm and Zulip about the signup
# * Deactivates PreregistrationUser objects
# * subscribe the user to newsletter if newsletter_data is specified
def process_new_human_user(user_profile, prereg_user=None, newsletter_data=None):
    # type: (UserProfile, Optional[PreregistrationUser], Optional[Dict[str, str]]) -> None
    mit_beta_user = user_profile.realm.is_zephyr_mirror_realm
    try:
        streams = prereg_user.streams.all()
    except AttributeError:
        # This will catch both the case where prereg_user is None and where it
        # is a MitUser.
        streams = []

    # If the user's invitation didn't explicitly list some streams, we
    # add the default streams
    if len(streams) == 0:
        streams = get_default_subs(user_profile)
    bulk_add_subscriptions(streams, [user_profile])

    add_new_user_history(user_profile, streams)

    # mit_beta_users don't have a referred_by field
    if not mit_beta_user and prereg_user is not None and prereg_user.referred_by is not None \
            and settings.NOTIFICATION_BOT is not None:
        # This is a cross-realm private message.
        internal_send_message(
            user_profile.realm,
            settings.NOTIFICATION_BOT,
            "private",
            prereg_user.referred_by.email,
            user_profile.realm.string_id,
            "%s <`%s`> accepted your invitation to join Zulip!" % (
                user_profile.full_name,
                user_profile.email,
            )
        )
    # Mark any other PreregistrationUsers that are STATUS_ACTIVE as
    # inactive so we can keep track of the PreregistrationUser we
    # actually used for analytics
    if prereg_user is not None:
        PreregistrationUser.objects.filter(email__iexact=user_profile.email).exclude(
            id=prereg_user.id).update(status=0)
    else:
        PreregistrationUser.objects.filter(email__iexact=user_profile.email).update(status=0)

    notify_new_user(user_profile)

    if newsletter_data is not None:
        # If the user was created automatically via the API, we may
        # not want to register them for the newsletter
        queue_json_publish(
            "signups",
            {
                'email_address': user_profile.email,
                'merge_fields': {
                    'NAME': user_profile.full_name,
                    'REALM_ID': user_profile.realm_id,
                    'OPTIN_IP': newsletter_data["IP"],
                    'OPTIN_TIME': datetime.datetime.isoformat(timezone.now().replace(microsecond=0)),
                },
            },
            lambda event: None)

def notify_created_user(user_profile):
    # type: (UserProfile) -> None
    event = dict(type="realm_user", op="add",
                 person=dict(email=user_profile.email,
                             user_id=user_profile.id,
                             is_admin=user_profile.is_realm_admin,
                             full_name=user_profile.full_name,
                             avatar_url=avatar_url(user_profile),
                             is_bot=user_profile.is_bot))
    send_event(event, active_user_ids(user_profile.realm))

def notify_created_bot(user_profile):
    # type: (UserProfile) -> None

    def stream_name(stream):
        # type: (Optional[Stream]) -> Optional[Text]
        if not stream:
            return None
        return stream.name

    default_sending_stream_name = stream_name(user_profile.default_sending_stream)
    default_events_register_stream_name = stream_name(user_profile.default_events_register_stream)

    bot = dict(email=user_profile.email,
               user_id=user_profile.id,
               full_name=user_profile.full_name,
               is_active=user_profile.is_active,
               api_key=user_profile.api_key,
               default_sending_stream=default_sending_stream_name,
               default_events_register_stream=default_events_register_stream_name,
               default_all_public_streams=user_profile.default_all_public_streams,
               avatar_url=avatar_url(user_profile),
               )

    # Set the owner key only when the bot has an owner.
    # The default bots don't have an owner. So don't
    # set the owner key while reactivating them.
    if user_profile.bot_owner is not None:
        bot['owner'] = user_profile.bot_owner.email

    event = dict(type="realm_bot", op="add", bot=bot)
    send_event(event, bot_owner_userids(user_profile))

def do_create_user(email, password, realm, full_name, short_name,
                   active=True, bot_type=None, bot_owner=None, tos_version=None,
                   avatar_source=UserProfile.AVATAR_FROM_GRAVATAR,
                   default_sending_stream=None, default_events_register_stream=None,
                   default_all_public_streams=None, prereg_user=None,
                   newsletter_data=None):
    # type: (Text, Text, Realm, Text, Text, bool, Optional[int], Optional[UserProfile], Optional[Text], Text, Optional[Stream], Optional[Stream], bool, Optional[PreregistrationUser], Optional[Dict[str, str]]) -> UserProfile
    user_profile = create_user(email=email, password=password, realm=realm,
                               full_name=full_name, short_name=short_name,
                               active=active, bot_type=bot_type, bot_owner=bot_owner,
                               tos_version=tos_version, avatar_source=avatar_source,
                               default_sending_stream=default_sending_stream,
                               default_events_register_stream=default_events_register_stream,
                               default_all_public_streams=default_all_public_streams)

    event_time = user_profile.date_joined
    RealmAuditLog.objects.create(realm=user_profile.realm, modified_user=user_profile,
                                 event_type='user_created', event_time=event_time)
    do_increment_logging_stat(user_profile.realm, COUNT_STATS['active_users_log:is_bot:day'],
                              user_profile.is_bot, event_time)

    notify_created_user(user_profile)
    if bot_type:
        notify_created_bot(user_profile)
    else:
        process_new_human_user(user_profile, prereg_user=prereg_user,
                               newsletter_data=newsletter_data)
    return user_profile

def active_humans_in_realm(realm):
    # type: (Realm) -> Sequence[UserProfile]
    return UserProfile.objects.filter(realm=realm, is_active=True, is_bot=False)


def do_set_realm_property(realm, name, value):
    # type: (Realm, str, Union[Text, bool, int]) -> None
    """Takes in a realm object, the name of an attribute to update, and the value to update.
    """
    property_type = Realm.property_types[name]
    assert isinstance(value, property_type)
    setattr(realm, name, value)
    realm.save(update_fields=[name])
    event = dict(
        type='realm',
        op='update',
        property=name,
        value=value,
    )
    send_event(event, active_user_ids(realm))


def do_set_realm_authentication_methods(realm, authentication_methods):
    # type: (Realm, Dict[str, bool]) -> None
    for key, value in list(authentication_methods.items()):
        index = getattr(realm.authentication_methods, key).number
        realm.authentication_methods.set_bit(index, int(value))
    realm.save(update_fields=['authentication_methods'])
    event = dict(
        type="realm",
        op="update_dict",
        property='default',
        data=dict(authentication_methods=realm.authentication_methods_dict())
    )
    send_event(event, active_user_ids(realm))


def do_set_realm_message_editing(realm, allow_message_editing, message_content_edit_limit_seconds):
    # type: (Realm, bool, int) -> None
    realm.allow_message_editing = allow_message_editing
    realm.message_content_edit_limit_seconds = message_content_edit_limit_seconds
    realm.save(update_fields=['allow_message_editing', 'message_content_edit_limit_seconds'])
    event = dict(
        type="realm",
        op="update_dict",
        property="default",
        data=dict(allow_message_editing=allow_message_editing,
                  message_content_edit_limit_seconds=message_content_edit_limit_seconds),
    )
    send_event(event, active_user_ids(realm))

def do_deactivate_realm(realm):
    # type: (Realm) -> None
    """
    Deactivate this realm. Do NOT deactivate the users -- we need to be able to
    tell the difference between users that were intentionally deactivated,
    e.g. by a realm admin, and users who can't currently use Zulip because their
    realm has been deactivated.
    """
    if realm.deactivated:
        return

    realm.deactivated = True
    realm.save(update_fields=["deactivated"])

    for user in active_humans_in_realm(realm):
        # Don't deactivate the users, but do delete their sessions so they get
        # bumped to the login screen, where they'll get a realm deactivation
        # notice when they try to log in.
        delete_user_sessions(user)

def do_reactivate_realm(realm):
    # type: (Realm) -> None
    realm.deactivated = False
    realm.save(update_fields=["deactivated"])

def do_deactivate_user(user_profile, _cascade=True):
    # type: (UserProfile, bool) -> None
    if not user_profile.is_active:
        return

    user_profile.is_active = False
    user_profile.save(update_fields=["is_active"])

    delete_user_sessions(user_profile)

    event_time = timezone.now()
    RealmAuditLog.objects.create(realm=user_profile.realm, modified_user=user_profile,
                                 event_type='user_deactivated', event_time=event_time)
    do_increment_logging_stat(user_profile.realm, COUNT_STATS['active_users_log:is_bot:day'],
                              user_profile.is_bot, event_time, increment=-1)

    event = dict(type="realm_user", op="remove",
                 person=dict(email=user_profile.email,
                             user_id=user_profile.id,
                             full_name=user_profile.full_name))
    send_event(event, active_user_ids(user_profile.realm))

    if user_profile.is_bot:
        event = dict(type="realm_bot", op="remove",
                     bot=dict(email=user_profile.email,
                              user_id=user_profile.id,
                              full_name=user_profile.full_name))
        send_event(event, bot_owner_userids(user_profile))

    if _cascade:
        bot_profiles = UserProfile.objects.filter(is_bot=True, is_active=True,
                                                  bot_owner=user_profile)
        for profile in bot_profiles:
            do_deactivate_user(profile, _cascade=False)

def do_deactivate_stream(stream, log=True):
    # type: (Stream, bool) -> None

    # Get the affected user ids *before* we deactivate everybody.
    affected_user_ids = can_access_stream_user_ids(stream)

    Subscription.objects.select_related('user_profile').filter(
        recipient__type=Recipient.STREAM,
        recipient__type_id=stream.id,
        active=True).update(active=False)

    was_invite_only = stream.invite_only
    stream.deactivated = True
    stream.invite_only = True
    # Preserve as much as possible the original stream name while giving it a
    # special prefix that both indicates that the stream is deactivated and
    # frees up the original name for reuse.
    old_name = stream.name
    new_name = ("!DEACTIVATED:" + old_name)[:Stream.MAX_NAME_LENGTH]
    for i in range(20):
        try:
            get_stream(new_name, stream.realm)
            # This stream has alrady been deactivated, keep prepending !s until
            # we have a unique stream name or you've hit a rename limit.
            new_name = ("!" + new_name)[:Stream.MAX_NAME_LENGTH]
        except Stream.DoesNotExist:
            break

    # If you don't have a unique name at this point, this will fail later in the
    # code path.

    stream.name = new_name[:Stream.MAX_NAME_LENGTH]
    stream.save()

    DefaultStream.objects.filter(realm=stream.realm, stream=stream).delete()

    # Remove the old stream information from remote cache.
    old_cache_key = get_stream_cache_key(old_name, stream.realm)
    cache_delete(old_cache_key)

    stream_dict = stream.to_dict()
    stream_dict.update(dict(name=old_name, invite_only=was_invite_only))
    event = dict(type="stream", op="delete",
                 streams=[stream_dict])
    send_event(event, affected_user_ids)

def do_change_user_email(user_profile, new_email):
    # type: (UserProfile, Text) -> None
    user_profile.email = new_email
    user_profile.save(update_fields=["email"])

    payload = dict(user_id=user_profile.id,
                   new_email=new_email)
    send_event(dict(type='realm_user', op='update', person=payload),
               active_user_ids(user_profile.realm))
    event_time = timezone.now()
    RealmAuditLog.objects.create(realm=user_profile.realm, acting_user=user_profile,
                                 modified_user=user_profile, event_type='user_email_changed',
                                 event_time=event_time)

def do_start_email_change_process(user_profile, new_email):
    # type: (UserProfile, Text) -> None
    old_email = user_profile.email
    user_profile.email = new_email

    context = {'support_email': settings.ZULIP_ADMINISTRATOR,
               'verbose_support_offers': settings.VERBOSE_SUPPORT_OFFERS,
               'realm': user_profile.realm,
               'old_email': old_email,
               'new_email': new_email,
               }

    with transaction.atomic():
        obj = EmailChangeStatus.objects.create(new_email=new_email,
                                               old_email=old_email,
                                               user_profile=user_profile,
                                               realm=user_profile.realm)

        EmailChangeConfirmation.objects.send_confirmation(
            obj, new_email,
            additional_context=context,
            host=user_profile.realm.host,
        )

def compute_irc_user_fullname(email):
    # type: (NonBinaryStr) -> NonBinaryStr
    return email.split("@")[0] + " (IRC)"

def compute_jabber_user_fullname(email):
    # type: (NonBinaryStr) -> NonBinaryStr
    return email.split("@")[0] + " (XMPP)"

def compute_mit_user_fullname(email):
    # type: (NonBinaryStr) -> NonBinaryStr
    try:
        # Input is either e.g. username@mit.edu or user|CROSSREALM.INVALID@mit.edu
        match_user = re.match(r'^([a-zA-Z0-9_.-]+)(\|.+)?@mit\.edu$', email.lower())
        if match_user and match_user.group(2) is None:
            answer = DNS.dnslookup(
                "%s.passwd.ns.athena.mit.edu" % (match_user.group(1),),
                DNS.Type.TXT)
            hesiod_name = force_str(answer[0][0]).split(':')[4].split(',')[0].strip()
            if hesiod_name != "":
                return hesiod_name
        elif match_user:
            return match_user.group(1).lower() + "@" + match_user.group(2).upper()[1:]
    except DNS.Base.ServerError:
        pass
    except Exception:
        print("Error getting fullname for %s:" % (email,))
        traceback.print_exc()
    return email.lower()

@cache_with_key(lambda realm, email, f: user_profile_by_email_cache_key(email),
                timeout=3600*24*7)
def create_mirror_user_if_needed(realm, email, email_to_fullname):
    # type: (Realm, Text, Callable[[Text], Text]) -> UserProfile
    try:
        return get_user_profile_by_email(email)
    except UserProfile.DoesNotExist:
        try:
            # Forge a user for this person
            return create_user(email, None, realm,
                               email_to_fullname(email), email_to_username(email),
                               active=False, is_mirror_dummy=True)
        except IntegrityError:
            return get_user_profile_by_email(email)

def log_message(message):
    # type: (Message) -> None
    if not message.sending_client.name.startswith("test:"):
        log_event(message.to_log_dict())

def render_incoming_message(message, content, message_users, realm):
    # type: (Message, Text, Set[UserProfile], Realm) -> Text
    realm_alert_words = alert_words_in_realm(realm)
    try:
        rendered_content = render_markdown(
            message=message,
            content=content,
            realm=realm,
            realm_alert_words=realm_alert_words,
            message_users=message_users,
        )
    except BugdownRenderingException:
        raise JsonableError(_('Unable to render message'))
    return rendered_content

def get_recipient_user_profiles(recipient, sender_id):
    # type: (Recipient, Text) -> List[UserProfile]
    if recipient.type == Recipient.PERSONAL:
        recipients = list(set([get_user_profile_by_id(recipient.type_id),
                               get_user_profile_by_id(sender_id)]))
        # For personals, you send out either 1 or 2 copies, for
        # personals to yourself or to someone else, respectively.
        assert((len(recipients) == 1) or (len(recipients) == 2))
    elif (recipient.type == Recipient.STREAM or recipient.type == Recipient.HUDDLE):
        # We use select_related()/only() here, while the PERSONAL case above uses
        # get_user_profile_by_id() to get UserProfile objects from cache.  Streams will
        # typically have more recipients than PMs, so get_user_profile_by_id() would be
        # a bit more expensive here, given that we need to hit the DB anyway and only
        # care about the email from the user profile.
        fields = [
            'user_profile__id',
            'user_profile__email',
            'user_profile__enable_online_push_notifications',
            'user_profile__is_active',
        ]
        query = Subscription.objects.select_related("user_profile").only(*fields).filter(
            recipient=recipient, active=True)
        recipients = [s.user_profile for s in query]
    else:
        raise ValueError('Bad recipient type')
    return recipients

def do_send_messages(messages_maybe_none):
    # type: (Sequence[Optional[MutableMapping[str, Any]]]) -> List[int]
    # Filter out messages which didn't pass internal_prep_message properly
    messages = [message for message in messages_maybe_none if message is not None]

    # Filter out zephyr mirror anomalies where the message was already sent
    already_sent_ids = [] # type: List[int]
    new_messages = [] # type: List[MutableMapping[str, Any]]
    for message in messages:
        if isinstance(message['message'], int):
            already_sent_ids.append(message['message'])
        else:
            new_messages.append(message)
    messages = new_messages

    # For consistency, changes to the default values for these gets should also be applied
    # to the default args in do_send_message
    for message in messages:
        message['rendered_content'] = message.get('rendered_content', None)
        message['no_log'] = message.get('no_log', False)
        message['stream'] = message.get('stream', None)
        message['local_id'] = message.get('local_id', None)
        message['sender_queue_id'] = message.get('sender_queue_id', None)
        message['realm'] = message.get('realm', message['message'].sender.realm)

    # Log the message to our message log for populate_db to refill
    for message in messages:
        if not message['no_log']:
            log_message(message['message'])

    for message in messages:
        message['recipients'] = get_recipient_user_profiles(message['message'].recipient,
                                                            message['message'].sender_id)
        # Only deliver the message to active user recipients
        message['active_recipients'] = [user_profile for user_profile in message['recipients']
                                        if user_profile.is_active]

    links_for_embed = set() # type: Set[Text]
    # Render our messages.
    for message in messages:
        assert message['message'].rendered_content is None
        rendered_content = render_incoming_message(
            message['message'],
            message['message'].content,
            message['active_recipients'],
            message['realm'])
        message['message'].rendered_content = rendered_content
        message['message'].rendered_content_version = bugdown_version
        links_for_embed |= message['message'].links_for_preview

    for message in messages:
        message['message'].update_calculated_fields()

    # Save the message receipts in the database
    user_message_flags = defaultdict(dict) # type: Dict[int, Dict[int, List[str]]]
    with transaction.atomic():
        Message.objects.bulk_create([message['message'] for message in messages])
        ums = [] # type: List[UserMessage]
        for message in messages:
            ums_to_create = [UserMessage(user_profile=user_profile, message=message['message'])
                             for user_profile in message['active_recipients']]

            # These properties on the Message are set via
            # render_markdown by code in the bugdown inline patterns
            wildcard = message['message'].mentions_wildcard
            mentioned_ids = message['message'].mentions_user_ids
            ids_with_alert_words = message['message'].user_ids_with_alert_words
            is_me_message = message['message'].is_me_message

            for um in ums_to_create:
                if um.user_profile.id == message['message'].sender.id and \
                        message['message'].sent_by_human():
                    um.flags |= UserMessage.flags.read
                if wildcard:
                    um.flags |= UserMessage.flags.wildcard_mentioned
                if um.user_profile_id in mentioned_ids:
                    um.flags |= UserMessage.flags.mentioned
                if um.user_profile_id in ids_with_alert_words:
                    um.flags |= UserMessage.flags.has_alert_word
                if is_me_message:
                    um.flags |= UserMessage.flags.is_me_message

                user_message_flags[message['message'].id][um.user_profile_id] = um.flags_list()
            ums.extend(ums_to_create)
        UserMessage.objects.bulk_create(ums)

        # Claim attachments in message
        for message in messages:
            if Message.content_has_attachment(message['message'].content):
                do_claim_attachments(message['message'])

    for message in messages:
        # Render Markdown etc. here and store (automatically) in
        # remote cache, so that the single-threaded Tornado server
        # doesn't have to.
        user_flags = user_message_flags.get(message['message'].id, {})
        sender = message['message'].sender
        user_presences = get_status_dict(sender)
        presences = {}
        for user_profile in message['active_recipients']:
            if user_profile.email in user_presences:
                presences[user_profile.id] = user_presences[user_profile.email]

        event = dict(
            type         = 'message',
            message      = message['message'].id,
            message_dict_markdown = message_to_dict(message['message'], apply_markdown=True),
            message_dict_no_markdown = message_to_dict(message['message'], apply_markdown=False),
            presences    = presences)
        users = [{'id': user.id,
                  'flags': user_flags.get(user.id, []),
                  'always_push_notify': user.enable_online_push_notifications}
                 for user in message['active_recipients']]
        if message['message'].recipient.type == Recipient.STREAM:
            # Note: This is where authorization for single-stream
            # get_updates happens! We only attach stream data to the
            # notify new_message request if it's a public stream,
            # ensuring that in the tornado server, non-public stream
            # messages are only associated to their subscribed users.
            if message['stream'] is None:
                message['stream'] = Stream.objects.select_related("realm").get(id=message['message'].recipient.type_id)
            if message['stream'].is_public():
                event['realm_id'] = message['stream'].realm_id
                event['stream_name'] = message['stream'].name
            if message['stream'].invite_only:
                event['invite_only'] = True
        if message['local_id'] is not None:
            event['local_id'] = message['local_id']
        if message['sender_queue_id'] is not None:
            event['sender_queue_id'] = message['sender_queue_id']
        send_event(event, users)

        if url_embed_preview_enabled_for_realm(message['message']) and links_for_embed:
            event_data = {
                'message_id': message['message'].id,
                'message_content': message['message'].content,
                'message_realm_id': message['realm'].id,
                'urls': links_for_embed}
            queue_json_publish('embed_links', event_data, lambda x: None)

        if (settings.ENABLE_FEEDBACK and
            message['message'].recipient.type == Recipient.PERSONAL and
                settings.FEEDBACK_BOT in [up.email for up in message['recipients']]):
            queue_json_publish(
                'feedback_messages',
                message_to_dict(message['message'], apply_markdown=False),
                lambda x: None
            )

    # Note that this does not preserve the order of message ids
    # returned.  In practice, this shouldn't matter, as we only
    # mirror single zephyr messages at a time and don't otherwise
    # intermingle sending zephyr messages with other messages.
    return already_sent_ids + [message['message'].id for message in messages]

def notify_reaction_update(user_profile, message, emoji_name, op):
    # type: (UserProfile, Message, Text, Text) -> None
    user_dict = {'user_id': user_profile.id,
                 'email': user_profile.email,
                 'full_name': user_profile.full_name}

    event = {'type': 'reaction',
             'op': op,
             'user': user_dict,
             'message_id': message.id,
             'emoji_name': emoji_name} # type: Dict[str, Any]

    # Update the cached message since new reaction is added.
    update_to_dict_cache([message])

    # Recipients for message update events, including reactions, are
    # everyone who got the original message.  This means reactions
    # won't live-update in preview narrows, but it's the right
    # performance tradeoff, since otherwise we'd need to send all
    # reactions to public stream messages to every browser for every
    # client in the organization, which doesn't scale.
    #
    # However, to ensure that reactions do live-update for any user
    # who has actually participated in reacting to a message, we add a
    # "historical" UserMessage row for any user who reacts to message,
    # subscribing them to future notifications.
    ums = UserMessage.objects.filter(message=message.id)
    send_event(event, [um.user_profile_id for um in ums])

def do_add_reaction(user_profile, message, emoji_name):
    # type: (UserProfile, Message, Text) -> None
    reaction = Reaction(user_profile=user_profile, message=message, emoji_name=emoji_name)
    reaction.save()
    notify_reaction_update(user_profile, message, emoji_name, "add")

def do_remove_reaction(user_profile, message, emoji_name):
    # type: (UserProfile, Message, Text) -> None
    Reaction.objects.filter(user_profile=user_profile,
                            message=message,
                            emoji_name=emoji_name).delete()
    notify_reaction_update(user_profile, message, emoji_name, "remove")

def do_send_typing_notification(notification):
    # type: (Dict[str, Any]) -> None
    recipient_user_profiles = get_recipient_user_profiles(notification['recipient'],
                                                          notification['sender'].id)
    # Only deliver the notification to active user recipients
    user_ids_to_notify = [profile.id for profile in recipient_user_profiles if profile.is_active]
    sender_dict = {'user_id': notification['sender'].id, 'email': notification['sender'].email}
    # Include a list of recipients in the event body to help identify where the typing is happening
    recipient_dicts = [{'user_id': profile.id, 'email': profile.email} for profile in recipient_user_profiles]
    event = dict(
        type            = 'typing',
        op              = notification['op'],
        sender          = sender_dict,
        recipients      = recipient_dicts)

    send_event(event, user_ids_to_notify)

# check_send_typing_notification:
# Checks the typing notification and sends it
def check_send_typing_notification(sender, notification_to, operator):
    # type: (UserProfile, Sequence[Text], Text) -> None
    typing_notification = check_typing_notification(sender, notification_to, operator)
    do_send_typing_notification(typing_notification)

# check_typing_notification:
# Returns typing notification ready for sending with do_send_typing_notification on success
# or the error message (string) on error.
def check_typing_notification(sender, notification_to, operator):
    # type: (UserProfile, Sequence[Text], Text) -> Dict[str, Any]
    if len(notification_to) == 0:
        raise JsonableError(_('Missing parameter: \'to\' (recipient)'))
    elif operator not in ('start', 'stop'):
        raise JsonableError(_('Invalid \'op\' value (should be start or stop)'))
    else:
        try:
            recipient = recipient_for_emails(notification_to, False,
                                             sender, sender)
        except ValidationError as e:
            assert isinstance(e.messages[0], six.string_types)
            raise JsonableError(e.messages[0])
    if recipient.type == Recipient.STREAM:
        raise ValueError('Forbidden recipient type')
    return {'sender': sender, 'recipient': recipient, 'op': operator}

def create_stream_if_needed(realm, stream_name, invite_only=False, stream_description = ""):
    # type: (Realm, Text, bool, Text) -> Tuple[Stream, bool]
    (stream, created) = Stream.objects.get_or_create(
        realm=realm, name__iexact=stream_name,
        defaults={'name': stream_name,
                  'description': stream_description,
                  'invite_only': invite_only})
    if created:
        Recipient.objects.create(type_id=stream.id, type=Recipient.STREAM)
        if not invite_only:
            event = dict(type="stream", op="create",
                         streams=[stream.to_dict()])
            send_event(event, active_user_ids(realm))
    return stream, created

def create_streams_if_needed(realm, stream_dicts):
    # type: (Realm, List[Mapping[str, Any]]) -> Tuple[List[Stream], List[Stream]]
    """Note that stream_dict["name"] is assumed to already be stripped of
    whitespace"""
    added_streams = [] # type: List[Stream]
    existing_streams = [] # type: List[Stream]
    for stream_dict in stream_dicts:
        stream, created = create_stream_if_needed(realm,
                                                  stream_dict["name"],
                                                  invite_only=stream_dict.get("invite_only", False),
                                                  stream_description=stream_dict.get("description", ""))

        if created:
            added_streams.append(stream)
        else:
            existing_streams.append(stream)

    return added_streams, existing_streams

def recipient_for_emails(emails, not_forged_mirror_message,
                         forwarder_user_profile, sender):
    # type: (Iterable[Text], bool, Optional[UserProfile], UserProfile) -> Recipient
    recipient_profile_ids = set()

    # We exempt cross-realm bots from the check that all the recipients
    # are in the same realm.
    realms = set()
    exempt_emails = get_cross_realm_emails()
    if sender.email not in exempt_emails:
        realms.add(sender.realm_id)

    for email in emails:
        try:
            user_profile = get_user_profile_by_email(email)
        except UserProfile.DoesNotExist:
            raise ValidationError(_("Invalid email '%s'") % (email,))
        if (not user_profile.is_active and not user_profile.is_mirror_dummy) or \
                user_profile.realm.deactivated:
            raise ValidationError(_("'%s' is no longer using Zulip.") % (email,))
        recipient_profile_ids.add(user_profile.id)
        if email not in exempt_emails:
            realms.add(user_profile.realm_id)

    if not_forged_mirror_message:
        assert forwarder_user_profile is not None
        if forwarder_user_profile.id not in recipient_profile_ids:
            raise ValidationError(_("User not authorized for this query"))

    if len(realms) > 1:
        raise ValidationError(_("You can't send private messages outside of your organization."))

    # If the private message is just between the sender and
    # another person, force it to be a personal internally
    if (len(recipient_profile_ids) == 2 and
            sender.id in recipient_profile_ids):
        recipient_profile_ids.remove(sender.id)

    if len(recipient_profile_ids) > 1:
        # Make sure the sender is included in huddle messages
        recipient_profile_ids.add(sender.id)
        huddle = get_huddle(list(recipient_profile_ids))
        return get_recipient(Recipient.HUDDLE, huddle.id)
    else:
        return get_recipient(Recipient.PERSONAL, list(recipient_profile_ids)[0])

def already_sent_mirrored_message_id(message):
    # type: (Message) -> Optional[int]
    if message.recipient.type == Recipient.HUDDLE:
        # For huddle messages, we use a 10-second window because the
        # timestamps aren't guaranteed to actually match between two
        # copies of the same message.
        time_window = datetime.timedelta(seconds=10)
    else:
        time_window = datetime.timedelta(seconds=0)

    messages = Message.objects.filter(
        sender=message.sender,
        recipient=message.recipient,
        content=message.content,
        subject=message.subject,
        sending_client=message.sending_client,
        pub_date__gte=message.pub_date - time_window,
        pub_date__lte=message.pub_date + time_window)

    if messages.exists():
        return messages[0].id
    return None

def extract_recipients(s):
    # type: (Union[str, Iterable[Text]]) -> List[Text]
    # We try to accept multiple incoming formats for recipients.
    # See test_extract_recipients() for examples of what we allow.
    try:
        data = ujson.loads(s) # type: ignore # This function has a super weird union argument.
    except ValueError:
        data = s

    if isinstance(data, six.string_types):
        data = data.split(',') # type: ignore # https://github.com/python/typeshed/pull/138

    if not isinstance(data, list):
        raise ValueError("Invalid data type for recipients")

    recipients = data

    # Strip recipients, and then remove any duplicates and any that
    # are the empty string after being stripped.
    recipients = [recipient.strip() for recipient in recipients]
    return list(set(recipient for recipient in recipients if recipient))

# check_send_message:
# Returns the id of the sent message.  Has same argspec as check_message.
def check_send_message(sender, client, message_type_name, message_to,
                       subject_name, message_content, realm=None, forged=False,
                       forged_timestamp=None, forwarder_user_profile=None, local_id=None,
                       sender_queue_id=None):
    # type: (UserProfile, Client, Text, Sequence[Text], Optional[Text], Text, Optional[Realm], bool, Optional[float], Optional[UserProfile], Optional[Text], Optional[Text]) -> int
    message = check_message(sender, client, message_type_name, message_to,
                            subject_name, message_content, realm, forged, forged_timestamp,
                            forwarder_user_profile, local_id, sender_queue_id)
    return do_send_messages([message])[0]

def check_stream_name(stream_name):
    # type: (Text) -> None
    if stream_name.strip() == "":
        raise JsonableError(_("Invalid stream name '%s'" % (stream_name)))
    if len(stream_name) > Stream.MAX_NAME_LENGTH:
        raise JsonableError(_("Stream name too long (limit: %s characters)" % (Stream.MAX_NAME_LENGTH)))

def send_pm_if_empty_stream(sender, stream, stream_name, realm):
    # type: (UserProfile, Optional[Stream], Text, Realm) -> None
    """If a bot sends a message to a stream that doesn't exist or has no
    subscribers, sends a notification to the bot owner (if not a
    cross-realm bot) so that the owner can correct the issue."""
    if sender.realm.is_zephyr_mirror_realm or sender.realm.deactivated:
        return

    if not sender.is_bot or sender.bot_owner is None:
        return

    # Don't send these notifications for cross-realm bot messages
    # (e.g. from EMAIL_GATEWAY_BOT) since the owner for
    # EMAIL_GATEWAY_BOT is probably the server administrator, not
    # the owner of the bot who could potentially fix the problem.
    if sender.realm != realm:
        return

    if stream is not None:
        num_subscribers = stream.num_subscribers()
        if num_subscribers > 0:
            return

    # We warn the user once every 5 minutes to avoid a flood of
    # PMs on a misconfigured integration, re-using the
    # UserProfile.last_reminder field, which is not used for bots.
    last_reminder = sender.last_reminder
    waitperiod = datetime.timedelta(minutes=UserProfile.BOT_OWNER_STREAM_ALERT_WAITPERIOD)
    if last_reminder and timezone.now() - last_reminder <= waitperiod:
        return

    if stream is None:
        error_msg = "that stream does not yet exist. To create it, "
    else:
        # num_subscribers == 0
        error_msg = "there are no subscribers to that stream. To join it, "

    content = ("Hi there! We thought you'd like to know that your bot **%s** just "
               "tried to send a message to stream `%s`, but %s"
               "click the gear in the left-side stream list." %
               (sender.full_name, stream_name, error_msg))
    message = internal_prep_message(realm, settings.NOTIFICATION_BOT, "private",
                                    sender.bot_owner.email, "", content)
    do_send_messages([message])

    sender.last_reminder = timezone.now()
    sender.save(update_fields=['last_reminder'])

# check_message:
# Returns message ready for sending with do_send_message on success or the error message (string) on error.
def check_message(sender, client, message_type_name, message_to,
                  subject_name, message_content_raw, realm=None, forged=False,
                  forged_timestamp=None, forwarder_user_profile=None, local_id=None,
                  sender_queue_id=None):
    # type: (UserProfile, Client, Text, Sequence[Text], Optional[Text], Text, Optional[Realm], bool, Optional[float], Optional[UserProfile], Optional[Text], Optional[Text]) -> Dict[str, Any]
    stream = None
    if not message_to and message_type_name == 'stream' and sender.default_sending_stream:
        # Use the users default stream
        message_to = [sender.default_sending_stream.name]
    if len(message_to) == 0:
        raise JsonableError(_("Message must have recipients"))
    message_content = message_content_raw.rstrip()
    if len(message_content) == 0:
        raise JsonableError(_("Message must not be empty"))
    message_content = truncate_body(message_content)

    if realm is None:
        realm = sender.realm

    if message_type_name == 'stream':
        if len(message_to) > 1:
            raise JsonableError(_("Cannot send to multiple streams"))

        stream_name = message_to[0].strip()
        check_stream_name(stream_name)

        if subject_name is None:
            raise JsonableError(_("Missing topic"))
        subject = subject_name.strip()
        if subject == "":
            raise JsonableError(_("Topic can't be empty"))
        subject = truncate_topic(subject)

        try:
            stream = get_stream(stream_name, realm)

            send_pm_if_empty_stream(sender, stream, stream_name, realm)

        except Stream.DoesNotExist:
            send_pm_if_empty_stream(sender, None, stream_name, realm)
            raise JsonableError(_("Stream '%(stream_name)s' does not exist") % {'stream_name': escape(stream_name)})
        recipient = get_recipient(Recipient.STREAM, stream.id)

        if not stream.invite_only:
            # This is a public stream
            pass
        elif subscribed_to_stream(sender, stream):
            # Or it is private, but your are subscribed
            pass
        elif sender.is_api_super_user or (forwarder_user_profile is not None and
                                          forwarder_user_profile.is_api_super_user):
            # Or this request is being done on behalf of a super user
            pass
        elif sender.is_bot and subscribed_to_stream(sender.bot_owner, stream):
            # Or you're a bot and your owner is subscribed.
            pass
        else:
            # All other cases are an error.
            raise JsonableError(_("Not authorized to send to stream '%s'") % (stream.name,))

    elif message_type_name == 'private':
        mirror_message = client and client.name in ["zephyr_mirror", "irc_mirror", "jabber_mirror", "JabberMirror"]
        not_forged_mirror_message = mirror_message and not forged
        try:
            recipient = recipient_for_emails(message_to, not_forged_mirror_message,
                                             forwarder_user_profile, sender)
        except ValidationError as e:
            assert isinstance(e.messages[0], six.string_types)
            raise JsonableError(e.messages[0])
    else:
        raise JsonableError(_("Invalid message type"))

    message = Message()
    message.sender = sender
    message.content = message_content
    message.recipient = recipient
    if message_type_name == 'stream':
        message.subject = subject
    if forged and forged_timestamp is not None:
        # Forged messages come with a timestamp
        message.pub_date = timestamp_to_datetime(forged_timestamp)
    else:
        message.pub_date = timezone.now()
    message.sending_client = client

    # We render messages later in the process.
    assert message.rendered_content is None

    if client.name == "zephyr_mirror":
        id = already_sent_mirrored_message_id(message)
        if id is not None:
            return {'message': id}

    return {'message': message, 'stream': stream, 'local_id': local_id,
            'sender_queue_id': sender_queue_id, 'realm': realm}

def internal_prep_message(realm, sender_email, recipient_type_name, recipients,
                          subject, content):
    # type: (Realm, Text, str, Text, Text, Text) -> Optional[Dict[str, Any]]
    """
    Create a message object and checks it, but doesn't send it or save it to the database.
    The internal function that calls this can therefore batch send a bunch of created
    messages together as one database query.
    Call do_send_messages with a list of the return values of this method.
    """
    if len(content) > MAX_MESSAGE_LENGTH:
        content = content[0:3900] + "\n\n[message was too long and has been truncated]"

    sender = get_user_profile_by_email(sender_email)
    if realm is None:
        raise RuntimeError("None is not a valid realm for internal_prep_message!")
    parsed_recipients = extract_recipients(recipients)
    if recipient_type_name == "stream":
        stream, _ = create_stream_if_needed(realm, parsed_recipients[0])

    try:
        return check_message(sender, get_client("Internal"), recipient_type_name,
                             parsed_recipients, subject, content, realm=realm)
    except JsonableError as e:
        logging.error("Error queueing internal message by %s: %s" % (sender_email, str(e)))

    return None

def internal_send_message(realm, sender_email, recipient_type_name, recipients,
                          subject, content):
    # type: (Realm, Text, str, Text, Text, Text) -> None
    msg = internal_prep_message(realm, sender_email, recipient_type_name, recipients,
                                subject, content)

    # internal_prep_message encountered an error
    if msg is None:
        return

    do_send_messages([msg])

def pick_color(user_profile):
    # type: (UserProfile) -> Text
    subs = Subscription.objects.filter(user_profile=user_profile,
                                       active=True,
                                       recipient__type=Recipient.STREAM)
    return pick_color_helper(user_profile, subs)

def pick_color_helper(user_profile, subs):
    # type: (UserProfile, Iterable[Subscription]) -> Text
    # These colors are shared with the palette in subs.js.
    used_colors = [sub.color for sub in subs if sub.active]
    available_colors = [s for s in STREAM_ASSIGNMENT_COLORS if s not in used_colors]

    if available_colors:
        return available_colors[0]
    else:
        return STREAM_ASSIGNMENT_COLORS[len(used_colors) % len(STREAM_ASSIGNMENT_COLORS)]

def validate_user_access_to_subscribers(user_profile, stream):
    # type: (Optional[UserProfile], Stream) -> None
    """ Validates whether the user can view the subscribers of a stream.  Raises a JsonableError if:
        * The user and the stream are in different realms
        * The realm is MIT and the stream is not invite only.
        * The stream is invite only, requesting_user is passed, and that user
          does not subscribe to the stream.
    """
    validate_user_access_to_subscribers_helper(
        user_profile,
        {"realm_id": stream.realm_id,
         "invite_only": stream.invite_only},
        # We use a lambda here so that we only compute whether the
        # user is subscribed if we have to
        lambda: subscribed_to_stream(cast(UserProfile, user_profile), stream))

def validate_user_access_to_subscribers_helper(user_profile, stream_dict, check_user_subscribed):
    # type: (Optional[UserProfile], Mapping[str, Any], Callable[[], bool]) -> None
    """ Helper for validate_user_access_to_subscribers that doesn't require a full stream object
    * check_user_subscribed is a function that when called with no
      arguments, will report whether the user is subscribed to the stream
    """
    if user_profile is None:
        raise ValidationError("Missing user to validate access for")

    if user_profile.realm_id != stream_dict["realm_id"]:
        raise ValidationError("Requesting user not in given realm")

    if user_profile.realm.is_zephyr_mirror_realm and not stream_dict["invite_only"]:
        raise JsonableError(_("You cannot get subscribers for public streams in this realm"))

    if (stream_dict["invite_only"] and not check_user_subscribed()):
        raise JsonableError(_("Unable to retrieve subscribers for invite-only stream"))

# sub_dict is a dictionary mapping stream_id => whether the user is subscribed to that stream
def bulk_get_subscriber_user_ids(stream_dicts, user_profile, sub_dict):
    # type: (Iterable[Mapping[str, Any]], UserProfile, Mapping[int, bool]) -> Dict[int, List[int]]
    target_stream_dicts = []
    for stream_dict in stream_dicts:
        try:
            validate_user_access_to_subscribers_helper(user_profile, stream_dict,
                                                       lambda: sub_dict[stream_dict["id"]])
        except JsonableError:
            continue
        target_stream_dicts.append(stream_dict)

    subscriptions = Subscription.objects.select_related("recipient").filter(
        recipient__type=Recipient.STREAM,
        recipient__type_id__in=[stream["id"] for stream in target_stream_dicts],
        user_profile__is_active=True,
        active=True).values("user_profile_id", "recipient__type_id")

    result = dict((stream["id"], []) for stream in stream_dicts) # type: Dict[int, List[int]]
    for sub in subscriptions:
        result[sub["recipient__type_id"]].append(sub["user_profile_id"])

    return result

def get_subscribers_query(stream, requesting_user):
    # type: (Stream, Optional[UserProfile]) -> QuerySet
    # TODO: Make a generic stub for QuerySet
    """ Build a query to get the subscribers list for a stream, raising a JsonableError if:

    'realm' is optional in stream.

    The caller can refine this query with select_related(), values(), etc. depending
    on whether it wants objects or just certain fields
    """
    validate_user_access_to_subscribers(requesting_user, stream)

    # Note that non-active users may still have "active" subscriptions, because we
    # want to be able to easily reactivate them with their old subscriptions.  This
    # is why the query here has to look at the UserProfile.is_active flag.
    subscriptions = Subscription.objects.filter(recipient__type=Recipient.STREAM,
                                                recipient__type_id=stream.id,
                                                user_profile__is_active=True,
                                                active=True)
    return subscriptions

def get_subscribers(stream, requesting_user=None):
    # type: (Stream, Optional[UserProfile]) -> List[UserProfile]
    subscriptions = get_subscribers_query(stream, requesting_user).select_related()
    return [subscription.user_profile for subscription in subscriptions]

def get_subscriber_emails(stream, requesting_user=None):
    # type: (Stream, Optional[UserProfile]) -> List[Text]
    subscriptions_query = get_subscribers_query(stream, requesting_user)
    subscriptions = subscriptions_query.values('user_profile__email')
    return [subscription['user_profile__email'] for subscription in subscriptions]

def maybe_get_subscriber_emails(stream, user_profile):
    # type: (Stream, UserProfile) -> List[Text]
    """ Alternate version of get_subscriber_emails that takes a Stream object only
    (not a name), and simply returns an empty list if unable to get a real
    subscriber list (because we're on the MIT realm). """
    try:
        subscribers = get_subscriber_emails(stream, requesting_user=user_profile)
    except JsonableError:
        subscribers = []
    return subscribers

def notify_subscriptions_added(user_profile, sub_pairs, stream_emails, no_log=False):
    # type: (UserProfile, Iterable[Tuple[Subscription, Stream]], Callable[[Stream], List[Text]], bool) -> None
    if not no_log:
        log_event({'type': 'subscription_added',
                   'user': user_profile.email,
                   'names': [stream.name for sub, stream in sub_pairs],
                   'realm': user_profile.realm.string_id})

    # Send a notification to the user who subscribed.
    payload = [dict(name=stream.name,
                    stream_id=stream.id,
                    in_home_view=subscription.in_home_view,
                    invite_only=stream.invite_only,
                    color=subscription.color,
                    email_address=encode_email_address(stream),
                    desktop_notifications=subscription.desktop_notifications,
                    audible_notifications=subscription.audible_notifications,
                    description=stream.description,
                    pin_to_top=subscription.pin_to_top,
                    subscribers=stream_emails(stream))
               for (subscription, stream) in sub_pairs]
    event = dict(type="subscription", op="add",
                 subscriptions=payload)
    send_event(event, [user_profile.id])

def get_peer_user_ids_for_stream_change(stream, altered_users, subscribed_users):
    # type: (Stream, Iterable[UserProfile], Iterable[UserProfile]) -> Set[int]
    '''
    altered_users is a list of users that we are adding/removing
    subscribed_users is the list of already subscribed users

    Based on stream policy, we notify the correct bystanders, while
    not notifying altered_users (who get subscribers via another event)
    '''

    altered_user_ids = [user.id for user in altered_users]

    if stream.invite_only:
        # PRIVATE STREAMS
        all_subscribed_ids = [user.id for user in subscribed_users]
        return set(all_subscribed_ids) - set(altered_user_ids)

    else:
        # PUBLIC STREAMS
        # We now do "peer_add" or "peer_remove" events even for streams
        # users were never subscribed to, in order for the neversubscribed
        # structure to stay up-to-date.
        return set(active_user_ids(stream.realm)) - set(altered_user_ids)

def query_all_subs_by_stream(streams):
    # type: (Iterable[Stream]) -> Dict[int, List[UserProfile]]
    all_subs = Subscription.objects.filter(recipient__type=Recipient.STREAM,
                                           recipient__type_id__in=[stream.id for stream in streams],
                                           user_profile__is_active=True,
                                           active=True).select_related('recipient', 'user_profile')

    all_subs_by_stream = defaultdict(list) # type: Dict[int, List[UserProfile]]
    for sub in all_subs:
        all_subs_by_stream[sub.recipient.type_id].append(sub.user_profile)
    return all_subs_by_stream

def bulk_add_subscriptions(streams, users, from_creation=False):
    # type: (Iterable[Stream], Iterable[UserProfile], bool) -> Tuple[List[Tuple[UserProfile, Stream]], List[Tuple[UserProfile, Stream]]]
    recipients_map = bulk_get_recipients(Recipient.STREAM, [stream.id for stream in streams]) # type: Mapping[int, Recipient]
    recipients = [recipient.id for recipient in recipients_map.values()] # type: List[int]

    stream_map = {} # type: Dict[int, Stream]
    for stream in streams:
        stream_map[recipients_map[stream.id].id] = stream

    subs_by_user = defaultdict(list) # type: Dict[int, List[Subscription]]
    all_subs_query = Subscription.objects.select_related("user_profile")
    for sub in all_subs_query.filter(user_profile__in=users,
                                     recipient__type=Recipient.STREAM):
        subs_by_user[sub.user_profile_id].append(sub)

    already_subscribed = [] # type: List[Tuple[UserProfile, Stream]]
    subs_to_activate = [] # type: List[Tuple[Subscription, Stream]]
    new_subs = [] # type: List[Tuple[UserProfile, int, Stream]]
    for user_profile in users:
        needs_new_sub = set(recipients) # type: Set[int]
        for sub in subs_by_user[user_profile.id]:
            if sub.recipient_id in needs_new_sub:
                needs_new_sub.remove(sub.recipient_id)
                if sub.active:
                    already_subscribed.append((user_profile, stream_map[sub.recipient_id]))
                else:
                    subs_to_activate.append((sub, stream_map[sub.recipient_id]))
                    # Mark the sub as active, without saving, so that
                    # pick_color will consider this to be an active
                    # subscription when picking colors
                    sub.active = True
        for recipient_id in needs_new_sub:
            new_subs.append((user_profile, recipient_id, stream_map[recipient_id]))

    subs_to_add = [] # type: List[Tuple[Subscription, Stream]]
    for (user_profile, recipient_id, stream) in new_subs:
        color = pick_color_helper(user_profile, subs_by_user[user_profile.id])
        sub_to_add = Subscription(user_profile=user_profile, active=True,
                                  color=color, recipient_id=recipient_id,
                                  desktop_notifications=user_profile.enable_stream_desktop_notifications,
                                  audible_notifications=user_profile.enable_stream_sounds)
        subs_by_user[user_profile.id].append(sub_to_add)
        subs_to_add.append((sub_to_add, stream))

    # TODO: XXX: This transaction really needs to be done at the serializeable
    # transaction isolation level.
    with transaction.atomic():
        occupied_streams_before = list(get_occupied_streams(user_profile.realm))
        Subscription.objects.bulk_create([sub for (sub, stream) in subs_to_add])
        Subscription.objects.filter(id__in=[sub.id for (sub, stream) in subs_to_activate]).update(active=True)
        occupied_streams_after = list(get_occupied_streams(user_profile.realm))

    new_occupied_streams = [stream for stream in
                            set(occupied_streams_after) - set(occupied_streams_before)
                            if not stream.invite_only]
    if new_occupied_streams and not from_creation:
        event = dict(type="stream", op="occupy",
                     streams=[stream.to_dict()
                              for stream in new_occupied_streams])
        send_event(event, active_user_ids(user_profile.realm))

    # Notify all existing users on streams that users have joined

    # First, get all users subscribed to the streams that we care about
    # We fetch all subscription information upfront, as it's used throughout
    # the following code and we want to minize DB queries
    all_subs_by_stream = query_all_subs_by_stream(streams=streams)

    def fetch_stream_subscriber_emails(stream):
        # type: (Stream) -> List[Text]
        if stream.realm.is_zephyr_mirror_realm and not stream.invite_only:
            return []
        users = all_subs_by_stream[stream.id]
        return [u.email for u in users]

    sub_tuples_by_user = defaultdict(list) # type: Dict[int, List[Tuple[Subscription, Stream]]]
    new_streams = set() # type: Set[Tuple[int, int]]
    for (sub, stream) in subs_to_add + subs_to_activate:
        sub_tuples_by_user[sub.user_profile.id].append((sub, stream))
        new_streams.add((sub.user_profile.id, stream.id))

    # We now send several types of events to notify browsers.  The
    # first batch is notifications to users on invite-only streams
    # that the stream exists.
    for stream in streams:
        new_users = [user for user in users if (user.id, stream.id) in new_streams]

        # Users newly added to invite-only streams need a `create`
        # notification, since they didn't have the invite-only stream
        # in their browser yet.
        if stream.invite_only:
            event = dict(type="stream", op="create",
                         streams=[stream.to_dict()])
            send_event(event, [user.id for user in new_users])

    # The second batch is events for the users themselves that they
    # were subscribed to the new streams.
    for user_profile in users:
        if len(sub_tuples_by_user[user_profile.id]) == 0:
            continue
        sub_pairs = sub_tuples_by_user[user_profile.id]
        notify_subscriptions_added(user_profile, sub_pairs, fetch_stream_subscriber_emails)

    # The second batch is events for other users who are tracking the
    # subscribers lists of streams in their browser; everyone for
    # public streams and only existing subscribers for private streams.
    for stream in streams:
        if stream.realm.is_zephyr_mirror_realm and not stream.invite_only:
            continue

        new_users = [user for user in users if (user.id, stream.id) in new_streams]

        peer_user_ids = get_peer_user_ids_for_stream_change(
            stream=stream,
            altered_users=new_users,
            subscribed_users=all_subs_by_stream[stream.id]
        )

        if peer_user_ids:
            for added_user in new_users:
                event = dict(type="subscription", op="peer_add",
                             subscriptions=[stream.name],
                             user_id=added_user.id)
                send_event(event, peer_user_ids)

    return ([(user_profile, stream) for (user_profile, recipient_id, stream) in new_subs] +
            [(sub.user_profile, stream) for (sub, stream) in subs_to_activate],
            already_subscribed)

def notify_subscriptions_removed(user_profile, streams, no_log=False):
    # type: (UserProfile, Iterable[Stream], bool) -> None
    if not no_log:
        log_event({'type': 'subscription_removed',
                   'user': user_profile.email,
                   'names': [stream.name for stream in streams],
                   'realm': user_profile.realm.string_id})

    payload = [dict(name=stream.name, stream_id=stream.id) for stream in streams]
    event = dict(type="subscription", op="remove",
                 subscriptions=payload)
    send_event(event, [user_profile.id])

def bulk_remove_subscriptions(users, streams):
    # type: (Iterable[UserProfile], Iterable[Stream]) -> Tuple[List[Tuple[UserProfile, Stream]], List[Tuple[UserProfile, Stream]]]

    recipients_map = bulk_get_recipients(Recipient.STREAM,
                                         [stream.id for stream in streams]) # type: Mapping[int, Recipient]
    stream_map = {} # type: Dict[int, Stream]
    for stream in streams:
        stream_map[recipients_map[stream.id].id] = stream

    subs_by_user = dict((user_profile.id, []) for user_profile in users) # type: Dict[int, List[Subscription]]
    for sub in Subscription.objects.select_related("user_profile").filter(user_profile__in=users,
                                                                          recipient__in=list(recipients_map.values()),
                                                                          active=True):
        subs_by_user[sub.user_profile_id].append(sub)

    subs_to_deactivate = [] # type: List[Tuple[Subscription, Stream]]
    not_subscribed = [] # type: List[Tuple[UserProfile, Stream]]
    for user_profile in users:
        recipients_to_unsub = set([recipient.id for recipient in recipients_map.values()])
        for sub in subs_by_user[user_profile.id]:
            recipients_to_unsub.remove(sub.recipient_id)
            subs_to_deactivate.append((sub, stream_map[sub.recipient_id]))
        for recipient_id in recipients_to_unsub:
            not_subscribed.append((user_profile, stream_map[recipient_id]))

    # TODO: XXX: This transaction really needs to be done at the serializeable
    # transaction isolation level.
    with transaction.atomic():
        occupied_streams_before = list(get_occupied_streams(user_profile.realm))
        Subscription.objects.filter(id__in=[sub.id for (sub, stream_name) in
                                            subs_to_deactivate]).update(active=False)
        occupied_streams_after = list(get_occupied_streams(user_profile.realm))

    new_vacant_streams = [stream for stream in
                          set(occupied_streams_before) - set(occupied_streams_after)
                          if not stream.invite_only]
    if new_vacant_streams:
        event = dict(type="stream", op="vacate",
                     streams=[stream.to_dict()
                              for stream in new_vacant_streams])
        send_event(event, active_user_ids(user_profile.realm))

    altered_user_dict = defaultdict(list) # type: Dict[int, List[UserProfile]]
    streams_by_user = defaultdict(list) # type: Dict[int, List[Stream]]
    for (sub, stream) in subs_to_deactivate:
        streams_by_user[sub.user_profile_id].append(stream)
        altered_user_dict[stream.id].append(sub.user_profile)

    for user_profile in users:
        if len(streams_by_user[user_profile.id]) == 0:
            continue
        notify_subscriptions_removed(user_profile, streams_by_user[user_profile.id])

    all_subs_by_stream = query_all_subs_by_stream(streams=streams)

    for stream in streams:
        if stream.realm.is_zephyr_mirror_realm and not stream.invite_only:
            continue

        altered_users = altered_user_dict[stream.id]

        peer_user_ids = get_peer_user_ids_for_stream_change(
            stream=stream,
            altered_users=altered_users,
            subscribed_users=all_subs_by_stream[stream.id]
        )

        if peer_user_ids:
            for removed_user in altered_users:
                event = dict(type="subscription",
                             op="peer_remove",
                             subscriptions=[stream.name],
                             user_id=removed_user.id)
                send_event(event, peer_user_ids)

    return ([(sub.user_profile, stream) for (sub, stream) in subs_to_deactivate],
            not_subscribed)

def log_subscription_property_change(user_email, stream_name, property, value):
    # type: (Text, Text, Text, Any) -> None
    event = {'type': 'subscription_property',
             'property': property,
             'user': user_email,
             'stream_name': stream_name,
             'value': value}
    log_event(event)

def do_change_subscription_property(user_profile, sub, stream,
                                    property_name, value):
    # type: (UserProfile, Subscription, Stream, Text, Any) -> None
    setattr(sub, property_name, value)
    sub.save(update_fields=[property_name])
    log_subscription_property_change(user_profile.email, stream.name,
                                     property_name, value)

    event = dict(type="subscription",
                 op="update",
                 email=user_profile.email,
                 property=property_name,
                 value=value,
                 stream_id=stream.id,
                 name=stream.name)
    send_event(event, [user_profile.id])

def do_activate_user(user_profile):
    # type: (UserProfile) -> None
    user_profile.is_active = True
    user_profile.is_mirror_dummy = False
    user_profile.set_unusable_password()
    user_profile.date_joined = timezone.now()
    user_profile.tos_version = settings.TOS_VERSION
    user_profile.save(update_fields=["is_active", "date_joined", "password",
                                     "is_mirror_dummy", "tos_version"])

    event_time = user_profile.date_joined
    RealmAuditLog.objects.create(realm=user_profile.realm, modified_user=user_profile,
                                 event_type='user_activated', event_time=event_time)
    do_increment_logging_stat(user_profile.realm, COUNT_STATS['active_users_log:is_bot:day'],
                              user_profile.is_bot, event_time)

    notify_created_user(user_profile)

def do_reactivate_user(user_profile):
    # type: (UserProfile) -> None
    # Unlike do_activate_user, this is meant for re-activating existing users,
    # so it doesn't reset their password, etc.
    user_profile.is_active = True
    user_profile.save(update_fields=["is_active"])

    event_time = timezone.now()
    RealmAuditLog.objects.create(realm=user_profile.realm, modified_user=user_profile,
                                 event_type='user_reactivated', event_time=event_time)
    do_increment_logging_stat(user_profile.realm, COUNT_STATS['active_users_log:is_bot:day'],
                              user_profile.is_bot, event_time)

    notify_created_user(user_profile)

    if user_profile.is_bot:
        notify_created_bot(user_profile)

def do_change_password(user_profile, password, commit=True,
                       hashed_password=False):
    # type: (UserProfile, Text, bool, bool) -> None
    if hashed_password:
        # This is a hashed password, not the password itself.
        user_profile.set_password(password)
    else:
        user_profile.set_password(password)
    if commit:
        user_profile.save(update_fields=["password"])
    event_time = timezone.now()
    RealmAuditLog.objects.create(realm=user_profile.realm, acting_user=user_profile,
                                 modified_user=user_profile, event_type='user_change_password',
                                 event_time=event_time)

def do_change_full_name(user_profile, full_name, log=True):
    # type: (UserProfile, Text, bool) -> None
    user_profile.full_name = full_name
    user_profile.save(update_fields=["full_name"])
    if log:
        log_event({'type': 'user_change_full_name',
                   'user': user_profile.email,
                   'full_name': full_name})

    payload = dict(email=user_profile.email,
                   user_id=user_profile.id,
                   full_name=user_profile.full_name)
    send_event(dict(type='realm_user', op='update', person=payload),
               active_user_ids(user_profile.realm))
    if user_profile.is_bot:
        send_event(dict(type='realm_bot', op='update', bot=payload),
                   bot_owner_userids(user_profile))

def do_change_bot_owner(user_profile, bot_owner, log=True):
    # type: (UserProfile, UserProfile, bool) -> None
    user_profile.bot_owner = bot_owner
    user_profile.save()
    if log:
        log_event({'type': 'user_change_owner',
                   'user': user_profile.email,
                   'owner': user_profile.bot_owner.email})
    send_event(dict(type='realm_bot',
                    op='update',
                    bot=dict(email=user_profile.email,
                             user_id=user_profile.id,
                             owner_id=user_profile.bot_owner.id,
                             )),
               bot_owner_userids(user_profile))

def do_change_tos_version(user_profile, tos_version, log=True):
    # type: (UserProfile, Text, bool) -> None
    user_profile.tos_version = tos_version
    user_profile.save(update_fields=["tos_version"])
    if log:
        log_event({'type': 'user_change_tos_version',
                   'user': user_profile.email,
                   'tos_version': tos_version})

def do_regenerate_api_key(user_profile, log=True):
    # type: (UserProfile, bool) -> None
    user_profile.api_key = random_api_key()
    user_profile.save(update_fields=["api_key"])

    if log:
        log_event({'type': 'user_change_api_key',
                   'user': user_profile.email})

    if user_profile.is_bot:
        send_event(dict(type='realm_bot',
                        op='update',
                        bot=dict(email=user_profile.email,
                                 user_id=user_profile.id,
                                 api_key=user_profile.api_key,
                                 )),
                   bot_owner_userids(user_profile))

def do_change_avatar_fields(user_profile, avatar_source):
    # type: (UserProfile, Text) -> None
    user_profile.avatar_source = avatar_source
    user_profile.avatar_version += 1
    user_profile.save(update_fields=["avatar_source", "avatar_version"])
    event_time = timezone.now()
    RealmAuditLog.objects.create(realm=user_profile.realm, modified_user=user_profile,
                                 event_type='user_change_avatar_source',
                                 extra_data={'avatar_source': avatar_source},
                                 event_time=event_time)

    if user_profile.is_bot:
        send_event(dict(type='realm_bot',
                        op='update',
                        bot=dict(email=user_profile.email,
                                 user_id=user_profile.id,
                                 avatar_url=avatar_url(user_profile),
                                 )),
                   bot_owner_userids(user_profile))

    payload = dict(
        email=user_profile.email,
        avatar_url=avatar_url(user_profile),
        user_id=user_profile.id
    )

    send_event(dict(type='realm_user',
                    op='update',
                    person=payload),
               active_user_ids(user_profile.realm))


def do_change_icon_source(realm, icon_source, log=True):
    # type: (Realm, Text, bool) -> None
    realm.icon_source = icon_source
    realm.icon_version += 1
    realm.save(update_fields=["icon_source", "icon_version"])

    if log:
        log_event({'type': 'realm_change_icon',
                   'realm': realm.string_id,
                   'icon_source': icon_source})

    send_event(dict(type='realm',
                    op='update_dict',
                    property="icon",
                    data=dict(icon_source=realm.icon_source,
                              icon_url=realm_icon_url(realm))),
               active_user_ids(realm))

def _default_stream_permision_check(user_profile, stream):
    # type: (UserProfile, Optional[Stream]) -> None
    # Any user can have a None default stream
    if stream is not None:
        if user_profile.is_bot:
            user = user_profile.bot_owner
        else:
            user = user_profile
        if stream.invite_only and not subscribed_to_stream(user, stream):
            raise JsonableError(_('Insufficient permission'))

def do_change_default_sending_stream(user_profile, stream, log=True):
    # type: (UserProfile, Optional[Stream], bool) -> None
    _default_stream_permision_check(user_profile, stream)

    user_profile.default_sending_stream = stream
    user_profile.save(update_fields=['default_sending_stream'])
    if log:
        log_event({'type': 'user_change_default_sending_stream',
                   'user': user_profile.email,
                   'stream': str(stream)})
    if user_profile.is_bot:
        if stream:
            stream_name = stream.name  # type: Optional[Text]
        else:
            stream_name = None
        send_event(dict(type='realm_bot',
                        op='update',
                        bot=dict(email=user_profile.email,
                                 user_id=user_profile.id,
                                 default_sending_stream=stream_name,
                                 )),
                   bot_owner_userids(user_profile))

def do_change_default_events_register_stream(user_profile, stream, log=True):
    # type: (UserProfile, Optional[Stream], bool) -> None
    _default_stream_permision_check(user_profile, stream)

    user_profile.default_events_register_stream = stream
    user_profile.save(update_fields=['default_events_register_stream'])
    if log:
        log_event({'type': 'user_change_default_events_register_stream',
                   'user': user_profile.email,
                   'stream': str(stream)})
    if user_profile.is_bot:
        if stream:
            stream_name = stream.name  # type: Optional[Text]
        else:
            stream_name = None
        send_event(dict(type='realm_bot',
                        op='update',
                        bot=dict(email=user_profile.email,
                                 user_id=user_profile.id,
                                 default_events_register_stream=stream_name,
                                 )),
                   bot_owner_userids(user_profile))

def do_change_default_all_public_streams(user_profile, value, log=True):
    # type: (UserProfile, bool, bool) -> None
    user_profile.default_all_public_streams = value
    user_profile.save(update_fields=['default_all_public_streams'])
    if log:
        log_event({'type': 'user_change_default_all_public_streams',
                   'user': user_profile.email,
                   'value': str(value)})
    if user_profile.is_bot:
        send_event(dict(type='realm_bot',
                        op='update',
                        bot=dict(email=user_profile.email,
                                 user_id=user_profile.id,
                                 default_all_public_streams=user_profile.default_all_public_streams,
                                 )),
                   bot_owner_userids(user_profile))

def do_change_is_admin(user_profile, value, permission='administer'):
    # type: (UserProfile, bool, str) -> None
    if permission == "administer":
        user_profile.is_realm_admin = value
        user_profile.save(update_fields=["is_realm_admin"])
    elif permission == "api_super_user":
        user_profile.is_api_super_user = value
        user_profile.save(update_fields=["is_api_super_user"])
    else:
        raise Exception("Unknown permission")

    if permission == 'administer':
        event = dict(type="realm_user", op="update",
                     person=dict(email=user_profile.email,
                                 user_id=user_profile.id,
                                 is_admin=value))
        send_event(event, active_user_ids(user_profile.realm))

def do_change_bot_type(user_profile, value):
    # type: (UserProfile, int) -> None
    user_profile.bot_type = value
    user_profile.save(update_fields=["bot_type"])

def do_change_stream_invite_only(stream, invite_only):
    # type: (Stream, bool) -> None
    stream.invite_only = invite_only
    stream.save(update_fields=['invite_only'])

def do_rename_stream(stream, new_name, log=True):
    # type: (Stream, Text, bool) -> Dict[str, Text]
    old_name = stream.name
    stream.name = new_name
    stream.save(update_fields=["name"])

    if log:
        log_event({'type': 'stream_name_change',
                   'realm': stream.realm.string_id,
                   'new_name': new_name})

    recipient = get_recipient(Recipient.STREAM, stream.id)
    messages = Message.objects.filter(recipient=recipient).only("id")

    # Update the display recipient and stream, which are easy single
    # items to set.
    old_cache_key = get_stream_cache_key(old_name, stream.realm)
    new_cache_key = get_stream_cache_key(stream.name, stream.realm)
    if old_cache_key != new_cache_key:
        cache_delete(old_cache_key)
        cache_set(new_cache_key, stream)
    cache_set(display_recipient_cache_key(recipient.id), stream.name)

    # Delete cache entries for everything else, which is cheaper and
    # clearer than trying to set them. display_recipient is the out of
    # date field in all cases.
    cache_delete_many(
        to_dict_cache_key_id(message.id, True) for message in messages)
    cache_delete_many(
        to_dict_cache_key_id(message.id, False) for message in messages)
    new_email = encode_email_address(stream)

    # We will tell our users to essentially
    # update stream.name = new_name where name = old_name
    # and update stream.email = new_email where name = old_name.
    # We could optimize this by trying to send one message, but the
    # client code really wants one property update at a time, and
    # updating stream names is a pretty infrequent operation.
    # More importantly, we want to key these updates by id, not name,
    # since id is the immutable primary key, and obviously name is not.
    data_updates = [
        ['email_address', new_email],
        ['name', new_name],
    ]
    for property, value in data_updates:
        event = dict(
            op="update",
            type="stream",
            property=property,
            value=value,
            stream_id=stream.id,
            name=old_name,
        )
        send_event(event, can_access_stream_user_ids(stream))

    # Even though the token doesn't change, the web client needs to update the
    # email forwarding address to display the correctly-escaped new name.
    return {"email_address": new_email}

def do_change_stream_description(stream, new_description):
    # type: (Stream, Text) -> None
    stream.description = new_description
    stream.save(update_fields=['description'])

    event = dict(
        type='stream',
        op='update',
        property='description',
        name=stream.name,
        stream_id=stream.id,
        value=new_description,
    )
    send_event(event, can_access_stream_user_ids(stream))

def do_create_realm(string_id, name, restricted_to_domain=None,
                    invite_required=None, org_type=None):
    # type: (Text, Text, Optional[bool], Optional[bool], Optional[int]) -> Tuple[Realm, bool]
    realm = get_realm(string_id)
    created = not realm
    if created:
        kwargs = {} # type: Dict[str, Any]
        if restricted_to_domain is not None:
            kwargs['restricted_to_domain'] = restricted_to_domain
        if invite_required is not None:
            kwargs['invite_required'] = invite_required
        if org_type is not None:
            kwargs['org_type'] = org_type
        realm = Realm(string_id=string_id, name=name, **kwargs)
        realm.save()

        # Create stream once Realm object has been saved
        notifications_stream, _ = create_stream_if_needed(realm, Realm.DEFAULT_NOTIFICATION_STREAM_NAME)
        realm.notifications_stream = notifications_stream
        realm.save(update_fields=['notifications_stream'])

        # Include a welcome message in this notifications stream
        content = """Hello, and welcome to Zulip!

This is a message on stream `%s` with the topic `welcome`. We'll use this stream for
system-generated notifications.""" % (notifications_stream.name,)
        msg = internal_prep_message(realm, settings.WELCOME_BOT, 'stream',
                                    notifications_stream.name, "welcome",
                                    content)
        do_send_messages([msg])

        # Log the event
        log_event({"type": "realm_created",
                   "string_id": string_id,
                   "restricted_to_domain": restricted_to_domain,
                   "invite_required": invite_required,
                   "org_type": org_type})

        # Send a notification to the admin realm (if configured)
        if settings.NEW_USER_BOT is not None:
            signup_message = "Signups enabled"
            admin_realm = get_user_profile_by_email(settings.NEW_USER_BOT).realm
            internal_send_message(admin_realm, settings.NEW_USER_BOT, "stream",
                                  "signups", string_id, signup_message)
    return (realm, created)

def do_change_enable_stream_desktop_notifications(user_profile,
                                                  enable_stream_desktop_notifications,
                                                  log=True):
    # type: (UserProfile, bool, bool) -> None
    user_profile.enable_stream_desktop_notifications = enable_stream_desktop_notifications
    user_profile.save(update_fields=["enable_stream_desktop_notifications"])
    event = {'type': 'update_global_notifications',
             'user': user_profile.email,
             'notification_name': 'enable_stream_desktop_notifications',
             'setting': enable_stream_desktop_notifications}
    if log:
        log_event(event)
    send_event(event, [user_profile.id])

def do_change_enable_stream_sounds(user_profile, enable_stream_sounds, log=True):
    # type: (UserProfile, bool, bool) -> None
    user_profile.enable_stream_sounds = enable_stream_sounds
    user_profile.save(update_fields=["enable_stream_sounds"])
    event = {'type': 'update_global_notifications',
             'user': user_profile.email,
             'notification_name': 'enable_stream_sounds',
             'setting': enable_stream_sounds}
    if log:
        log_event(event)
    send_event(event, [user_profile.id])

def do_change_enable_desktop_notifications(user_profile, enable_desktop_notifications, log=True):
    # type: (UserProfile, bool, bool) -> None
    user_profile.enable_desktop_notifications = enable_desktop_notifications
    user_profile.save(update_fields=["enable_desktop_notifications"])
    event = {'type': 'update_global_notifications',
             'user': user_profile.email,
             'notification_name': 'enable_desktop_notifications',
             'setting': enable_desktop_notifications}
    if log:
        log_event(event)
    send_event(event, [user_profile.id])

def do_change_pm_content_in_desktop_notifications(user_profile,
                                                  pm_content_in_desktop_notifications, log=True):
    # type: (UserProfile, bool, bool) -> None
    user_profile.pm_content_in_desktop_notifications \
        = pm_content_in_desktop_notifications
    user_profile.save(update_fields=["pm_content_in_desktop_notifications"])
    event = {'type': 'update_global_notifications',
             'user': user_profile.email,
             'notification_name': 'pm_content_in_desktop_notifications',
             'setting': pm_content_in_desktop_notifications}
    if log:
        log_event(event)
    send_event(event, [user_profile.id])


def do_change_enable_sounds(user_profile, enable_sounds, log=True):
    # type: (UserProfile, bool, bool) -> None
    user_profile.enable_sounds = enable_sounds
    user_profile.save(update_fields=["enable_sounds"])
    event = {'type': 'update_global_notifications',
             'user': user_profile.email,
             'notification_name': 'enable_sounds',
             'setting': enable_sounds}
    if log:
        log_event(event)
    send_event(event, [user_profile.id])

def do_change_enable_offline_email_notifications(user_profile, offline_email_notifications, log=True):
    # type: (UserProfile, bool, bool) -> None
    user_profile.enable_offline_email_notifications = offline_email_notifications
    user_profile.save(update_fields=["enable_offline_email_notifications"])
    event = {'type': 'update_global_notifications',
             'user': user_profile.email,
             'notification_name': 'enable_offline_email_notifications',
             'setting': offline_email_notifications}
    if log:
        log_event(event)
    send_event(event, [user_profile.id])

def do_change_enable_offline_push_notifications(user_profile, offline_push_notifications, log=True):
    # type: (UserProfile, bool, bool) -> None
    user_profile.enable_offline_push_notifications = offline_push_notifications
    user_profile.save(update_fields=["enable_offline_push_notifications"])
    event = {'type': 'update_global_notifications',
             'user': user_profile.email,
             'notification_name': 'enable_offline_push_notifications',
             'setting': offline_push_notifications}
    if log:
        log_event(event)
    send_event(event, [user_profile.id])

def do_change_enable_online_push_notifications(user_profile, enable_online_push_notifications, log=True):
    # type: (UserProfile, bool, bool) -> None
    user_profile.enable_online_push_notifications = enable_online_push_notifications
    user_profile.save(update_fields=["enable_online_push_notifications"])
    event = {'type': 'update_global_notifications',
             'user': user_profile.email,
             'notification_name': 'enable_online_push_notifications',
             'setting': enable_online_push_notifications}
    if log:
        log_event(event)
    send_event(event, [user_profile.id])

def do_change_enable_digest_emails(user_profile, enable_digest_emails, log=True):
    # type: (UserProfile, bool, bool) -> None
    user_profile.enable_digest_emails = enable_digest_emails
    user_profile.save(update_fields=["enable_digest_emails"])

    if not enable_digest_emails:
        # Remove any digest emails that have been enqueued.
        clear_followup_emails_queue(user_profile.email)

    event = {'type': 'update_global_notifications',
             'user': user_profile.email,
             'notification_name': 'enable_digest_emails',
             'setting': enable_digest_emails}
    if log:
        log_event(event)
    send_event(event, [user_profile.id])

def do_change_autoscroll_forever(user_profile, autoscroll_forever, log=True):
    # type: (UserProfile, bool, bool) -> None
    user_profile.autoscroll_forever = autoscroll_forever
    user_profile.save(update_fields=["autoscroll_forever"])

    if log:
        log_event({'type': 'autoscroll_forever',
                   'user': user_profile.email,
                   'autoscroll_forever': autoscroll_forever})

def do_change_enter_sends(user_profile, enter_sends):
    # type: (UserProfile, bool) -> None
    user_profile.enter_sends = enter_sends
    user_profile.save(update_fields=["enter_sends"])

def do_change_default_desktop_notifications(user_profile, default_desktop_notifications):
    # type: (UserProfile, bool) -> None
    user_profile.default_desktop_notifications = default_desktop_notifications
    user_profile.save(update_fields=["default_desktop_notifications"])

def do_change_twenty_four_hour_time(user_profile, setting_value, log=True):
    # type: (UserProfile, bool, bool) -> None
    user_profile.twenty_four_hour_time = setting_value
    user_profile.save(update_fields=["twenty_four_hour_time"])
    event = {'type': 'update_display_settings',
             'user': user_profile.email,
             'setting_name': 'twenty_four_hour_time',
             'setting': setting_value}
    if log:
        log_event(event)
    send_event(event, [user_profile.id])

def do_change_left_side_userlist(user_profile, setting_value, log=True):
    # type: (UserProfile, bool, bool) -> None
    user_profile.left_side_userlist = setting_value
    user_profile.save(update_fields=["left_side_userlist"])
    event = {'type': 'update_display_settings',
             'user': user_profile.email,
             'setting_name': 'left_side_userlist',
             'setting': setting_value}
    if log:
        log_event(event)
    send_event(event, [user_profile.id])

def do_change_emoji_alt_code(user_profile, setting_value, log=True):
    # type: (UserProfile, bool, bool) -> None
    user_profile.emoji_alt_code = setting_value
    user_profile.save(update_fields=["emoji_alt_code"])
    event = {'type': 'update_display_settings',
             'user': user_profile.email,
             'setting_name': 'emoji_alt_code',
             'setting': setting_value}
    if log:
        log_event(event)
    send_event(event, [user_profile.id])

def do_change_default_language(user_profile, setting_value, log=True):
    # type: (UserProfile, Text, bool) -> None

    user_profile.default_language = setting_value
    user_profile.save(update_fields=["default_language"])
    event = {'type': 'update_display_settings',
             'user': user_profile.email,
             'setting_name': 'default_language',
             'setting': setting_value}
    if log:
        log_event(event)
    send_event(event, [user_profile.id])

def do_change_timezone(user_profile, setting_value, log=True):
    # type: (UserProfile, Text, bool) -> None
    user_profile.timezone = setting_value
    user_profile.save(update_fields=['timezone'])
    event = {'type': 'update_display_settings',
             'user': user_profile.email,
             'setting_name': 'timezone',
             'setting': setting_value}
    if log:
        log_event(event)
    send_event(event, [user_profile.id])

def set_default_streams(realm, stream_dict):
    # type: (Realm, Dict[Text, Dict[Text, Any]]) -> None
    DefaultStream.objects.filter(realm=realm).delete()
    stream_names = []
    for name, options in stream_dict.items():
        stream_names.append(name)
        stream, _ = create_stream_if_needed(realm,
                                            name,
                                            invite_only = options["invite_only"],
                                            stream_description = options["description"])
        DefaultStream.objects.create(stream=stream, realm=realm)

    # Always include the realm's default notifications streams, if it exists
    if realm.notifications_stream is not None:
        DefaultStream.objects.get_or_create(stream=realm.notifications_stream, realm=realm)

    log_event({'type': 'default_streams',
               'realm': realm.string_id,
               'streams': stream_names})

def notify_default_streams(realm):
    # type: (Realm) -> None
    event = dict(
        type="default_streams",
        default_streams=streams_to_dicts_sorted(get_default_streams_for_realm(realm))
    )
    send_event(event, active_user_ids(realm))

def do_add_default_stream(stream):
    # type: (Stream) -> None
    if not DefaultStream.objects.filter(realm=stream.realm, stream=stream).exists():
        DefaultStream.objects.create(realm=stream.realm, stream=stream)
        notify_default_streams(stream.realm)

def do_remove_default_stream(stream):
    # type: (Stream) -> None
    DefaultStream.objects.filter(realm=stream.realm, stream=stream).delete()
    notify_default_streams(stream.realm)

def get_default_streams_for_realm(realm):
    # type: (Realm) -> List[Stream]
    return [default.stream for default in
            DefaultStream.objects.select_related("stream", "stream__realm").filter(realm=realm)]

def get_default_subs(user_profile):
    # type: (UserProfile) -> List[Stream]
    # Right now default streams are realm-wide.  This wrapper gives us flexibility
    # to some day further customize how we set up default streams for new users.
    return get_default_streams_for_realm(user_profile.realm)

# returns default streams in json serializeable format
def streams_to_dicts_sorted(streams):
    # type: (List[Stream]) -> List[Dict[str, Any]]
    return sorted([stream.to_dict() for stream in streams], key=lambda elt: elt["name"])

def do_update_user_activity_interval(user_profile, log_time):
    # type: (UserProfile, datetime.datetime) -> None
    effective_end = log_time + datetime.timedelta(minutes=15)
    # This code isn't perfect, because with various races we might end
    # up creating two overlapping intervals, but that shouldn't happen
    # often, and can be corrected for in post-processing
    try:
        last = UserActivityInterval.objects.filter(user_profile=user_profile).order_by("-end")[0]
        # There are two ways our intervals could overlap:
        # (1) The start of the new interval could be inside the old interval
        # (2) The end of the new interval could be inside the old interval
        # In either case, we just extend the old interval to include the new interval.
        if ((log_time <= last.end and log_time >= last.start) or
                (effective_end <= last.end and effective_end >= last.start)):
            last.end = max(last.end, effective_end)
            last.start = min(last.start, log_time)
            last.save(update_fields=["start", "end"])
            return
    except IndexError:
        pass

    # Otherwise, the intervals don't overlap, so we should make a new one
    UserActivityInterval.objects.create(user_profile=user_profile, start=log_time,
                                        end=effective_end)

@statsd_increment('user_activity')
def do_update_user_activity(user_profile, client, query, log_time):
    # type: (UserProfile, Client, Text, datetime.datetime) -> None
    (activity, created) = UserActivity.objects.get_or_create(
        user_profile = user_profile,
        client = client,
        query = query,
        defaults={'last_visit': log_time, 'count': 0})

    activity.count += 1
    activity.last_visit = log_time
    activity.save(update_fields=["last_visit", "count"])

def send_presence_changed(user_profile, presence):
    # type: (UserProfile, UserPresence) -> None
    presence_dict = presence.to_dict()
    event = dict(type="presence", email=user_profile.email,
                 server_timestamp=time.time(),
                 presence={presence_dict['client']: presence.to_dict()})
    send_event(event, active_user_ids(user_profile.realm))

def consolidate_client(client):
    # type: (Client) -> Client
    # The web app reports a client as 'website'
    # The desktop app reports a client as ZulipDesktop
    # due to it setting a custom user agent. We want both
    # to count as web users

    # Alias ZulipDesktop to website
    if client.name in ['ZulipDesktop']:
        return get_client('website')
    else:
        return client

@statsd_increment('user_presence')
def do_update_user_presence(user_profile, client, log_time, status):
    # type: (UserProfile, Client, datetime.datetime, int) -> None
    client = consolidate_client(client)
    (presence, created) = UserPresence.objects.get_or_create(
        user_profile = user_profile,
        client = client,
        defaults = {'timestamp': log_time,
                    'status': status})

    stale_status = (log_time - presence.timestamp) > datetime.timedelta(minutes=1, seconds=10)
    was_idle = presence.status == UserPresence.IDLE
    became_online = (status == UserPresence.ACTIVE) and (stale_status or was_idle)

    # If an object was created, it has already been saved.
    #
    # We suppress changes from ACTIVE to IDLE before stale_status is reached;
    # this protects us from the user having two clients open: one active, the
    # other idle. Without this check, we would constantly toggle their status
    # between the two states.
    if not created and stale_status or was_idle or status == presence.status:
        # The following block attempts to only update the "status"
        # field in the event that it actually changed.  This is
        # important to avoid flushing the UserPresence cache when the
        # data it would return to a client hasn't actually changed
        # (see the UserPresence post_save hook for details).
        presence.timestamp = log_time
        update_fields = ["timestamp"]
        if presence.status != status:
            presence.status = status
            update_fields.append("status")
        presence.save(update_fields=update_fields)

    if not user_profile.realm.is_zephyr_mirror_realm and (created or became_online):
        # Push event to all users in the realm so they see the new user
        # appear in the presence list immediately, or the newly online
        # user without delay.  Note that we won't send an update here for a
        # timestamp update, because we rely on the browser to ping us every 50
        # seconds for realm-wide status updates, and those updates should have
        # recent timestamps, which means the browser won't think active users
        # have gone idle.  If we were more aggressive in this function about
        # sending timestamp updates, we could eliminate the ping responses, but
        # that's not a high priority for now, considering that most of our non-MIT
        # realms are pretty small.
        send_presence_changed(user_profile, presence)

def update_user_activity_interval(user_profile, log_time):
    # type: (UserProfile, datetime.datetime) -> None
    event = {'user_profile_id': user_profile.id,
             'time': datetime_to_timestamp(log_time)}
    queue_json_publish("user_activity_interval", event,
                       lambda e: do_update_user_activity_interval(user_profile, log_time))

def update_user_presence(user_profile, client, log_time, status,
                         new_user_input):
    # type: (UserProfile, Client, datetime.datetime, int, bool) -> None
    event = {'user_profile_id': user_profile.id,
             'status': status,
             'time': datetime_to_timestamp(log_time),
             'client': client.name}

    queue_json_publish("user_presence", event,
                       lambda e: do_update_user_presence(user_profile, client,
                                                         log_time, status))

    if new_user_input:
        update_user_activity_interval(user_profile, log_time)

def do_update_pointer(user_profile, pointer, update_flags=False):
    # type: (UserProfile, int, bool) -> None
    prev_pointer = user_profile.pointer
    user_profile.pointer = pointer
    user_profile.save(update_fields=["pointer"])

    if update_flags:
        # Until we handle the new read counts in the Android app
        # natively, this is a shim that will mark as read any messages
        # up until the pointer move
        UserMessage.objects.filter(user_profile=user_profile,
                                   message__id__gt=prev_pointer,
                                   message__id__lte=pointer,
                                   flags=~UserMessage.flags.read)        \
                           .update(flags=F('flags').bitor(UserMessage.flags.read))

    event = dict(type='pointer', pointer=pointer)
    send_event(event, [user_profile.id])

def do_update_message_flags(user_profile, operation, flag, messages, all, stream_obj, topic_name):
    # type: (UserProfile, Text, Text, Sequence[int], bool, Optional[Stream], Optional[Text]) -> int
    flagattr = getattr(UserMessage.flags, flag)

    if all:
        log_statsd_event('bankruptcy')
        msgs = UserMessage.objects.filter(user_profile=user_profile)
    elif stream_obj is not None:
        recipient = get_recipient(Recipient.STREAM, stream_obj.id)
        if topic_name:
            msgs = UserMessage.objects.filter(message__recipient=recipient,
                                              user_profile=user_profile,
                                              message__subject__iexact=topic_name)
        else:
            msgs = UserMessage.objects.filter(message__recipient=recipient, user_profile=user_profile)
    else:
        msgs = UserMessage.objects.filter(user_profile=user_profile,
                                          message__id__in=messages)
        # Hack to let you star any message
        if msgs.count() == 0:
            if not len(messages) == 1:
                raise JsonableError(_("Invalid message(s)"))
            if flag != "starred":
                raise JsonableError(_("Invalid message(s)"))
            # Validate that the user could have read the relevant message
            message = access_message(user_profile, messages[0])[0]

            # OK, this is a message that you legitimately have access
            # to via narrowing to the stream it is on, even though you
            # didn't actually receive it.  So we create a historical,
            # read UserMessage message row for you to star.
            UserMessage.objects.create(user_profile=user_profile,
                                       message=message,
                                       flags=UserMessage.flags.historical | UserMessage.flags.read)

    # The filter() statements below prevent postgres from doing a lot of
    # unnecessary work, which is a big deal for users updating lots of
    # flags (e.g. bankruptcy).  This patch arose from seeing slow calls
    # to POST /json/messages/flags in the logs.  The filter() statements
    # are kind of magical; they are actually just testing the one bit.
    if operation == 'add':
        msgs = msgs.filter(flags=~flagattr)
        if stream_obj:
            messages = list(msgs.values_list('message__id', flat=True))
        count = msgs.update(flags=F('flags').bitor(flagattr))
    elif operation == 'remove':
        msgs = msgs.filter(flags=flagattr)
        if stream_obj:
            messages = list(msgs.values_list('message__id', flat=True))
        count = msgs.update(flags=F('flags').bitand(~flagattr))

    event = {'type': 'update_message_flags',
             'operation': operation,
             'flag': flag,
             'messages': messages,
             'all': all}
    log_event(event)
    send_event(event, [user_profile.id])

    statsd.incr("flags.%s.%s" % (flag, operation), count)
    return count

def subscribed_to_stream(user_profile, stream):
    # type: (UserProfile, Stream) -> bool
    try:
        if Subscription.objects.get(user_profile=user_profile,
                                    active=True,
                                    recipient__type=Recipient.STREAM,
                                    recipient__type_id=stream.id):
            return True
        return False
    except Subscription.DoesNotExist:
        return False

def truncate_content(content, max_length, truncation_message):
    # type: (Text, int, Text) -> Text
    if len(content) > max_length:
        content = content[:max_length - len(truncation_message)] + truncation_message
    return content

def truncate_body(body):
    # type: (Text) -> Text
    return truncate_content(body, MAX_MESSAGE_LENGTH, "...")

def truncate_topic(topic):
    # type: (Text) -> Text
    return truncate_content(topic, MAX_SUBJECT_LENGTH, "...")


def update_user_message_flags(message, ums):
    # type: (Message, Iterable[UserMessage]) -> None
    wildcard = message.mentions_wildcard
    mentioned_ids = message.mentions_user_ids
    ids_with_alert_words = message.user_ids_with_alert_words
    changed_ums = set() # type: Set[UserMessage]

    def update_flag(um, should_set, flag):
        # type: (UserMessage, bool, int) -> None
        if should_set:
            if not (um.flags & flag):
                um.flags |= flag
                changed_ums.add(um)
        else:
            if (um.flags & flag):
                um.flags &= ~flag
                changed_ums.add(um)

    for um in ums:
        has_alert_word = um.user_profile_id in ids_with_alert_words
        update_flag(um, has_alert_word, UserMessage.flags.has_alert_word)

        mentioned = um.user_profile_id in mentioned_ids
        update_flag(um, mentioned, UserMessage.flags.mentioned)

        update_flag(um, wildcard, UserMessage.flags.wildcard_mentioned)

        is_me_message = getattr(message, 'is_me_message', False)
        update_flag(um, is_me_message, UserMessage.flags.is_me_message)

    for um in changed_ums:
        um.save(update_fields=['flags'])

def update_to_dict_cache(changed_messages):
    # type: (List[Message]) -> List[int]
    """Updates the message as stored in the to_dict cache (for serving
    messages)."""
    items_for_remote_cache = {}
    message_ids = []
    for changed_message in changed_messages:
        message_ids.append(changed_message.id)
        items_for_remote_cache[to_dict_cache_key(changed_message, True)] = \
            (MessageDict.to_dict_uncached(changed_message, apply_markdown=True),)
        items_for_remote_cache[to_dict_cache_key(changed_message, False)] = \
            (MessageDict.to_dict_uncached(changed_message, apply_markdown=False),)
    cache_set_many(items_for_remote_cache)
    return message_ids

# We use transaction.atomic to support select_for_update in the attachment codepath.
@transaction.atomic
def do_update_embedded_data(user_profile, message, content, rendered_content):
    # type: (UserProfile, Message, Optional[Text], Optional[Text]) -> None
    event = {
        'type': 'update_message',
        'sender': user_profile.email,
        'message_id': message.id}  # type: Dict[str, Any]
    changed_messages = [message]

    ums = UserMessage.objects.filter(message=message.id)

    if content is not None:
        update_user_message_flags(message, ums)
        message.content = content
        message.rendered_content = rendered_content
        message.rendered_content_version = bugdown_version
        event["content"] = content
        event["rendered_content"] = rendered_content

    log_event(event)
    message.save(update_fields=["content", "rendered_content"])

    event['message_ids'] = update_to_dict_cache(changed_messages)

    def user_info(um):
        # type: (UserMessage) -> Dict[str, Any]
        return {
            'id': um.user_profile_id,
            'flags': um.flags_list()
        }
    send_event(event, list(map(user_info, ums)))

# We use transaction.atomic to support select_for_update in the attachment codepath.
@transaction.atomic
def do_update_message(user_profile, message, subject, propagate_mode, content, rendered_content):
    # type: (UserProfile, Message, Optional[Text], str, Optional[Text], Optional[Text]) -> int
    event = {'type': 'update_message',
             # TODO: We probably want to remove the 'sender' field
             # after confirming it isn't used by any consumers.
             'sender': user_profile.email,
             'user_id': user_profile.id,
             'message_id': message.id} # type: Dict[str, Any]
    edit_history_event = {
        'user_id': user_profile.id,
    } # type: Dict[str, Any]
    changed_messages = [message]

    # Set first_rendered_content to be the oldest version of the
    # rendered content recorded; which is the current version if the
    # content hasn't been edited before.  Note that because one could
    # have edited just the subject, not every edit history event
    # contains a prev_rendered_content element.
    first_rendered_content = message.rendered_content
    if message.edit_history is not None:
        edit_history = ujson.loads(message.edit_history)
        for old_edit_history_event in edit_history:
            if 'prev_rendered_content' in old_edit_history_event:
                first_rendered_content = old_edit_history_event['prev_rendered_content']

    ums = UserMessage.objects.filter(message=message.id)

    if content is not None:
        update_user_message_flags(message, ums)

        # We are turning off diff highlighting everywhere until ticket #1532 is addressed.
        if False:
            # Don't highlight message edit diffs on prod
            rendered_content = highlight_html_differences(first_rendered_content, rendered_content)

        event['orig_content'] = message.content
        event['orig_rendered_content'] = message.rendered_content
        edit_history_event["prev_content"] = message.content
        edit_history_event["prev_rendered_content"] = message.rendered_content
        edit_history_event["prev_rendered_content_version"] = message.rendered_content_version
        message.content = content
        message.rendered_content = rendered_content
        message.rendered_content_version = bugdown_version
        event["content"] = content
        event["rendered_content"] = rendered_content
        event['prev_rendered_content_version'] = message.rendered_content_version

        prev_content = edit_history_event['prev_content']
        if Message.content_has_attachment(prev_content) or Message.content_has_attachment(message.content):
            check_attachment_reference_change(prev_content, message)

    if subject is not None:
        orig_subject = message.topic_name()
        subject = truncate_topic(subject)
        event["orig_subject"] = orig_subject
        event["propagate_mode"] = propagate_mode
        message.subject = subject
        event["stream_id"] = message.recipient.type_id
        event["subject"] = subject
        event['subject_links'] = bugdown.subject_links(message.sender.realm_id, subject)
        edit_history_event["prev_subject"] = orig_subject

        if propagate_mode in ["change_later", "change_all"]:
            propagate_query = Q(recipient = message.recipient, subject = orig_subject)
            # We only change messages up to 2 days in the past, to avoid hammering our
            # DB by changing an unbounded amount of messages
            if propagate_mode == 'change_all':
                before_bound = timezone.now() - datetime.timedelta(days=2)

                propagate_query = (propagate_query & ~Q(id = message.id) &
                                   Q(pub_date__range=(before_bound, timezone.now())))
            if propagate_mode == 'change_later':
                propagate_query = propagate_query & Q(id__gt = message.id)

            messages = Message.objects.filter(propagate_query).select_related()

            # Evaluate the query before running the update
            messages_list = list(messages)
            messages.update(subject=subject)

            for m in messages_list:
                # The cached ORM object is not changed by messages.update()
                # and the remote cache update requires the new value
                m.subject = subject

            changed_messages += messages_list

    message.last_edit_time = timezone.now()
    event['edit_timestamp'] = datetime_to_timestamp(message.last_edit_time)
    edit_history_event['timestamp'] = event['edit_timestamp']
    if message.edit_history is not None:
        edit_history.insert(0, edit_history_event)
    else:
        edit_history = [edit_history_event]
    message.edit_history = ujson.dumps(edit_history)

    log_event(event)
    message.save(update_fields=["subject", "content", "rendered_content",
                                "rendered_content_version", "last_edit_time",
                                "edit_history"])

    event['message_ids'] = update_to_dict_cache(changed_messages)

    def user_info(um):
        # type: (UserMessage) -> Dict[str, Any]
        return {
            'id': um.user_profile_id,
            'flags': um.flags_list()
        }
    send_event(event, list(map(user_info, ums)))
    return len(changed_messages)

# Calculate the average weekly traffic of a stream
def get_stream_message_count(stream_id, date_created):
    # type: (int, datetime.datetime) -> int
    count = 0
    stat = COUNT_STATS['messages_in_stream:is_bot:day']
    d = datetime.date.today() - datetime.timedelta(days=28)
    queryset = StreamCount.objects.filter(stream_id=stream_id, property=stat.property,
                                          end_time__gt=d).values_list('value')
    for val in queryset:
        count += val[0]
    num_days = (datetime.date.today() - date_created.date()).days
    # Calculates the average over 4 weeks
    # If duration less than 4 weeks, adjust accordingly
    if num_days:
        count = count/4 if num_days >= 28 else count/(num_days/7.0)
    # count is rounded off to 2 significant figures
    return int(round(count, 2-len(str(count))))

def encode_email_address(stream):
    # type: (Stream) -> Text
    return encode_email_address_helper(stream.name, stream.email_token)

def encode_email_address_helper(name, email_token):
    # type: (Text, Text) -> Text
    # Some deployments may not use the email gateway
    if settings.EMAIL_GATEWAY_PATTERN == '':
        return ''

    # Given the fact that we have almost no restrictions on stream names and
    # that what characters are allowed in e-mail addresses is complicated and
    # dependent on context in the address, we opt for a very simple scheme:
    #
    # Only encode the stream name (leave the + and token alone). Encode
    # everything that isn't alphanumeric plus _ as the percent-prefixed integer
    # ordinal of that character, padded with zeroes to the maximum number of
    # bytes of a UTF-8 encoded Unicode character.
    encoded_name = re.sub("\W", lambda x: "%" + str(ord(x.group(0))).zfill(4), name)
    encoded_token = "%s+%s" % (encoded_name, email_token)
    return settings.EMAIL_GATEWAY_PATTERN % (encoded_token,)

def get_email_gateway_message_string_from_address(address):
    # type: (Text) -> Optional[Text]
    pattern_parts = [re.escape(part) for part in settings.EMAIL_GATEWAY_PATTERN.split('%s')]
    if settings.EMAIL_GATEWAY_EXTRA_PATTERN_HACK:
        # Accept mails delivered to any Zulip server
        pattern_parts[-1] = settings.EMAIL_GATEWAY_EXTRA_PATTERN_HACK
    match_email_re = re.compile("(.*?)".join(pattern_parts))
    match = match_email_re.match(address)

    if not match:
        return None

    msg_string = match.group(1)

    return msg_string

def decode_email_address(email):
    # type: (Text) -> Tuple[Text, Text]
    # Perform the reverse of encode_email_address. Returns a tuple of (streamname, email_token)
    msg_string = get_email_gateway_message_string_from_address(email)

    if '.' in msg_string:
        # Workaround for Google Groups and other programs that don't accept emails
        # that have + signs in them (see Trac #2102)
        encoded_stream_name, token = msg_string.split('.')
    else:
        encoded_stream_name, token = msg_string.split('+')
    stream_name = re.sub("%\d{4}", lambda x: unichr(int(x.group(0)[1:])), encoded_stream_name)
    return stream_name, token

# In general, it's better to avoid using .values() because it makes
# the code pretty ugly, but in this case, it has significant
# performance impact for loading / for users with large numbers of
# subscriptions, so it's worth optimizing.
def gather_subscriptions_helper(user_profile, include_subscribers=True):
    # type: (UserProfile, bool) -> Tuple[List[Dict[str, Any]], List[Dict[str, Any]], List[Dict[str, Any]]]
    sub_dicts = Subscription.objects.select_related("recipient").filter(
        user_profile    = user_profile,
        recipient__type = Recipient.STREAM).values(
        "recipient__type_id", "in_home_view", "color", "desktop_notifications",
        "audible_notifications", "active", "pin_to_top")

    stream_ids = set([sub["recipient__type_id"] for sub in sub_dicts])
    all_streams = get_active_streams(user_profile.realm).select_related(
        "realm").values("id", "name", "invite_only", "realm_id",
<<<<<<< HEAD
                        "email_token", "description", "date_created")
=======
                        "email_token", "description")
>>>>>>> d8fad958

    stream_dicts = [stream for stream in all_streams if stream['id'] in stream_ids]
    stream_hash = {}
    for stream in stream_dicts:
        stream_hash[stream["id"]] = stream

    all_streams_id = [stream["id"] for stream in all_streams]

    subscribed = []
    unsubscribed = []
    never_subscribed = []

    # Deactivated streams aren't in stream_hash.
    streams = [stream_hash[sub["recipient__type_id"]] for sub in sub_dicts
               if sub["recipient__type_id"] in stream_hash]
    streams_subscribed_map = dict((sub["recipient__type_id"], sub["active"]) for sub in sub_dicts)

    # Add never subscribed streams to streams_subscribed_map
    streams_subscribed_map.update({stream['id']: False for stream in all_streams if stream not in streams})

    if include_subscribers:
        subscriber_map = bulk_get_subscriber_user_ids(all_streams, user_profile, streams_subscribed_map)
    else:
        # If we're not including subscribers, always return None,
        # which the below code needs to check for anyway.
        subscriber_map = defaultdict(lambda: None)

    sub_unsub_stream_ids = set()
    for sub in sub_dicts:
        sub_unsub_stream_ids.add(sub["recipient__type_id"])
        stream = stream_hash.get(sub["recipient__type_id"])
        if not stream:
            # This stream has been deactivated, don't include it.
            continue

        subscribers = subscriber_map[stream["id"]]  # type: Optional[List[int]]

        # Important: don't show the subscribers if the stream is invite only
        # and this user isn't on it anymore.
        if stream["invite_only"] and not sub["active"]:
            subscribers = None

        stream_dict = {'name': stream["name"],
                       'in_home_view': sub["in_home_view"],
                       'invite_only': stream["invite_only"],
                       'color': sub["color"],
                       'desktop_notifications': sub["desktop_notifications"],
                       'audible_notifications': sub["audible_notifications"],
                       'pin_to_top': sub["pin_to_top"],
                       'stream_id': stream["id"],
                       'description': stream["description"],
                       'stream_message_count': get_stream_message_count(stream["id"], stream["date_created"]),
                       'is_old_stream': False if (datetime.date.today() - stream["date_created"].date()).days < 7 else True,
                       'email_address': encode_email_address_helper(stream["name"], stream["email_token"])}
        if subscribers is not None:
            stream_dict['subscribers'] = subscribers
        if sub["active"]:
            subscribed.append(stream_dict)
        else:
            unsubscribed.append(stream_dict)

    all_streams_id_set = set(all_streams_id)
    # Listing public streams are disabled for Zephyr mirroring realms.
    if user_profile.realm.is_zephyr_mirror_realm:
        never_subscribed_stream_ids = set() # type: Set[int]
    else:
        never_subscribed_stream_ids = all_streams_id_set - sub_unsub_stream_ids
    never_subscribed_streams = [ns_stream_dict for ns_stream_dict in all_streams
                                if ns_stream_dict['id'] in never_subscribed_stream_ids]

    for stream in never_subscribed_streams:
        if not stream['invite_only']:
            stream_dict = {'name': stream['name'],
                           'invite_only': stream['invite_only'],
                           'stream_id': stream['id'],
                           'stream_message_count': get_stream_message_count(stream["id"], stream["date_created"]),
                           'is_old_stream': False if (datetime.date.today() - stream["date_created"].date()).days < 7 else True,
                           'description': stream['description']}
            subscribers = subscriber_map[stream["id"]]
            if subscribers is not None:
                stream_dict['subscribers'] = subscribers
            never_subscribed.append(stream_dict)

    return (sorted(subscribed, key=lambda x: x['name']),
            sorted(unsubscribed, key=lambda x: x['name']),
            sorted(never_subscribed, key=lambda x: x['name']))

def gather_subscriptions(user_profile):
    # type: (UserProfile) -> Tuple[List[Dict[str, Any]], List[Dict[str, Any]]]
    subscribed, unsubscribed, never_subscribed = gather_subscriptions_helper(user_profile)
    user_ids = set()
    for subs in [subscribed, unsubscribed, never_subscribed]:
        for sub in subs:
            if 'subscribers' in sub:
                for subscriber in sub['subscribers']:
                    user_ids.add(subscriber)
    email_dict = get_emails_from_user_ids(list(user_ids))

    for subs in [subscribed, unsubscribed]:
        for sub in subs:
            if 'subscribers' in sub:
                sub['subscribers'] = [email_dict[user_id] for user_id in sub['subscribers']]

    return (subscribed, unsubscribed)

def get_status_dict(requesting_user_profile):
    # type: (UserProfile) -> Dict[Text, Dict[Text, Dict[str, Any]]]
    if requesting_user_profile.realm.presence_disabled:
        # Return an empty dict if presence is disabled in this realm
        return defaultdict(dict)

    return UserPresence.get_status_dict_by_realm(requesting_user_profile.realm_id)

def get_cross_realm_dicts():
    # type: () -> List[Dict[str, Any]]
    users = [get_user_profile_by_email(email) for email in get_cross_realm_emails()]
    return [{'email': user.email,
             'user_id': user.id,
             'is_admin': user.is_realm_admin,
             'is_bot': user.is_bot,
             'full_name': user.full_name}
            for user in users]

def do_send_confirmation_email(invitee, referrer, body):
    # type: (PreregistrationUser, UserProfile, Optional[str]) -> None
    """
    Send the confirmation/welcome e-mail to an invited user.

    `invitee` is a PreregistrationUser.
    `referrer` is a UserProfile.
    """
    subject_template_path = 'confirmation/invite_email.subject'
    body_template_path = 'confirmation/invite_email.txt'
    html_body_template_path = 'confirmation/invite_email.html'  # type: Optional[str]

    context = {'referrer': referrer,
               'support_email': settings.ZULIP_ADMINISTRATOR,
               'verbose_support_offers': settings.VERBOSE_SUPPORT_OFFERS}

    if referrer.realm.is_zephyr_mirror_realm:
        subject_template_path = 'confirmation/mituser_invite_email_subject.txt'
        body_template_path = 'confirmation/mituser_invite_email_body.txt'
        html_body_template_path = None

    Confirmation.objects.send_confirmation(
        invitee, invitee.email, additional_context=context,
        subject_template_path=subject_template_path,
        body_template_path=body_template_path,
        html_body_template_path=html_body_template_path,
        host=referrer.realm.host, custom_body=body)

def is_inactive(email):
    # type: (Text) -> None
    try:
        if get_user_profile_by_email(email).is_active:
            raise ValidationError(u'%s is already active' % (email,))
    except UserProfile.DoesNotExist:
        pass

def user_email_is_unique(email):
    # type: (Text) -> None
    try:
        get_user_profile_by_email(email)
        raise ValidationError(u'%s is already registered' % (email,))
    except UserProfile.DoesNotExist:
        pass

def validate_email(user_profile, email):
    # type: (UserProfile, Text) -> Tuple[Optional[str], Optional[str]]
    try:
        validators.validate_email(email)
    except ValidationError:
        return _("Invalid address."), None

    if not email_allowed_for_realm(email, user_profile.realm):
        return _("Outside your domain."), None

    try:
        existing_user_profile = get_user_profile_by_email(email)
    except UserProfile.DoesNotExist:
        existing_user_profile = None

    try:
        if existing_user_profile is not None and existing_user_profile.is_mirror_dummy:
            # Mirror dummy users to be activated must be inactive
            is_inactive(email)
        else:
            # Other users should not already exist at all.
            user_email_is_unique(email)
    except ValidationError:
        return None, _("Already has an account.")

    return None, None

def do_invite_users(user_profile, invitee_emails, streams, body=None):
    # type: (UserProfile, SizedTextIterable, Iterable[Stream], Optional[str]) -> Tuple[Optional[str], Dict[str, Union[List[Tuple[Text, str]], bool]]]
    validated_emails = [] # type: List[Text]
    errors = [] # type: List[Tuple[Text, str]]
    skipped = [] # type: List[Tuple[Text, str]]

    ret_error = None # type: Optional[str]
    ret_error_data = {} # type: Dict[str, Union[List[Tuple[Text, str]], bool]]

    for email in invitee_emails:
        if email == '':
            continue

        email_error, email_skipped = validate_email(user_profile, email)

        if not (email_error or email_skipped):
            validated_emails.append(email)
        elif email_error:
            errors.append((email, email_error))
        elif email_skipped:
            skipped.append((email, email_skipped))

    if errors:
        ret_error = _("Some emails did not validate, so we didn't send any invitations.")
        ret_error_data = {'errors': errors + skipped, 'sent_invitations': False}
        return ret_error, ret_error_data

    if skipped and len(skipped) == len(invitee_emails):
        # All e-mails were skipped, so we didn't actually invite anyone.
        ret_error = _("We weren't able to invite anyone.")
        ret_error_data = {'errors': skipped, 'sent_invitations': False}
        return ret_error, ret_error_data

    # Now that we are past all the possible errors, we actually create
    # the PreregistrationUser objects and trigger the email invitations.
    for email in validated_emails:
        # The logged in user is the referrer.
        prereg_user = PreregistrationUser(email=email, referred_by=user_profile)

        # We save twice because you cannot associate a ManyToMany field
        # on an unsaved object.
        prereg_user.save()
        prereg_user.streams = streams
        prereg_user.save()

        event = {"email": prereg_user.email, "referrer_email": user_profile.email, "email_body": body}
        queue_json_publish("invites", event,
                           lambda event: do_send_confirmation_email(prereg_user, user_profile, body))

    if skipped:
        ret_error = _("Some of those addresses are already using Zulip, "
                      "so we didn't send them an invitation. We did send "
                      "invitations to everyone else!")
        ret_error_data = {'errors': skipped, 'sent_invitations': True}

    return ret_error, ret_error_data

def send_referral_event(user_profile):
    # type: (UserProfile) -> None
    event = dict(type="referral",
                 referrals=dict(granted=user_profile.invites_granted,
                                used=user_profile.invites_used))
    send_event(event, [user_profile.id])

def do_refer_friend(user_profile, email):
    # type: (UserProfile, Text) -> None
    content = ('Referrer: "%s" <%s>\n'
               'Realm: %s\n'
               'Referred: %s') % (user_profile.full_name, user_profile.email,
                                  user_profile.realm.string_id, email)
    subject = "Zulip referral: %s" % (email,)
    from_email = '"%s" <%s>' % (user_profile.full_name, 'referrals@zulip.com')
    to_email = '"Zulip Referrals" <zulip+referrals@zulip.com>'
    headers = {'Reply-To': '"%s" <%s>' % (user_profile.full_name, user_profile.email,)}
    msg = EmailMessage(subject, content, from_email, [to_email], headers=headers)
    msg.send()

    referral = Referral(user_profile=user_profile, email=email)
    referral.save()
    user_profile.invites_used += 1
    user_profile.save(update_fields=['invites_used'])

    send_referral_event(user_profile)

def notify_realm_emoji(realm):
    # type: (Realm) -> None
    event = dict(type="realm_emoji", op="update",
                 realm_emoji=realm.get_emoji())
    send_event(event, active_user_ids(realm))

def check_add_realm_emoji(realm, name, img_url, author=None):
    # type: (Realm, Text, Text, Optional[UserProfile]) -> None
    emoji = RealmEmoji(realm=realm, name=name, img_url=img_url, author=author)
    emoji.full_clean()
    emoji.save()
    notify_realm_emoji(realm)

def do_remove_realm_emoji(realm, name):
    # type: (Realm, Text) -> None
    RealmEmoji.objects.get(realm=realm, name=name).delete()
    notify_realm_emoji(realm)

def notify_alert_words(user_profile, words):
    # type: (UserProfile, Iterable[Text]) -> None
    event = dict(type="alert_words", alert_words=words)
    send_event(event, [user_profile.id])

def do_add_alert_words(user_profile, alert_words):
    # type: (UserProfile, Iterable[Text]) -> None
    words = add_user_alert_words(user_profile, alert_words)
    notify_alert_words(user_profile, words)

def do_remove_alert_words(user_profile, alert_words):
    # type: (UserProfile, Iterable[Text]) -> None
    words = remove_user_alert_words(user_profile, alert_words)
    notify_alert_words(user_profile, words)

def do_set_alert_words(user_profile, alert_words):
    # type: (UserProfile, List[Text]) -> None
    set_user_alert_words(user_profile, alert_words)
    notify_alert_words(user_profile, alert_words)

def do_set_muted_topics(user_profile, muted_topics):
    # type: (UserProfile, Union[List[List[Text]], List[Tuple[Text, Text]]]) -> None
    user_profile.muted_topics = ujson.dumps(muted_topics)
    user_profile.save(update_fields=['muted_topics'])
    event = dict(type="muted_topics", muted_topics=muted_topics)
    send_event(event, [user_profile.id])

def do_update_muted_topic(user_profile, stream, topic, op):
    # type: (UserProfile, str, str, str) -> None
    muted_topics = ujson.loads(user_profile.muted_topics)
    if op == 'add':
        muted_topics.append([stream, topic])
    elif op == 'remove':
        muted_topics.remove([stream, topic])
    user_profile.muted_topics = ujson.dumps(muted_topics)
    user_profile.save(update_fields=['muted_topics'])
    event = dict(type="muted_topics", muted_topics=muted_topics)
    send_event(event, [user_profile.id])

def do_mark_hotspot_as_read(user, hotspot):
    # type: (UserProfile, str) -> None
    UserHotspot.objects.get_or_create(user=user, hotspot=hotspot)
    event = dict(type="hotspots", hotspots=get_next_hotspots(user))
    send_event(event, [user.id])

def notify_realm_filters(realm):
    # type: (Realm) -> None
    realm_filters = realm_filters_for_realm(realm.id)
    event = dict(type="realm_filters", realm_filters=realm_filters)
    send_event(event, active_user_ids(realm))

# NOTE: Regexes must be simple enough that they can be easily translated to JavaScript
# RegExp syntax. In addition to JS-compatible syntax, the following features are available:
#   * Named groups will be converted to numbered groups automatically
#   * Inline-regex flags will be stripped, and where possible translated to RegExp-wide flags
def do_add_realm_filter(realm, pattern, url_format_string):
    # type: (Realm, Text, Text) -> int
    pattern = pattern.strip()
    url_format_string = url_format_string.strip()
    realm_filter = RealmFilter(
        realm=realm, pattern=pattern,
        url_format_string=url_format_string)
    realm_filter.full_clean()
    realm_filter.save()
    notify_realm_filters(realm)

    return realm_filter.id

def do_remove_realm_filter(realm, pattern=None, id=None):
    # type: (Realm, Optional[Text], Optional[int]) -> None
    if pattern is not None:
        RealmFilter.objects.get(realm=realm, pattern=pattern).delete()
    else:
        RealmFilter.objects.get(realm=realm, pk=id).delete()
    notify_realm_filters(realm)

def get_emails_from_user_ids(user_ids):
    # type: (Sequence[int]) -> Dict[int, Text]
    # We may eventually use memcached to speed this up, but the DB is fast.
    return UserProfile.emails_from_ids(user_ids)

def get_realm_aliases(realm):
    # type: (Realm) -> List[Dict[str, Text]]
    return list(realm.realmalias_set.values('domain', 'allow_subdomains'))

def do_add_realm_alias(realm, domain, allow_subdomains):
    # type: (Realm, Text, bool) -> (RealmAlias)
    alias = RealmAlias.objects.create(realm=realm, domain=domain,
                                      allow_subdomains=allow_subdomains)
    event = dict(type="realm_domains", op="add",
                 alias=dict(domain=alias.domain,
                            allow_subdomains=alias.allow_subdomains))
    send_event(event, active_user_ids(realm))
    return alias

def do_change_realm_alias(alias, allow_subdomains):
    # type: (RealmAlias, bool) -> None
    alias.allow_subdomains = allow_subdomains
    alias.save(update_fields=['allow_subdomains'])
    event = dict(type="realm_domains", op="change",
                 alias=dict(domain=alias.domain,
                            allow_subdomains=alias.allow_subdomains))
    send_event(event, active_user_ids(alias.realm))

def do_remove_realm_alias(alias):
    # type: (RealmAlias) -> None
    realm = alias.realm
    domain = alias.domain
    alias.delete()
    if RealmAlias.objects.filter(realm=realm).count() == 0 and realm.restricted_to_domain:
        # If this was the last realm alias, we mark the realm as no
        # longer restricted to domain, because the feature doesn't do
        # anything if there are no domains, and this is probably less
        # confusing than the alternative.
        do_set_realm_property(realm, 'restricted_to_domain', False)
    event = dict(type="realm_domains", op="remove", domain=domain)
    send_event(event, active_user_ids(realm))

def get_occupied_streams(realm):
    # type: (Realm) -> QuerySet
    # TODO: Make a generic stub for QuerySet
    """ Get streams with subscribers """
    subs_filter = Subscription.objects.filter(active=True, user_profile__realm=realm,
                                              user_profile__is_active=True).values('recipient_id')
    stream_ids = Recipient.objects.filter(
        type=Recipient.STREAM, id__in=subs_filter).values('type_id')

    return Stream.objects.filter(id__in=stream_ids, realm=realm, deactivated=False)

def do_get_streams(user_profile, include_public=True, include_subscribed=True,
                   include_all_active=False, include_default=False):
    # type: (UserProfile, bool, bool, bool, bool) -> List[Dict[str, Any]]
    if include_all_active and not user_profile.is_api_super_user:
        raise JsonableError(_("User not authorized for this query"))

    # Listing public streams are disabled for Zephyr mirroring realms.
    include_public = include_public and not user_profile.realm.is_zephyr_mirror_realm
    # Start out with all streams in the realm with subscribers
    query = get_occupied_streams(user_profile.realm)

    if not include_all_active:
        user_subs = Subscription.objects.select_related("recipient").filter(
            active=True, user_profile=user_profile,
            recipient__type=Recipient.STREAM)

        if include_subscribed:
            recipient_check = Q(id__in=[sub.recipient.type_id for sub in user_subs])
        if include_public:
            invite_only_check = Q(invite_only=False)

        if include_subscribed and include_public:
            query = query.filter(recipient_check | invite_only_check)
        elif include_public:
            query = query.filter(invite_only_check)
        elif include_subscribed:
            query = query.filter(recipient_check)
        else:
            # We're including nothing, so don't bother hitting the DB.
            query = []

    streams = [(row.to_dict()) for row in query]
    streams.sort(key=lambda elt: elt["name"])
    if include_default:
        is_default = {}
        default_streams = get_default_streams_for_realm(user_profile.realm)
        for default_stream in default_streams:
            is_default[default_stream.id] = True
        for stream in streams:
            stream['is_default'] = is_default.get(stream["stream_id"], False)

    return streams

def do_claim_attachments(message):
    # type: (Message) -> List[Tuple[Text, bool]]
    attachment_url_list = attachment_url_re.findall(message.content)

    results = []
    for url in attachment_url_list:
        path_id = attachment_url_to_path_id(url)
        user_profile = message.sender
        is_message_realm_public = False
        if message.recipient.type == Recipient.STREAM:
            is_message_realm_public = Stream.objects.get(id=message.recipient.type_id).is_public()

        if path_id is not None:
            is_claimed = claim_attachment(user_profile, path_id, message,
                                          is_message_realm_public)
            results.append((path_id, is_claimed))

    return results

def do_delete_old_unclaimed_attachments(weeks_ago):
    # type: (int) -> None
    old_unclaimed_attachments = get_old_unclaimed_attachments(weeks_ago)

    for attachment in old_unclaimed_attachments:
        delete_message_image(attachment.path_id)
        attachment.delete()

def check_attachment_reference_change(prev_content, message):
    # type: (Text, Message) -> None
    new_content = message.content
    prev_attachments = set(attachment_url_re.findall(prev_content))
    new_attachments = set(attachment_url_re.findall(new_content))

    to_remove = list(prev_attachments - new_attachments)
    path_ids = []
    for url in to_remove:
        path_id = attachment_url_to_path_id(url)
        path_ids.append(path_id)

    attachments_to_update = Attachment.objects.filter(path_id__in=path_ids).select_for_update()
    message.attachment_set.remove(*attachments_to_update)

    to_add = list(new_attachments - prev_attachments)
    if len(to_add) > 0:
        do_claim_attachments(message)<|MERGE_RESOLUTION|>--- conflicted
+++ resolved
@@ -2863,11 +2863,7 @@
     stream_ids = set([sub["recipient__type_id"] for sub in sub_dicts])
     all_streams = get_active_streams(user_profile.realm).select_related(
         "realm").values("id", "name", "invite_only", "realm_id",
-<<<<<<< HEAD
                         "email_token", "description", "date_created")
-=======
-                        "email_token", "description")
->>>>>>> d8fad958
 
     stream_dicts = [stream for stream in all_streams if stream['id'] in stream_ids]
     stream_hash = {}
