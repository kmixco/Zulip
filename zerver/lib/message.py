--- conflicted
+++ resolved
@@ -1205,7 +1205,6 @@
             )
 
         # TODO: Add support for alert words here as well.
-<<<<<<< HEAD
         is_direct_mention = (row["flags"] & UserMessage.flags.mentioned) != 0
         is_wildcard_mentioned = (row["flags"] & UserMessage.flags.wildcard_mentioned) != 0
         if is_direct_mention:
@@ -1213,18 +1212,6 @@
             mentions_me_directly.add(message_id)
         if is_wildcard_mentioned:
             wildcard_mentions.add(message_id)
-=======
-        is_mentioned = (row["flags"] & UserMessage.flags.mentioned) != 0
-        is_stream_wildcard_mentioned = (
-            row["flags"] & UserMessage.flags.stream_wildcard_mentioned
-        ) != 0
-        is_topic_wildcard_mentioned = (
-            row["flags"] & UserMessage.flags.topic_wildcard_mentioned
-        ) != 0
-        if is_mentioned:
-            mentions.add(message_id)
-        if is_stream_wildcard_mentioned or is_topic_wildcard_mentioned:
->>>>>>> f020f9ee
             if msg_type == Recipient.STREAM:
                 stream_id = row["message__recipient__type_id"]
                 topic = row[MESSAGE__TOPIC]
