--- conflicted
+++ resolved
@@ -319,12 +319,6 @@
       parameters:
       - name: anchor
         in: query
-<<<<<<< HEAD
-        description: Fetches first unread message when `first_unread` is given as value.
-          Other special values like `'newest'` and `'oldest'` are also supported
-          for anchoring the query at the most recent or oldest messages.
-          The anchor can also take a message ID to fetch the particular message.
-=======
         description: |
           Integer message ID to anchor fetching of new messages.
           Supports special string values for when the client wants the
@@ -346,12 +340,10 @@
             `anchor=0`, and `newest` with `anchor=10000000000000000`
             (that specific large value works around a bug in Zulip
             2.1.x and older in the `found_newest` return value).
->>>>>>> 9cb2475b
         schema:
           oneOf:
             - type: string
             - type: integer
-<<<<<<< HEAD
         example: first_unread
         required: true
       - name: use_first_unread_anchor
@@ -361,9 +353,6 @@
         schema:
           type: boolean
         example: true
-=======
-        example: 42
->>>>>>> 9cb2475b
       - name: num_before
         in: query
         description: The number of messages with IDs less than the anchor to retrieve.
