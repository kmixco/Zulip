# Stream privacy settings

Streams are similar to chatrooms, IRC channels, or email lists in that they
determine who receives a message. There are three types of streams in Zulip.

* **Public**: Members can join and view the complete message history.
  Public streams are visible to Guest users only if they are
  subscribed (exactly like private streams with shared history).

* **Private, shared history**: You must be added by a member of the
  stream. The complete message history is available as soon as you are
  added.

* **Private, protected history**: You must be added by a member of the
  stream. You only have access to the messages that are sent after you are added.

## Privacy model for private streams

At a high level:

* Organization owners and administrators can see and modify most
  aspects of a private stream, including the membership and estimated
  traffic. Owners and administrators generally cannot see private
  stream messages or do things that would give them access to private
  stream messages, like adding new subscribers or changing the stream
  privacy settings.

* [Organization members and moderators](/help/roles-and-permissions)
  cannot easily see which private streams exist, or interact with them
  in any way until they are added.  Given a stream name, they can
  figure out whether a stream with that name exists, but cannot see
  any other details about the stream.

* From the perspective of a guest, all streams are private streams,
  and they additionally can't add other members to the streams they
  are subscribed to.

There are two situations in which an organization owner or
administrator can access private stream messages:

* Via some types of [data export](/help/export-your-organization).

* Owners and administrators can change the ownership of a bot. If a
  bot is subscribed to a private stream, then an administrator can get
  access to that stream by taking control of the bot, though the
  access will be limited to what the bot can do. (E.g. incoming
  webhook bots cannot read messages.)

## Detailed permissions

### Public streams

<<<<<<< HEAD
<div class="center"></div>

=======
>>>>>>> a74b52db
|                       | Owners and admins | Moderators | Members   | Guests
|---                    |---                |            |---        |---
| View stream name      | &#10004;          | &#10004;   | &#10004;  | &#9726;
| Join                  | &#10004;          | &#10004;   | &#10004;  |
| Unsubscribe           | &#9726;           | &#9726;    | &#9726;   | &#9726;
| Add others            | &#10004;          | &#10004;   | &#10004;  |
| See subscriber list   | &#10004;          | &#10004;   | &#10004;  | &#9726;
| See full history      | &#10004;          | &#10004;   | &#10004;  | &#9726;
| See estimated traffic | &#10004;          | &#10004;   | &#10004;  | &#9726;
| Post                  | &#10004;          | &#10038;   | &#10038;  | &#10038;
| Change the privacy    | &#10004;          |            |           |
| Rename                | &#10004;          |            |           |
| Edit the description  | &#10004;          |            |           |
| Remove others         | &#10004;          |            |           |
| Delete                | &#10004;          |            |           |

<<<<<<< HEAD
<span class="shift_Right">&#10004; Always</span>
=======
&#10004; Always
>>>>>>> a74b52db

&#9726; If subscribed to the stream

<span class="shift_Left">&#10038; [Configurable](/help/stream-sending-policy).  Owners,
Administrators, and Members can, by default, post to any public
stream, and Guests can only post to public streams if they are
subscribed.</span>

### Private streams

<<<<<<< HEAD
<div class="center"></div>
=======
>>>>>>> a74b52db

|                       | Owners and admins | Moderators | Members   | Guests
|---                    |---                |            |---        |---
| View stream name      | &#10004;          | &#9726;    | &#9726;   | &#9726;
| Join                  |                   |            |           |
| Unsubscribe           | &#9726;           | &#9726;    | &#9726;   | &#9726;
| Add others            | &#9726;           | &#9726;    | &#9726;   |
| See subscriber list   | &#10004;          | &#9726;    | &#9726;   | &#9726;
| See full history      | &#10038;          | &#10038;   | &#10038;  | &#10038;
| See estimated traffic | &#10004;          | &#9726;    | &#9726;   | &#9726;
| Post                  | &#9726;           | &#10038;   | &#10038;  | &#10038;
| Change the privacy    | &#9726;           |            |           |
| Rename                | &#10004;          |            |           |
| Edit the description  | &#10004;          |            |           |
| Remove others         | &#10004;          |            |           |
| Delete                | &#10004;          |            |           |

<<<<<<< HEAD
<span class="shift_Right">&#10004; Always</span>
=======
&#10004; Always
>>>>>>> a74b52db

&#9726; If subscribed to the stream

<span class="shift_Left">&#10038; [Configurable](/help/stream-sending-policy), but at minimum
must be subscribed to the stream.</span>

## Related articles

* [Roles and permissions](/help/roles-and-permissions)
* [Stream sending policy](/help/stream-sending-policy)<|MERGE_RESOLUTION|>--- conflicted
+++ resolved
@@ -50,11 +50,8 @@
 
 ### Public streams
 
-<<<<<<< HEAD
 <div class="center"></div>
 
-=======
->>>>>>> a74b52db
 |                       | Owners and admins | Moderators | Members   | Guests
 |---                    |---                |            |---        |---
 | View stream name      | &#10004;          | &#10004;   | &#10004;  | &#9726;
@@ -71,11 +68,7 @@
 | Remove others         | &#10004;          |            |           |
 | Delete                | &#10004;          |            |           |
 
-<<<<<<< HEAD
 <span class="shift_Right">&#10004; Always</span>
-=======
-&#10004; Always
->>>>>>> a74b52db
 
 &#9726; If subscribed to the stream
 
@@ -86,10 +79,8 @@
 
 ### Private streams
 
-<<<<<<< HEAD
 <div class="center"></div>
-=======
->>>>>>> a74b52db
+
 
 |                       | Owners and admins | Moderators | Members   | Guests
 |---                    |---                |            |---        |---
@@ -107,11 +98,7 @@
 | Remove others         | &#10004;          |            |           |
 | Delete                | &#10004;          |            |           |
 
-<<<<<<< HEAD
 <span class="shift_Right">&#10004; Always</span>
-=======
-&#10004; Always
->>>>>>> a74b52db
 
 &#9726; If subscribed to the stream
 
