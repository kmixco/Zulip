--- conflicted
+++ resolved
@@ -4,44 +4,11 @@
 link from one Zulip conversation to another, or share links to Zulip conversations
 in issue trackers, emails, or other external tools.
 
-## Link to a stream or topic within Zulip
-
-Zulip automatically creates links to streams and topics in messages you send.
-
-The easiest way to link to a stream or topic is:
-
-{start_tabs}
-
-1. Type `#` followed by the one or more letters of the stream name.
-
-2. Choose the desired stream from the auto-complete menu. The link will be
-   automatically formatted for you.
-
-3. If linking to a topic, type `>` after selecting a stream as described above,
-   followed by one or more letters of the topic name.
-
-4. Choose the desired topic from the auto-complete menu. The link will be
-   automatically formatted for you.
-
-{end_tabs}
-
-Alternatively, it is possible to manually format stream and topic links:
-
-```
-Stream: #**stream name**
-Topic: #**stream name>topic name**
-```
-
 ## Link to Zulip from anywhere
 
-<<<<<<< HEAD
 All URLs in Zulip are designed to be shareable.
 Copying the URL from the browser's address bar will work
 for all views, including searches.
-=======
-All URLs in Zulip are designed to be shareable.  Copying the URL from
-the browser's address bar will work for all views, including searches.
->>>>>>> 34745675
 
 ### Get a link to a specific message
 
@@ -59,84 +26,23 @@
 
 {start_tabs}
 
-{tab|desktop-web}
+{tab|desktop}
 
 {!message-actions-menu.md!}
 
 1. Click **Copy link to message**.
 
-!!! tip ""
-
-    If using Zulip in a browser, you can also click on the timestamp
-    of a message, and copy the URL from your browser's address bar.
-
-{end_tabs}
-
-### Get a link to a specific topic
-
-{start_tabs}
-
-{tab|desktop-web}
-
-{!topic-actions.md!}
-
-1. Click **Copy link to topic**.
-
-<<<<<<< HEAD
-{tab|mobile}
-
-1. Long-press on the topic title.
-
-1. Select **Copy link to topic**.
-
-{tab|via-browser-address-bar}
-=======
-!!! tip ""
-
-    If using Zulip in a browser, you can also click on a topic name,
-    and copy the URL from your browser's address bar.
->>>>>>> 34745675
-
-{tab|mobile}
-
-{!topic-long-press-menu.md!}
-
-1. Tap **Copy link to topic**.
-
-{!topic-long-press-menu-tip.md!}
-
-{end_tabs}
-### Get a link to a specific stream
-
-{start_tabs}
-
-{tab|desktop-web}
-
-1. Right-click on a stream in the left sidebar.
-
-1. Click **Copy Link**.
-
-<<<<<<< HEAD
-{tab|mobile}
-
-1. Long-press on the stream in the Streams view.
-
-1. Select **Copy link to stream**.
-
 {tab|via-browser-address-bar}
 
-1. Click on a stream in the left sidebar.
-=======
-!!! tip ""
->>>>>>> 34745675
+1. Click on the timestamp of the message.
 
-    If using Zulip in a browser, you can also click on a stream in the
-    left sidebar, and copy the URL from your browser's address bar.
+1. Copy the URL from your browser's address bar.
 
 {end_tabs}
 
 ## Related articles
 
+* [Link to a stream or topic](/help/link-to-a-stream-or-topic)
 * [Add a custom linkifier](/help/add-a-custom-linkifier)
 * [Format your messages using Markdown](/help/format-your-message-using-markdown)
 * [Linking to Zulip](/help/linking-to-zulip)