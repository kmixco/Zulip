--- conflicted
+++ resolved
@@ -117,26 +117,15 @@
 (outlined in blue).
 
 * **React to selected message with <img alt=":thumbs_up:" class="emoji"
-<<<<<<< HEAD
 src="/static/generated/emoji/images/emoji/unicode/1f44d.png"
 title=":thumbs_up:"/>**: ` + ` — Allows the user to react to the selected
 message (outlined in blue) with the <img alt=":thumbs_up:" class="emoji"
 src="/static/generated/emoji/images/emoji/unicode/1f44d.png"
 title=":thumbs_up:"/> (`:thumbs_up:`) emoji.
-
 * **Toggle topic mute**: `M` — Allows the user to mute and unmuted the topic of
 the selected message (outlined in blue).
-=======
-  src="/static/generated/emoji/images/emoji/unicode/1f44d.png"
-  title=":thumbs_up:"/>**: `+` — This shortcut allows the user to react to the
-  selected message (outlined in blue) with the <img alt=":thumbs_up:"
-  class="emoji" src="/static/generated/emoji/images/emoji/unicode/1f44d.png"
-  title=":thumbs_up:"/> (`:thumbs_up:`) emoji.
-* **Toggle topic mute**: `M` — This shortcut allows the user to mute and unmuted
-  the topic of the selected message (outlined in blue).
 * **Collapse/uncollapse selected message**: `O` — This shortcut allows the user
   to collapse/uncollapse the selected message.
->>>>>>> aade028c
 
 ## Menus
 
