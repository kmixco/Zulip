--- conflicted
+++ resolved
@@ -3,12 +3,9 @@
 import glob
 import os
 import shutil
-<<<<<<< HEAD
 import pwd
-
-=======
-import sys
->>>>>>> 89af2f38
+import sys 
+
 from typing import List
 
 ZULIP_PATH = os.path.dirname(os.path.dirname(os.path.dirname(os.path.abspath(__file__))))
