--- conflicted
+++ resolved
@@ -196,8 +196,7 @@
     --color-search-shadow-wide: hsl(0deg 0% 0% / 25%);
     --color-search-shadow-tight: hsl(0deg 0% 0% / 10%);
     --color-search-dropdown-top-border: hsla(0deg 0% 0% / 10%);
-<<<<<<< HEAD
-=======
+
     --color-background-image-loader: hsl(0deg 0% 0% / 10%);
     --color-icon-purple: hsl(240deg 35% 60%);
     --color-background-dropdown-menu: hsl(0deg 0% 100%);
@@ -207,7 +206,7 @@
     --color-background-active-dropdown-menu: hsl(220deg 12% 5% / 7%);
     --color-border-dropdown-menu: hsl(0deg 0% 0% / 40%);
     --color-border-personal-menu-avatar: hsl(0deg 0% 0% / 10%);
->>>>>>> 34ceafad
+
     --color-background-unread-counter: hsl(105deg 2% 50%);
     --color-background-unread-counter-popover-menu: hsl(200deg 100% 40%);
 
@@ -326,8 +325,7 @@
     --color-background-search-option-hover: hsl(0deg 0% 30%);
     --color-search-box-hover-shadow: hsl(0deg 0% 0% / 30%);
     --color-search-dropdown-top-border: hsla(0deg 0% 0% / 35%);
-<<<<<<< HEAD
-=======
+
     --color-background-image-loader: hsl(0deg 0% 100% / 10%);
     --color-background-dropdown-menu: hsl(0deg 0% 17%);
     --color-border-popover-menu: hsl(0deg 0% 0% / 40%);
@@ -336,7 +334,7 @@
     --color-background-active-dropdown-menu: hsl(220deg 12% 95% / 7%);
     --color-border-dropdown-menu: hsl(0deg 0% 0%);
     --color-border-personal-menu-avatar: hsl(0deg 0% 100% / 20%);
->>>>>>> 34ceafad
+
     --color-background-unread-counter: hsl(105deg 2% 50% / 50%);
     --color-background-unread-counter-popover-menu: hsl(105deg 2% 50% / 50%);
 
@@ -3446,8 +3444,6 @@
     > strong {
         margin-right: 14px;
     }
-<<<<<<< HEAD
-=======
 }
 
 .header-main .column-right {
@@ -3552,5 +3548,4 @@
         color: var(--color-hotkey-hint);
         border-color: var(--color-hotkey-hint);
     }
->>>>>>> 34ceafad
 }