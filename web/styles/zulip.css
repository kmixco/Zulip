--- conflicted
+++ resolved
@@ -46,727 +46,6 @@
     }
 }
 
-<<<<<<< HEAD
-:root {
-    color-scheme: light;
-
-    /*
-    This is the header, aka the navbar.
-    */
-    --header-height: 40px;
-
-    /*
-    At 600px, the header starts taking up more than 5%
-    of the screen. We make it shorter to leave more space
-    to see the rest of the app. */
-    @media (height < $short_navbar_cutoff_height) {
-        --header-height: 30px;
-    }
-
-    /*
-    Height of the search box, which appears in the header.
-    On very short screens, the search box's height becomes
-    the height of its parent (i.e. the header height).
-    */
-    --search-box-height: 28px;
-    --search-box-width: 150px;
-
-    @media (height < $short_navbar_cutoff_height) {
-        --search-box-height: var(--header-height);
-    }
-
-    @media (width < $md_min) {
-        --search-box-width: 40px;
-    }
-
-    /*
-    Since #navbar_alerts_wrapper can take variable height depending upon
-    window width / language, we sync its height in navbar_alerts.js
-    */
-    --navbar-alerts-wrapper-height: 0px;
-    --navbar-fixed-height: calc(
-        var(--header-height) + var(--navbar-alerts-wrapper-height)
-    );
-    /* Keep content from colliding with the search box. */
-    --navbar-content-righthand-offset: 5px;
-
-    /*
-    We have a 10px gutter below the header,
-    which often needs to be respected by both
-    the elements above it and below it on
-    the y-axis, due to absolute positioning.
-    */
-    --header-padding-bottom: 10px;
-
-    /*
-    Our sidebars (and anything that top-align
-    with them) go beneath the header.
-    */
-    --left-sidebar-collapse-widget-gutter: 10px;
-    --left-sidebar-width: 270px;
-    --right-sidebar-width: 250px;
-    --left-sidebar-header-icon-width: 15px;
-
-    /* Tippy popover related values */
-    --popover-menu-min-width: 230px;
-
-    /*
-    Message box elements and values.
-    */
-    --message-box-avatar-width: 35px;
-    --message-box-avatar-height: var(--message-box-avatar-width);
-    --message-box-line-height: 1.214;
-    --message-box-icon-width: 26px;
-    --message-box-icon-height: 25px;
-
-    /*
-    Reaction container UI scaling.
-    */
-    --scale-message-reaction-active: 0.96;
-
-    /*
-    Left position of unread marker. Only needs to be tracked if it is negative so that
-    it doesn't leak through message header.
-    */
-    --unread-marker-left: -1px;
-
-    /*
-    Compose-recipient box minimum height. Used in a flexbox context to
-    allow elements like DM pills to stack without breaking out of their
-    flex item.
-    */
-    --compose-recipient-box-min-height: 30.5px;
-
-    /*
-    Width to be reserved for document scrollbar when scrolling is disabled.
-    Using `scrollbar-gutter` would be more appropriate but doesn't has wide
-    support and doesn't work for `fixed` elements.
-    */
-    --disabled-scrollbar-width: 0px;
-
-    /*
-    Right offset of simplebar scrollbar for `.column-right` when browser has
-    overlay scrollbars which don't occupy any space. Currently only
-    known to present on Mac (all browsers) and Firefox (all OS?). This seems
-    more than enough to differentiate right sidebar scrollbar and browser
-    scrollbar even if the browser scrollbar is wider.
-    */
-    --browser-overlay-scrollbar-width: 10px;
-
-    /* This is a rough estimate for height occupied by Recent Conversations filters.
-       We expect `resize.js` to update this once UI is initialized. */
-    --recent-topics-filters-height: 50px;
-
-    /* Overlay heights for streams modal */
-    --overlay-container-height: 95vh;
-    --overlay-container-max-height: 1000px;
-    /* .subscriptions-header */
-    --subscriptions-overlay-header-height: 45px;
-    /* .display-type */
-    --subscriptions-overlay-display-type-height: 44px;
-    /* .settings-sticky-footer */
-    --subscriptions-overlay-sticky-footer-height: 60px;
-
-    /*
-    Maximum height of the compose box when it is not in expanded state. This
-    is equal to the height of `#bottom_whitespace`. We expect resize.js to
-    replace it with its pixel calculation since even if `vh` has great support,
-    it can change depending on browser / OS on mobile devices.
-    */
-    --max-unexpanded-compose-height: 40vh;
-
-    /*
-    Line height of the message buttons in compose box. Here it's necessary
-    to control this value uniformly and precisely to avoid issues with
-    layout shifts originating with non-Latin characters in this area.
-    */
-    --line-height-compose-buttons: 20px;
-
-    /*
-    Maximum height of the subscribers list in stream settings so that
-    it doesn't cause the container to have a second scrollbar.
-    This value will be overridden when stream settings is opened.
-    */
-    --stream-subscriber-list-max-height: 100%;
-
-    /* Colors used across the app */
-    --color-date: hsl(0deg 0% 15% / 75%);
-    --color-background-private-message-header: hsl(46deg 35% 93%);
-    --color-background-private-message-content: hsl(45deg 20% 96%);
-    --color-background-stream-message-content: hsl(0deg 0% 100%);
-    --color-message-list-border: hsl(0deg 0% 0% / 16%);
-    --color-message-header-contents-border: hsl(0deg 0% 0% / 10%);
-    --color-private-message-header-border: hsl(0deg 0% 0% / 10%);
-    --color-message-header-contents-border-bottom: hsl(0deg 0% 0% / 5%);
-    --color-private-message-header-border-bottom: hsl(0deg 0% 0% / 7%);
-    --color-message-header-icon-non-interactive: hsl(0deg 0% 0% / 30%);
-    --color-message-header-icon-interactive: hsl(0deg 0% 0%);
-    --color-background: hsl(0deg 0% 94%);
-    --color-background-widget-input: hsl(0deg 0% 100%);
-    --color-background-navbar: hsl(0deg 0% 97%);
-    --color-background-active-narrow-filter: hsl(202deg 56% 91%);
-    --color-background-hover-narrow-filter: hsl(120deg 12.3% 71.4% / 38%);
-    --color-navbar-bottom-border: hsl(0deg 0% 80%);
-    --color-unread-marker: hsl(217deg 64% 59%);
-    --color-masked-unread-marker: hsl(0deg 0% 80%);
-    --color-failed-message-send-icon: hsl(3.88deg 98.84% 66.27%);
-    --color-background-modal: hsl(0deg 0% 98%);
-    --color-unmuted-or-followed-topic-list-item: hsl(0deg 0% 20%);
-    --color-outline-focus: hsl(215deg 47% 50%);
-    --color-background-search: hsl(0deg 0% 100%);
-    --color-background-search-option-hover: hsl(0deg 0% 94%);
-    --color-search-box-hover-shadow: hsl(0deg 0% 0% / 10%);
-    --color-search-shadow-wide: hsl(0deg 0% 0% / 25%);
-    --color-search-shadow-tight: hsl(0deg 0% 0% / 10%);
-    --color-search-dropdown-top-border: hsla(0deg 0% 0% / 10%);
-    --color-background-image-loader: hsl(0deg 0% 0% / 10%);
-    --color-icon-purple: hsl(240deg 35% 60%);
-    --color-background-dropdown-menu: hsl(0deg 0% 100%);
-    --color-border-popover-menu: hsl(0deg 0% 0% / 10%);
-    --color-hotkey-hint: hsl(227deg 78% 59%);
-    --color-background-hover-dropdown-menu: hsl(220deg 12% 5% / 5%);
-    --color-background-active-dropdown-menu: hsl(220deg 12% 5% / 7%);
-    --color-border-dropdown-menu: hsl(0deg 0% 0% / 40%);
-    --color-border-personal-menu-avatar: hsl(0deg 0% 0% / 10%);
-    --color-background-unread-counter: hsl(105deg 2% 50%);
-    /* There's no alpha channel here, but this keeps
-       the variable names in line. */
-    --color-background-unread-counter-no-alpha: var(
-        --color-background-unread-counter
-    );
-    --color-background-unread-counter-dot: var(
-        --color-background-unread-counter
-    );
-    --color-background-unread-counter-popover-menu: hsl(200deg 100% 40%);
-    --color-border-unread-counter: var(--color-background-unread-counter);
-    --color-border-unread-counter-popover-menu: inherit;
-    --color-background-tab-picker-container: hsl(0deg 0% 0% / 7%);
-    --color-background-tab-picker-selected-tab: hsl(0deg 0% 100%);
-    --color-outline-tab-picker-tab-option: hsl(0deg 0% 0% / 30%);
-    --color-background-tab-picker-tab-option-hover: hsl(0deg 0% 100% / 60%);
-    --color-background-popover: hsl(0deg 0% 100%);
-    --color-background-alert-word: hsl(18deg 100% 84%);
-    --color-text-link-tag-alert-word: hsl(200deg 100% 40%);
-
-    /* Compose box colors */
-    --color-compose-send-button-icon-color: hsl(0deg 0% 100%);
-    --color-compose-send-button-background: hsl(240deg 96% 68%);
-    --color-compose-send-button-background-interactive: hsl(240deg 41% 50%);
-    --color-compose-send-button-focus-border: hsl(232deg 20% 10%);
-    --color-compose-send-button-focus-shadow: hsl(230deg 100% 20%);
-    --color-compose-send-control-button: hsl(240deg 30% 50% / 80%);
-    --color-compose-send-control-button-background: transparent;
-    --color-compose-send-control-button-interactive: hsl(240deg 30% 50%);
-    --color-compose-send-control-button-background-interactive: hsl(
-        240deg 100% 30% / 5%
-    );
-    --color-compose-send-control-button-focus-shadow: var(
-        --color-compose-send-button-focus-shadow
-    );
-    --color-compose-collapsed-reply-button-area-background: hsl(0deg 0% 100%);
-    --color-compose-collapsed-reply-button-area-background-interactive: var(
-        --color-compose-collapsed-reply-button-area-background
-    );
-    --color-compose-collapsed-reply-button-area-border: hsl(0deg 0% 80%);
-    --color-compose-collapsed-reply-button-area-border-interactive: hsl(
-        0deg 0% 60%
-    );
-    --color-compose-embedded-button-text-color: hsl(231deg 20% 55%);
-    --color-compose-embedded-button-text-color-hover: hsl(231deg 20% 30%);
-    --color-compose-embedded-button-background: transparent;
-    --color-compose-embedded-button-background-hover: hsl(
-        231deg 100% 90% / 50%
-    );
-
-    /* Text colors */
-    --color-text-default: hsl(0deg 0% 20%);
-    --color-text-message-default: hsl(0deg 0% 15%);
-    --color-text-message-view-header: hsl(0deg 0% 20% / 100%);
-    --color-text-message-header: hsl(0deg 0% 15%);
-    --color-text-dropdown-input: hsl(0deg 0% 13.33%);
-    --color-text-self-direct-mention: hsl(240deg 52% 45% / 100%);
-    --color-text-self-group-mention: hsl(183deg 52% 26% / 100%);
-    --color-text-show-more-less-button: hsl(240deg 52% 53%);
-    --color-text-search: hsl(0deg 0% 35%);
-    --color-text-search-hover: hsl(0deg 0% 0%);
-    --color-text-search-placeholder: hsl(0deg 0% 50%);
-    --color-text-dropdown-menu: hsl(0deg 0% 15%);
-    --color-text-full-name: hsl(0deg 0% 15%);
-    --color-text-item: hsl(0deg 0% 40%);
-    --color-text-personal-menu-no-status: hsl(0deg 0% 50%);
-    --color-text-personal-menu-some-status: hsl(0deg 0% 40%);
-    --color-text-sidebar-heading: hsl(0deg 0% 43%);
-    --color-text-sidebar-popover-menu: hsl(0deg 0% 20%);
-
-    /* Markdown code colors */
-    --color-markdown-code-text: hsl(0deg 0% 0%);
-    --color-markdown-code-background: hsl(0deg 0% 0% / 6%);
-    --color-markdown-code-background-mentions: hsl(0deg 0% 0% / 7%);
-    --color-markdown-pre-text: var(--color-markdown-code-text);
-    --color-markdown-pre-border: transparent;
-    --color-markdown-pre-background: hsl(0deg 0% 0% / 4%);
-    --color-markdown-pre-background-mentions: hsl(0deg 0% 0% / 4%);
-    --color-markdown-pre-border-mentions: transparent;
-    --color-markdown-link: hsl(200deg 100% 40%);
-    --color-markdown-code-link: var(--color-markdown-link);
-    --color-markdown-link-hover: hsl(200deg 100% 25%);
-    --color-markdown-code-link-hover: var(--color-markdown-link-hover);
-
-    /* Icon colors */
-    --color-icon-bot: hsl(180deg 8% 65% / 100%);
-    --color-message-action-visible: hsl(216deg 43% 20% / 50%);
-    --color-message-action-interactive: hsl(216deg 43% 20% / 100%);
-    --color-message-star-action: hsl(41deg 100% 47% / 100%);
-    /* The gray on the filter icons is the same as
-       what's set on ul.filters, but with 70% opacity. */
-    --color-left-sidebar-navigation-icon: hsl(0deg 0% 20% / 70%);
-    --color-vdots-hint: hsl(0deg 0% 0% / 30%);
-    --color-vdots-visible: hsl(0deg 0% 0% / 53%);
-    --color-vdots-hover: hsl(0deg 0% 0%);
-    --color-left-sidebar-header-vdots-visible: var(
-        --color-left-sidebar-navigation-icon
-    );
-    --color-tab-picker-icon: hsl(200deg 100% 40%);
-
-    /* Reaction container colors */
-    --color-message-reaction-border: hsl(0deg 0% 0% / 12%);
-    --color-message-reaction-border-reacted: hsl(0deg 0% 0% / 40%);
-    --color-message-reaction-background: hsl(0deg 0% 100%);
-    --color-message-reaction-background-reacted: hsl(0deg 0% 100%);
-    --color-message-reaction-background-hover: hsl(210deg 30% 96%);
-    --color-message-reaction-shadow-inner: hsl(210deg 50% 50% / 15%);
-    --color-message-reaction-text: hsl(210deg 20% 25% / 100%);
-    --color-message-reaction-text-reacted: hsl(210deg 20% 20% / 100%);
-    --color-message-reaction-button-text: hsl(210deg 20% 20% / 60%);
-    --color-message-reaction-button-text-hover: var(
-        --color-message-reaction-text
-    );
-    --color-message-reaction-button-background: inherit;
-    --color-message-reaction-button-background-hover: var(
-        --color-message-reaction-background
-    );
-    --color-message-reaction-button-border: transparent;
-    --color-message-reaction-button-border-hover: var(
-        --color-message-reaction-border
-    );
-    --font-weight-message-reaction: 600;
-
-    /* Message feed loading indicator colors */
-    --color-zulip-logo: hsl(0deg 0% 0% / 34%);
-    --color-zulip-logo-loading: hsl(0deg 0% 27%);
-    --color-recent-view-loading-spinner: hsl(0deg 0% 27%);
-    --color-zulip-logo-z: hsl(0deg 0% 100%);
-
-    /* Message collapsing/condensing button colors */
-    --color-show-more-less-button-background: hsl(240deg 44% 56% / 8%);
-    --color-show-more-less-button-background-hover: hsl(240deg 44% 56% / 15%);
-    --color-show-more-less-button-background-active: hsl(240deg 44% 56% / 20%);
-
-    /* Mention pill colors */
-    --color-background-direct-mention: hsl(240deg 52% 95%);
-    --color-background-group-mention: hsl(180deg 40% 94%);
-    --color-background-text-direct-mention: hsl(240deg 70% 70% / 20%);
-    --color-background-text-hover-direct-mention: hsl(240deg 70% 70% / 30%);
-    --color-background-text-group-mention: hsl(183deg 60% 45% / 18%);
-    --color-background-text-hover-group-mention: hsl(183deg 60% 45% / 30%);
-
-    /* Inbox view constants - Values from Figma design */
-    --height-inbox-search: 26px;
-    --width-inbox-search: 346px;
-    --width-inbox-filters-dropdown: 150px;
-    --color-background-inbox-no-unreads-illustration: hsl(147deg 57% 25%);
-    --color-background-inbox: var(--color-background);
-    --color-icon-search-inbox: hsl(0deg 0% 0%);
-    --color-inbox-search-text: hsl(0deg 0% 0%);
-    --color-border-inbox-search: hsl(229.09deg 21.57% 10% / 30%);
-    --color-border-inbox-search-hover: hsl(229.09deg 21.57% 10% / 60%);
-    --color-background-inbox-search: hsl(0deg 0% 100%);
-    --color-background-inbox-search-hover: hsl(0deg 0% 100%);
-    --color-background-inbox-search-focus: hsl(0deg 0% 100%);
-    --color-border-inbox-search-focus: hsl(229.09deg 21.57% 10% / 80%);
-    --color-box-shadow-inbox-search-focus: hsl(228deg 9.8% 20% / 30%);
-    --color-background-inbox-row: hsl(0deg 0% 100%);
-    --color-background-inbox-row-hover: linear-gradient(
-            0deg,
-            hsl(0deg 0% 0% / 5%) 0%,
-            hsl(0deg 0% 0% / 5%) 100%
-        ),
-        hsl(0deg 0% 100%);
-    --color-background-btn-inbox-selected: hsl(0deg 0% 0% / 5%);
-    --color-background-btn-inbox-focus: hsl(0deg 0% 80%);
-    --color-icons-inbox: hsl(0deg 0% 0%);
-    --color-background-icon-close-hover: hsl(0deg 0% 0% / 5%);
-
-    /* Navbar dropdown menu constants - Values from Figma design */
-    --box-shadow-navbar-dropdown-menu: 0 2.78px 4.11px 0 hsl(0deg 0% 0% / 6%),
-        0 5.5113px 8.5783px 0 hsl(0deg 0% 0% / 7%),
-        0 8.438px 13.9271px 0 hsl(0deg 0% 0% / 8%),
-        0 12.177px 21.4737px 0 hsl(0deg 0% 0% / 9%),
-        0 18.7257px 35.4802px 0 hsl(0deg 0% 0% / 9%),
-        0 41px 80px 0 hsl(0deg 0% 0% / 13%);
-    --box-shadow-gear-menu: 0 2.7798px 4.1129px 0 hsl(0deg 0% 0% / 10%),
-        0 5.5113px 8.5783px 0 hsl(0deg 0% 0% / 9%),
-        0 8.4377px 13.9271px 0 hsl(0deg 0% 0% / 11%),
-        0 12.177px 21.4737px 0 hsl(0deg 0% 0% / 11%),
-        0 18.7257px 35.4802px 0 hsl(0deg 0% 0% / 15%),
-        0 41px 80px 0 hsl(0deg 0% 0% / 20%);
-    --color-navbar-icon: hsl(240deg 20% 50%);
-    --color-navbar-spectator-low-attention-brand-button-text: hsl(
-        240deg 40% 50%
-    );
-    --color-navbar-spectator-low-attention-brand-button-background: transparent;
-    --color-navbar-spectator-low-attention-brand-button-background-hover: hsl(
-        240deg 100% 30% / 5%
-    );
-    --color-navbar-spectator-low-attention-brand-button-background-active: hsl(
-        240deg 100% 30% / 8%
-    );
-    --color-navbar-spectator-medium-attention-brand-button-text: hsl(
-        240deg 40% 40% / 100%
-    );
-    --color-navbar-spectator-medium-attention-brand-button-background: hsl(
-        244deg 64% 47% / 10%
-    );
-    --color-navbar-spectator-medium-attention-brand-button-background-hover: hsl(
-        244deg 64% 47% / 15%
-    );
-    --color-navbar-spectator-medium-attention-brand-button-background-active: hsl(
-        244deg 64% 47% / 18%
-    );
-    --color-gear-menu-lighter-text: hsl(0deg 0% 40%);
-    --color-gear-menu-blue-text: hsl(217deg 100% 50%);
-    --color-header-button-hover: hsl(0deg 0% 0% / 5%);
-    /* This is a technique for directing CSS to do
-       the color mixing ordinarily handled by the
-       alpha channel in hsl(); here, the alpha value
-       is omitted from the hsl() syntax and instead
-       used as the percentage for mixing over top of
-       the navbar background. This is needed so that
-       elements like the unread-count dot can make
-       use of the color, but neither compound alpha
-       values or apply alpha values over different
-       colors, such as the background color on the
-       unread dot.
-
-       The second color value aligns with
-       --color-background-navbar. We use the value
-       directly so that this gets compiled down to
-       an rgb() value by PostCSS Preset Env. */
-    --color-header-button-hover-no-alpha: color-mix(
-        in srgb,
-        hsl(0deg 0% 0%) 5%,
-        hsl(0deg 0% 97%)
-    );
-    --color-header-button-focus: hsl(0deg 0% 0% / 8%);
-    /* The second color value aligns with
-       --color-background-navbar */
-    --color-header-button-focus-no-alpha: color-mix(
-        in srgb,
-        hsl(0deg 0% 0%) 8%,
-        hsl(0deg 0% 97%)
-    );
-    --color-fill-hover-copy-icon: hsl(200deg 100% 40%);
-    --color-fill-user-invite-copy-icon: hsl(0deg 0% 46.7%);
-    --icon-chevron-down: url("data:image/svg+xml,%3Csvg width='16' height='16' viewBox='0 0 16 16' fill='none' xmlns='http://www.w3.org/2000/svg'%3E%3Cpath fill-rule='evenodd' clip-rule='evenodd' d='M3.52977 5.52973C3.78947 5.27004 4.21053 5.27004 4.47023 5.52973L8 9.05951L11.5298 5.52973C11.7895 5.27004 12.2105 5.27004 12.4702 5.52973C12.7299 5.78943 12.7299 6.21049 12.4702 6.47019L8.47023 10.4702C8.21053 10.7299 7.78947 10.7299 7.52977 10.4702L3.52977 6.47019C3.27008 6.21049 3.27008 5.78943 3.52977 5.52973Z' fill='%23333333'/%3E%3C/svg%3E%0A");
-
-    /* Button colors on modals and message editing. */
-    /* Don't define light theme colors for modal here
-       since the modal is also used on billing pages and
-       this file is not imported on billing pages. */
-}
-
-%dark-theme {
-    --color-date: hsl(0deg 0% 100% / 75%);
-    --color-background-private-message-header: hsl(46deg 15% 20%);
-    --color-background-private-message-content: hsl(46deg 7% 16%);
-    --color-background-stream-message-content: hsl(0deg 0% 15%);
-    --color-message-header-icon-non-interactive: hsl(0deg 0% 100% / 30%);
-    --color-message-header-icon-interactive: hsl(0deg 0% 100%);
-    --color-message-header-contents-border: hsl(0deg 0% 0% / 60%);
-    --color-private-message-header-border: hsl(0deg 0% 0% / 48%);
-    --color-message-header-contents-border-bottom: hsl(0deg 0% 0% / 50%);
-    --color-private-message-header-border-bottom: hsl(0deg 0% 0% / 37%);
-    --color-message-list-border: hsl(0deg 0% 0% / 40%);
-    --color-background: hsl(0deg 0% 11%);
-    --color-background-widget-input: hsl(225deg 6% 10%);
-    --color-background-navbar: hsl(0deg 0% 13%);
-    --color-background-active-narrow-filter: hsl(200deg 17% 18%);
-    --color-background-hover-narrow-filter: hsl(136deg 25% 73% / 20%);
-    --color-navbar-bottom-border: hsl(0deg 0% 0% / 60%);
-    --color-unread-marker: hsl(217deg 64% 59%);
-    --color-masked-unread-marker: hsl(0deg 0% 30%);
-    --color-background-modal: hsl(212deg 28% 18%);
-    --color-unmuted-or-followed-topic-list-item: hsl(236deg 33% 90%);
-    --color-recipient-bar-controls-spinner: hsl(0deg 0% 100%);
-    --color-background-search: hsl(0deg 0% 20%);
-    --color-background-search-option-hover: hsl(0deg 0% 30%);
-    --color-search-box-hover-shadow: hsl(0deg 0% 0% / 30%);
-    --color-search-dropdown-top-border: hsla(0deg 0% 0% / 35%);
-    --color-background-image-loader: hsl(0deg 0% 100% / 10%);
-    --color-background-dropdown-menu: hsl(0deg 0% 17%);
-    --color-border-popover-menu: hsl(0deg 0% 0% / 40%);
-    --color-hotkey-hint: hsl(225deg 100% 84%);
-    --color-background-hover-dropdown-menu: hsl(220deg 12% 95% / 5%);
-    --color-background-active-dropdown-menu: hsl(220deg 12% 95% / 7%);
-    --color-border-dropdown-menu: hsl(0deg 0% 0%);
-    --color-border-personal-menu-avatar: hsl(0deg 0% 100% / 20%);
-    --color-background-unread-counter: hsl(105deg 2% 50% / 50%);
-    /* When unreads are hovered on the condensed
-       views, they should not have an alpha.
-
-       The second color aligns with dark mode's
-       --color-background. We use the value
-       directly so that this gets compiled down to
-       an rgb() value by PostCSS Preset Env. */
-    --color-background-unread-counter-no-alpha: color-mix(
-        in srgb,
-        hsl(105deg 2% 50%) 50%,
-        hsl(0deg 0% 11%)
-    );
-    --color-background-unread-counter-dot: hsl(105deg 2% 50% / 90%);
-    --color-background-unread-counter-popover-menu: hsl(105deg 2% 50% / 50%);
-    --color-border-unread-counter: hsl(105deg 2% 50%);
-    --color-border-unread-counter-popover-menu: var(
-        --color-border-unread-counter
-    );
-    --color-background-tab-picker-container: hsl(0deg 0% 0% / 30%);
-    --color-background-tab-picker-selected-tab: hsl(0deg 0% 100% / 7%);
-    --color-outline-tab-picker-tab-option: hsl(0deg 0% 100% / 12%);
-    --color-background-tab-picker-tab-option-hover: hsl(0deg 0% 100% / 5%);
-    --color-background-alert-word: hsl(18deg 100% 75%);
-    --color-text-alert-word: hsl(0deg 0% 15%);
-    --color-text-link-tag-alert-word: hsl(210deg 100% 25%);
-    --color-background-search-highlight: hsl(51deg 100% 72%);
-    --color-text-search-highlight: hsl(0deg 0% 15%);
-    /* Compose box colors */
-    --color-compose-send-button-focus-shadow: hsl(0deg 0% 100% / 80%);
-    --color-compose-send-control-button: hsl(240deg 30% 70%);
-    --color-compose-send-control-button-background: transparent;
-    --color-compose-send-control-button-interactive: var(
-        --color-compose-send-control-button
-    );
-    --color-compose-send-control-button-background-interactive: hsl(
-        235deg 100% 70% / 11%
-    );
-    --color-compose-send-control-button-focus-shadow: var(
-        --color-compose-send-button-focus-shadow
-    );
-    --color-compose-collapsed-reply-button-area-background: hsl(
-        0deg 0% 0% / 20%
-    );
-    --color-compose-collapsed-reply-button-area-background-interactive: hsl(
-        0deg 0% 0% / 15%
-    );
-    --color-compose-collapsed-reply-button-area-border: hsl(0deg 0% 0% / 60%);
-    --color-compose-collapsed-reply-button-area-border-interactive: var(
-        --color-compose-collapsed-reply-button-area-border
-    );
-    --color-compose-embedded-button-text-color: hsl(231deg 30% 65%);
-    --color-compose-embedded-button-text-color-hover: hsl(231deg 30% 70%);
-    --color-compose-embedded-button-background: transparent;
-    --color-compose-embedded-button-background-hover: hsl(
-        235deg 100% 70% / 11%
-    );
-    --color-background-popover: hsl(212deg 32% 14%);
-
-    /* Text colors */
-    --color-text-default: hsl(0deg 0% 100% / 75%);
-    /* Unlike the light theme, the dark theme renders message
-       text in the default color. */
-    --color-text-message-default: var(--color-text-default);
-    --color-text-message-view-header: hsl(0deg 0% 100% / 80%);
-    --color-text-message-header: hsl(0deg 0% 100% / 80%);
-    --color-text-sender-name: hsl(0deg 0% 100% / 85%);
-    --color-text-dropdown-input: hsl(0deg 0% 95%);
-    --color-text-other-mention: hsl(0deg 0% 100% / 80%);
-    --color-text-self-direct-mention: hsl(240deg 100% 88% / 100%);
-    --color-text-self-group-mention: hsl(184deg 52% 63% / 100%);
-    --color-text-show-more-less-button: hsl(240deg 30% 65%);
-    --color-text-search: hsl(0deg 0% 100% / 75%);
-    --color-text-search-hover: hsl(0deg 0% 100%);
-    --color-text-search-placeholder: hsl(0deg 0% 100% / 50%);
-    --color-text-dropdown-menu: hsl(0deg 0% 100% / 80%);
-    --color-text-full-name: hsl(0deg 0% 100%);
-    --color-text-item: hsl(0deg 0% 50%);
-    --color-text-personal-menu-no-status: hsl(0deg 0% 100% 35%);
-    --color-text-personal-menu-some-status: hsl(0deg 0% 100% 50%);
-    --color-text-sidebar-popover-menu: hsl(236deg 33% 90%);
-    /* 75% opacity of --color-text-default against --color-background.
-       We use color-mix here to avoid defining a separate, compounding
-       `opacity` property, and also to preserve a record of the
-       relationship of the color of sidebar headings to other colors. */
-    --color-text-sidebar-heading: color-mix(
-        in srgb,
-        hsl(0deg 0% 75%) 75%,
-        hsl(0deg 0% 11%)
-    );
-
-    /* Markdown code colors */
-    /* Note that Markdown code-link colors are identical
-       to light theme, and so are not redeclared here. */
-    --color-markdown-code-text: hsl(0deg 0% 100% / 85%);
-    --color-markdown-code-background: hsl(0deg 0% 100% / 8%);
-    --color-markdown-code-background-mentions: var(
-        --color-markdown-code-background
-    );
-    --color-markdown-pre-text: var(--color-markdown-code-text);
-    --color-markdown-pre-border: transparent;
-    --color-markdown-pre-background: hsl(0deg 0% 100% / 4%);
-    --color-markdown-pre-background-mentions: hsl(0deg 0% 100% / 5%);
-    --color-markdown-pre-border-mentions: var(--color-markdown-pre-border);
-
-    /* Icon colors */
-    --color-icon-bot: hsl(180deg 5% 50% / 100%);
-    --color-message-action-visible: hsl(217deg 41% 90% / 50%);
-    --color-message-action-interactive: hsl(217deg 41% 90% / 100%);
-    --color-left-sidebar-navigation-icon: hsl(0deg 0% 100% / 56%);
-    --color-vdots-hint: hsl(0deg 0% 100% / 30%);
-    --color-vdots-visible: hsl(236deg 33% 80%);
-    --color-vdots-hover: hsl(0deg 0% 100%);
-    --color-left-sidebar-header-vdots-visible: var(
-        --color-left-sidebar-navigation-icon
-    );
-    --color-tab-picker-icon: hsl(0deg 0% 80%);
-
-    /* Reaction container colors */
-    --color-message-reaction-border: hsl(0deg 0% 100% / 15%);
-    --color-message-reaction-border-reacted: hsl(0deg 0% 100% / 50%);
-    --color-message-reaction-background: hsl(0deg 0% 0% / 30%);
-    --color-message-reaction-background-reacted: hsl(0deg 0% 0% / 80%);
-    --color-message-reaction-background-hover: hsl(0deg 0% 100% / 10%);
-    /* No shadow in dark mode. */
-    --color-message-reaction-shadow-inner: transparent;
-    --color-message-reaction-text: hsl(0deg 0% 100% / 75%);
-    --color-message-reaction-text-reacted: hsl(0deg 0% 100% / 85%);
-    --color-message-reaction-button-text: var(--color-message-reaction-text);
-    --color-message-reaction-button-text-hover: var(
-        --color-message-reaction-text-reacted
-    );
-    --color-message-reaction-button-background: inherit;
-    --color-message-reaction-button-background-hover: var(
-        --color-message-reaction-background-hover
-    );
-    --color-message-reaction-button-border: transparent;
-    --color-message-reaction-button-border-hover: var(
-        --color-message-reaction-border
-    );
-    --font-weight-message-reaction: 550;
-
-    /* Message feed loading indicator colors */
-    --color-zulip-logo: hsl(0deg 0% 100% / 50%);
-    --color-zulip-logo-loading: hsl(0deg 0% 100%);
-    --color-recent-view-loading-spinner: hsl(0deg 0% 100% / 60%);
-    --color-zulip-logo-z: hsl(214deg 27% 18%);
-
-    /* Message collapsing/condensing button colors */
-    --color-show-more-less-button-background: hsla(240deg 44% 56% / 15%);
-    --color-show-more-less-button-background-hover: hsl(240deg 44% 56% / 25%);
-    --color-show-more-less-button-background-active: hsl(240deg 44% 56% / 15%);
-
-    /* Mention pill colors */
-    --color-background-direct-mention: hsl(240deg 13% 20%);
-    --color-background-group-mention: hsl(180deg 13% 15%);
-    --color-background-text-direct-mention: hsl(240deg 52% 60% / 25%);
-    --color-background-text-hover-direct-mention: hsl(240deg 52% 60% / 45%);
-    --color-background-text-group-mention: hsl(183deg 52% 40% / 20%);
-    --color-background-text-hover-group-mention: hsl(183deg 52% 40% / 30%);
-
-    /* Inbox view */
-    --color-background-inbox: var(--color-background);
-    --color-background-inbox-no-unreads-illustration: hsl(147deg 40% 55%);
-    --color-icon-search-inbox: hsl(0deg 0% 100%);
-    --color-inbox-search-text: hsl(0deg 0% 95%);
-    --color-border-inbox-search: hsl(0deg 0% 100% / 20%);
-    --color-border-inbox-search-hover: hsl(0deg 0% 100% / 40%);
-    --color-background-inbox-search: hsl(225deg 6% 10%);
-    --color-background-inbox-search-hover: hsl(225deg 6% 8%);
-    --color-background-inbox-search-focus: hsl(225deg 6% 7%);
-    --color-border-inbox-search-focus: hsl(0deg 0% 100% / 50%);
-    --color-box-shadow-inbox-search-focus: hsl(0deg 0% 100% / 40%);
-    --color-background-inbox-row: hsl(0deg 0% 14%);
-    --color-background-inbox-row-hover: linear-gradient(
-            0deg,
-            hsl(0deg 0% 100% / 5%) 0%,
-            hsl(0deg 0% 100% / 5%) 100%
-        ),
-        hsl(0deg 0% 14.12%);
-    --color-background-btn-inbox-selected: hsl(0deg 0% 100% / 5%);
-    --color-background-btn-inbox-focus: hsl(0deg 0% 20%);
-    --color-icons-inbox: hsl(0deg 0% 100%);
-    --color-background-icon-close-hover: hsl(0deg 0% 100% / 5%);
-
-    /* Navbar dropdown menu constants - Values from Figma design */
-    --box-shadow-navbar-dropdown-menu: 0 2.78px 4.12px 0 hsl(0deg 0% 0% / 10%),
-        0 5.5113px 8.5783px 0 hsl(0deg 0% 0% / 9%),
-        0 8.4377px 13.9271px 0 hsl(0deg 0% 0% / 11%),
-        0 12.177px 21.4737px 0 hsl(0deg 0% 0% / 11%),
-        0 18.7257px 35.4802px 0 hsl(0deg 0% 0% / 15%),
-        0 41px 80px 0 hsl(0deg 0% 0% / 20%);
-    --color-navbar-icon: hsl(240deg 35% 60%);
-    --color-navbar-spectator-low-attention-brand-button-text: hsl(
-        240deg 55% 72% / 100%
-    );
-    --color-navbar-spectator-low-attention-brand-button-background: transparent;
-    --color-navbar-spectator-low-attention-brand-button-background-hover: hsl(
-        240deg 56% 70% / 10%
-    );
-    --color-navbar-spectator-low-attention-brand-button-background-active: hsl(
-        240deg 56% 70% / 13%
-    );
-    --color-navbar-spectator-medium-attention-brand-button-text: hsl(
-        240deg 64% 76% / 100%
-    );
-    --color-navbar-spectator-medium-attention-brand-button-background: hsl(
-        240deg 56% 70% / 12%
-    );
-    --color-navbar-spectator-medium-attention-brand-button-background-hover: hsl(
-        240deg 56% 70% / 17%
-    );
-    --color-navbar-spectator-medium-attention-brand-button-background-active: hsl(
-        240deg 56% 70% / 12%
-    );
-    --color-gear-menu-lighter-text: hsl(0deg 0% 50%);
-    --color-gear-menu-blue-text: hsl(217deg 100% 65%);
-    --color-header-button-hover: hsl(0deg 0% 100% / 4%);
-    /* The second color value aligns with
-       --color-background-navbar */
-    --color-header-button-hover-no-alpha: color-mix(
-        in srgb,
-        hsl(0deg 0% 100%) 4%,
-        hsl(0deg 0% 13%)
-    );
-    --color-header-button-focus: hsl(0deg 0% 100% / 7%);
-    /* The second color value aligns with
-       --color-background-navbar */
-    --color-header-button-focus-no-alpha: color-mix(
-        in srgb,
-        hsl(0deg 0% 100%) 7%,
-        hsl(0deg 0% 13%)
-    );
-    --color-fill-user-invite-copy-icon: hsl(236deg 33% 90%);
-    --icon-chevron-down: url("data:image/svg+xml,%3Csvg width='16' height='16' viewBox='0 0 16 16' fill='none' xmlns='http://www.w3.org/2000/svg'%3E%3Cpath fill-rule='evenodd' clip-rule='evenodd' d='M3.52977 5.52973C3.78947 5.27004 4.21053 5.27004 4.47023 5.52973L8 9.05951L11.5298 5.52973C11.7895 5.27004 12.2105 5.27004 12.4702 5.52973C12.7299 5.78943 12.7299 6.21049 12.4702 6.47019L8.47023 10.4702C8.21053 10.7299 7.78947 10.7299 7.52977 10.4702L3.52977 6.47019C3.27008 6.21049 3.27008 5.78943 3.52977 5.52973Z' fill='%23FFFFFFBF'/%3E%3C/svg%3E%0A");
-
-    /* Button colors on modals and message editing. */
-    --color-exit-button-text: hsl(0deg 0% 100%);
-    --color-exit-button-border: hsl(0deg 0% 0% / 60%);
-    --color-exit-button-background: hsl(211deg 29% 14%);
-    --color-exit-button-background-interactive: hsl(211deg 29% 17%);
-}
-
-@media screen {
-    :root.dark-theme {
-        @extend %dark-theme;
-    }
-}
-
-@media screen and (prefers-color-scheme: dark) {
-    :root.color-scheme-automatic {
-        @extend %dark-theme;
-    }
-}
-
-=======
->>>>>>> 4f1659fe
 input,
 button,
 select,
