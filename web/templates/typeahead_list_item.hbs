{{#if is_emoji}}
    {{#if has_image}}
        <img class="emoji" src="{{ img_src }}" />
    {{else}}
        <span class='emoji emoji-{{ emoji_code }}'></span>
    {{/if}}
{{else if is_person}}
    {{#if user_circle_class}}
    <span class="{{user_circle_class}} user_circle"></span>
    {{/if}}
    {{#if has_image}}
    <img class="typeahead-image" src="{{ img_src }}" />
    {{else}}
    <span class='typeahead-image fa fa-bullhorn no-presence-circle'></span>
    {{/if}}
{{else if is_user_group}}
    <i class="typeahead-image zulip-icon zulip-icon-triple-users no-presence-circle" aria-hidden="true"></i>
{{/if}}
{{!-- Separate container to ensure overflowing text remains in this container. --}}
<div class="typeahead-text-container{{#if has_secondary_html}} has_secondary_html{{/if}}">
    <strong class="typeahead-strong-section">
        {{~#if stream~}}
            {{~> inline_decorated_stream_name stream=stream ~}}
            {{~else~}}
            {{~ primary ~}}
        {{~/if~}}
    </strong>
    {{~#if has_pronouns}}
        <span class="pronouns">({{pronouns}})</span>
    {{~/if}}
    {{~#if should_add_guest_user_indicator}}
        <i>({{t 'guest'}})</i>
    {{~/if}}
    {{~#if has_status}}
    {{> status_emoji status_emoji_info}}
    {{~/if}}
    {{~#if has_secondary_html}}
    <span class="autocomplete_secondary rendered_markdown single-line-rendered-markdown">{{rendered_markdown secondary_html}}</span>
    {{~else if has_secondary}}
    <span class="autocomplete_secondary">
        {{~ secondary ~}}
<<<<<<< HEAD
    </small>
    {{#if is_unsubscribed}}
    <span class="fa fa-exclamation-triangle unsubscribed_icon"></span>
    {{/if}}
    {{~/if}}
</div>
=======
    </span>
    {{~/if}}
</div>
{{#if is_unsubscribed}}
    <span class="fa fa-exclamation-triangle unsubscribed_icon"
      title="{{t 'You are not currently subscribed to this channel.' }}"></span>
{{/if}}
>>>>>>> 246df3c8
<|MERGE_RESOLUTION|>--- conflicted
+++ resolved
@@ -39,19 +39,14 @@
     {{~else if has_secondary}}
     <span class="autocomplete_secondary">
         {{~ secondary ~}}
-<<<<<<< HEAD
     </small>
     {{#if is_unsubscribed}}
     <span class="fa fa-exclamation-triangle unsubscribed_icon"></span>
     {{/if}}
-    {{~/if}}
-</div>
-=======
     </span>
     {{~/if}}
 </div>
 {{#if is_unsubscribed}}
     <span class="fa fa-exclamation-triangle unsubscribed_icon"
       title="{{t 'You are not currently subscribed to this channel.' }}"></span>
-{{/if}}
->>>>>>> 246df3c8
+{{/if}}