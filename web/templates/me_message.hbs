<span class="message_sender no-select is_me_message">
    <span>
        {{> message_avatar}}
    </span>

    <span class="sender-status">
        <span class="sender_info_hover sender_name-in-status auto-select" role="button" tabindex="0">
<<<<<<< HEAD
            <span class="view_user_card_tooltip">
                {{msg/sender_full_name}}  <span style="color:#95a5fd"> {{msg/sender_groups}}</span>
=======
            <span class="sender_name_padding view_user_card_tooltip" data-tooltip-template-id="view-user-card-tooltip-template"></span>
            <span class="view_user_card_tooltip" data-tooltip-template-id="view-user-card-tooltip-template">
                {{msg/sender_full_name}}
>>>>>>> d6c21c22
            </span>
        </span>
        {{#if sender_is_bot}}
        <i class="zulip-icon zulip-icon-bot" aria-label="{{t 'Bot' }}"></i>
        {{/if}}

        <span class="rendered_markdown status-message auto-select">{{rendered_markdown status_message}}</span>

        {{#if edited_status_msg}}
        {{> edited_notice}}
        {{/if}}
    </span>
</span><|MERGE_RESOLUTION|>--- conflicted
+++ resolved
@@ -5,14 +5,9 @@
 
     <span class="sender-status">
         <span class="sender_info_hover sender_name-in-status auto-select" role="button" tabindex="0">
-<<<<<<< HEAD
-            <span class="view_user_card_tooltip">
-                {{msg/sender_full_name}}  <span style="color:#95a5fd"> {{msg/sender_groups}}</span>
-=======
             <span class="sender_name_padding view_user_card_tooltip" data-tooltip-template-id="view-user-card-tooltip-template"></span>
             <span class="view_user_card_tooltip" data-tooltip-template-id="view-user-card-tooltip-template">
-                {{msg/sender_full_name}}
->>>>>>> d6c21c22
+                {{msg/sender_full_name}}  <span style="color:#95a5fd"> {{msg/sender_groups}}</span>
             </span>
         </span>
         {{#if sender_is_bot}}
