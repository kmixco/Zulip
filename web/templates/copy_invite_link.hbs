<a class="btn copy_button_base" data-tippy-content="{{t 'Copy link' }}" data-tippy-placement="top" aria-label="{{t 'Copy link' }}"
  id='copy_generated_invite_link' data-clipboard-text="{{ invite_link }}">
<<<<<<< HEAD
    {{> copy_to_clipboard_svg }}
</a>

<div id="copy_generated_link_container">
    <span>{{t "Link:" }}</span>
    <a href="{{ invite_link }}" id="multiuse_invite_link">{{ invite_link }}</a>
</div>
=======
    {{> copy_to_clipboard_svg}}
</a>
>>>>>>> 947bfcaf
<|MERGE_RESOLUTION|>--- conflicted
+++ resolved
@@ -1,14 +1,9 @@
 <a class="btn copy_button_base" data-tippy-content="{{t 'Copy link' }}" data-tippy-placement="top" aria-label="{{t 'Copy link' }}"
   id='copy_generated_invite_link' data-clipboard-text="{{ invite_link }}">
-<<<<<<< HEAD
-    {{> copy_to_clipboard_svg }}
+    {{> copy_to_clipboard_svg}}
 </a>
 
 <div id="copy_generated_link_container">
     <span>{{t "Link:" }}</span>
     <a href="{{ invite_link }}" id="multiuse_invite_link">{{ invite_link }}</a>
-</div>
-=======
-    {{> copy_to_clipboard_svg}}
-</a>
->>>>>>> 947bfcaf
+</div>