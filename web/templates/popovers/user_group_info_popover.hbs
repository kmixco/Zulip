<<<<<<< HEAD
<div class="group-info-popover">
    <div class="group-info-content">
        <div class="group-info">
            <div class="group-name">
                <i
                  class="zulip-icon zulip-icon-triple-users"
                  aria-hidden="true"
                  ></i>
                {{group_name}}
            </div>
            <div class="group-description">
                {{group_description}}
            </div>
        </div>
        <hr />
        <ul
          class="nav nav-list member-list"
          data-simplebar
          data-simplebar-tab-index="-1"
          data-simplebar-auto-hide="false"
          >
            <ul
              class="nav nav-list member-list"
              data-simplebar
              data-simplebar-auto-hide="false"
              >
                {{#if members.length}}
                    {{#each members}}
                        <li>
                            {{#if is_bot}}
                                <i
                                  class="zulip-icon zulip-icon-bot"
                                  aria-hidden="true"
                                  ></i>
                            {{else}}
                                <span
                                  class="user_circle
                                  {{user_circle_class}}
                                  popover_user_presence"
                                  title="{{user_last_seen_time_status}}"
                                  ></span>
                            {{/if}}
                            <span>{{full_name}}</span>
                        </li>
                    {{/each}}
                {{else}}
                    <li><i>This group has no members.</i></li>
                {{/if}}
            </ul>
        </ul>
        {{#unless is_guest}}
            <hr />
            <ul class="nav nav-list manage-group">
                <li>
                    <a href="{{group_edit_url}}">
                        <i
                          class="zulip-icon zulip-icon-user-cog"
                          aria-hidden="true"
                          ></i>{{t "Group settings"}}
                    </a>
                </li>
            </ul>
        {{/unless}}
    </div>
</div>
=======
<div class="popover-menu user-group-info-popover" data-simplebar data-simplebar-tab-index="-1">
    <ul role="menu" class="popover-menu-list">
        <li role="none" class="link-item popover-menu-list-item">
            <div class="popover-group-menu-info">
                <div class="popover-group-menu-name-container">
                    <i class="popover-menu-icon zulip-icon zulip-icon-triple-users" aria-hidden="true"></i>
                    <span class="popover-group-menu-name">{{group_name}}</span>
                </div>
                <div class="popover-group-menu-description">{{group_description}}</div>
            </div>
        </li>
        <li role="separator" class="popover-menu-separator"></li>
        <li role="none" class="popover-menu-list-item">
            <ul class="popover-menu-list popover-group-menu-member-list" data-simplebar data-simplebar-tab-index="-1" data-simplebar-auto-hide="false">
                {{#each members}}
                    <li class="popover-group-menu-member">
                        {{#if is_bot}}
                            <i class="zulip-icon zulip-icon-bot" aria-hidden="true"></i>
                        {{else}}
                            <span class="user_circle {{user_circle_class}} popover_user_presence hidden-for-spectators" data-tippy-content="{{user_last_seen_time_status}}"></span>
                        {{/if}}
                        <span class="popover-group-menu-member-name">{{full_name}}</span>
                    </li>
                {{/each}}
            </ul>
        </li>
        {{#unless (or is_guest is_system_group)}}
            <li role="separator" class="popover-menu-separator hidden-for-spectators"></li>
            <li role="none" class="link-item popover-menu-list-item hidden-for-spectators">
                <a href="{{group_edit_url}}" role="menuitem" class="navigate-link-on-enter popover-menu-link" tabindex="0">
                    <i class="popover-menu-icon zulip-icon zulip-icon-user-cog" aria-hidden="true"></i>
                    <span class="popover-menu-label">{{t "Group settings" }}</span>
                </a>
            </li>
        {{/unless}}
    </ul>
</div>
>>>>>>> 1ab4723d
<|MERGE_RESOLUTION|>--- conflicted
+++ resolved
@@ -1,4 +1,3 @@
-<<<<<<< HEAD
 <div class="group-info-popover">
     <div class="group-info-content">
         <div class="group-info">
@@ -61,10 +60,6 @@
                     </a>
                 </li>
             </ul>
-        {{/unless}}
-    </div>
-</div>
-=======
 <div class="popover-menu user-group-info-popover" data-simplebar data-simplebar-tab-index="-1">
     <ul role="menu" class="popover-menu-list">
         <li role="none" class="link-item popover-menu-list-item">
@@ -102,4 +97,3 @@
         {{/unless}}
     </ul>
 </div>
->>>>>>> 1ab4723d
