{{#if include_sender}}
    {{> message_avatar ~}}
{{/if}}
<span class="message_sender no-select">
    {{#if include_sender}}
        <span class="sender_info_hover sender_name auto-select" role="button" tabindex="0">
<<<<<<< HEAD
            <span class="sender_name_padding view_user_card_tooltip" data-tooltip-template-id="view-user-card-tooltip-template"></span>
            <span class="view_user_card_tooltip" data-tooltip-template-id="view-user-card-tooltip-template">{{msg/sender_full_name}} <span style="color:#95a5fd"> {{msg/sender_groups}}</span> {{> status_emoji msg/status_emoji_info}}</span>
=======
            <span class="view_user_card_tooltip" data-tooltip-template-id="view-user-card-tooltip-template">
                {{msg/sender_full_name}}
                {{#unless status_message}}
                {{> status_emoji msg/status_emoji_info}}
                {{/unless}}
            </span>
>>>>>>> b29ec4d6
        </span>
        {{#if sender_is_bot}}
        <i class="zulip-icon zulip-icon-bot" aria-label="{{t 'Bot' }}"></i>
        {{/if}}
        {{#if status_message}}
            <span class="rendered_markdown status-message auto-select">{{rendered_markdown status_message}}</span>
            {{#if edited_status_msg}}
                {{> edited_notice}}
            {{/if}}
        {{/if}}
        {{#if edited_alongside_sender}}
            {{> edited_notice}}
        {{/if}}
    {{/if}}
</span>

<span class="alert-msg"></span>

<a {{#unless msg/locally_echoed}}href="{{ msg/url }}"{{/unless}} class="message_time{{#if status_message}} status-time{{/if}}">
    {{#unless include_sender}}
    <span class="copy-paste-text">&nbsp;</span>
    {{/unless}}
    {{timestr}}
</a>

{{#if msg/locally_echoed}}
    <span class="fa fa-circle-o-notch slow-send-spinner hidden"></span>
{{/if}}

{{> message_controls}}

{{#unless status_message}}
    {{#unless is_hidden}}
    <div class="message_content rendered_markdown">
        {{#if use_match_properties}}
            {{rendered_markdown msg/match_content}}
        {{else}}
            {{rendered_markdown msg/content}}
        {{/if}}
    </div>
    {{else}}
    <div class="message_content rendered_markdown">
        {{> message_hidden_dialog}}
    </div>
    {{/unless}}
{{/unless}}

{{#if edited_in_left_col}}
{{> edited_notice}}
{{/if}}

<div class="message_edit">
    <div class="message_edit_form"></div>
</div>
<div class="message_expander message_length_controller tippy-zulip-delayed-tooltip" data-tooltip-template-id="message-expander-tooltip-template">{{t "[More…]" }}</div>
<div class="message_condenser message_length_controller tippy-zulip-delayed-tooltip" data-tooltip-template-id="message-condenser-tooltip-template">[{{t "Show less" }}]</div>

{{#unless is_hidden}}
<div class="message_reactions">{{> message_reactions }}</div>
{{/unless}}<|MERGE_RESOLUTION|>--- conflicted
+++ resolved
@@ -4,17 +4,13 @@
 <span class="message_sender no-select">
     {{#if include_sender}}
         <span class="sender_info_hover sender_name auto-select" role="button" tabindex="0">
-<<<<<<< HEAD
-            <span class="sender_name_padding view_user_card_tooltip" data-tooltip-template-id="view-user-card-tooltip-template"></span>
-            <span class="view_user_card_tooltip" data-tooltip-template-id="view-user-card-tooltip-template">{{msg/sender_full_name}} <span style="color:#95a5fd"> {{msg/sender_groups}}</span> {{> status_emoji msg/status_emoji_info}}</span>
-=======
             <span class="view_user_card_tooltip" data-tooltip-template-id="view-user-card-tooltip-template">
                 {{msg/sender_full_name}}
+                <span style="color:#95a5fd"> {{msg/sender_groups}}</span>
                 {{#unless status_message}}
                 {{> status_emoji msg/status_emoji_info}}
                 {{/unless}}
             </span>
->>>>>>> b29ec4d6
         </span>
         {{#if sender_is_bot}}
         <i class="zulip-icon zulip-icon-bot" aria-label="{{t 'Bot' }}"></i>
