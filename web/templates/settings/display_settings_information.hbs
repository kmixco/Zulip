--- conflicted
+++ resolved
@@ -49,11 +49,7 @@
         </select>
     </div>
 
-<<<<<<< HEAD
-    {{#each information_section_checkbox_group.settings.user_preference}}
-=======
     {{#each information_section_checkbox_group.settings.user_preferences}}
->>>>>>> d7761f71
         {{> settings_checkbox
           setting_name=this
           is_checked=(lookup ../settings_object this)
