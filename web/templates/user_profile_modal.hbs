--- conflicted
+++ resolved
@@ -26,8 +26,6 @@
                     </p>
                     {{/unless}}
                 </div>
-<<<<<<< HEAD
-=======
                 <h1 class="modal__title user_profile_name_heading" id="name">
                     <span class="user_profile_name">{{full_name}}</span>
                     {{#if is_bot}}
@@ -40,7 +38,6 @@
                     {{/if}}
                 </h1>
                 <button class="modal__close" aria-label="{{t 'Close modal' }}" data-micromodal-close></button>
->>>>>>> 75611c6c
             </div>
             <div id="tab-toggle" class="center"></div>
             <main class="modal__body" id="body" data-simplebar data-simplebar-auto-hide="false">
