import $ from "jquery";

import * as about_zulip from "./about_zulip";
import * as admin from "./admin";
import * as blueslip from "./blueslip";
import * as browser_history from "./browser_history";
import * as drafts_overlay_ui from "./drafts_overlay_ui";
import * as hash_parser from "./hash_parser";
import * as hash_util from "./hash_util";
import {$t_html} from "./i18n";
import * as inbox_ui from "./inbox_ui";
import * as inbox_util from "./inbox_util";
import * as info_overlay from "./info_overlay";
import * as message_fetch from "./message_fetch";
import * as message_view from "./message_view";
import * as message_viewport from "./message_viewport";
import * as modals from "./modals";
import * as overlays from "./overlays";
import {page_params} from "./page_params";
import * as people from "./people";
import * as popovers from "./popovers";
import * as recent_view_ui from "./recent_view_ui";
import * as recent_view_util from "./recent_view_util";
import * as scheduled_messages_overlay_ui from "./scheduled_messages_overlay_ui";
import * as settings from "./settings";
import * as settings_panel_menu from "./settings_panel_menu";
import * as settings_toggle from "./settings_toggle";
import * as sidebar_ui from "./sidebar_ui";
import * as spectators from "./spectators";
import {current_user} from "./state_data";
import * as stream_settings_ui from "./stream_settings_ui";
import * as ui_report from "./ui_report";
import * as user_group_edit from "./user_group_edit";
import * as user_profile from "./user_profile";
import {user_settings} from "./user_settings";

// Read https://zulip.readthedocs.io/en/latest/subsystems/hashchange-system.html
// or locally: docs/subsystems/hashchange-system.md

function maybe_hide_recent_view() {
    if (recent_view_util.is_visible()) {
        recent_view_ui.hide();
        return true;
    }
    return false;
}

function maybe_hide_inbox() {
    if (inbox_util.is_visible()) {
        inbox_ui.hide();
        return true;
    }
    return false;
}

function show_all_message_view() {
    // Don't export this function outside of this module since
    // `change_hash` is false here which means it is should only
    // be called after hash is updated in the URL.
    message_view.show([{operator: "in", operand: "home"}], {
        trigger: "hashchange",
        change_hash: false,
        then_select_id: window.history.state?.narrow_pointer,
        then_select_offset: window.history.state?.narrow_offset,
    });
}

function is_somebody_else_profile_open() {
    return (
        user_profile.get_user_id_if_user_profile_modal_open() !== undefined &&
        user_profile.get_user_id_if_user_profile_modal_open() !== people.my_current_user_id()
    );
}

function handle_invalid_users_section_url(user_settings_tab) {
    const valid_user_settings_tab_values = new Set(["active", "deactivated", "invitations"]);
    if (!valid_user_settings_tab_values.has(user_settings_tab)) {
        const valid_users_section_url = "#organization/users/active";
        browser_history.update(valid_users_section_url);
        return "active";
    }
    return user_settings_tab;
}

function get_user_settings_tab(section) {
    if (section === "users") {
        const current_user_settings_tab = hash_parser.get_current_nth_hash_section(2);
        return handle_invalid_users_section_url(current_user_settings_tab);
    }
    return undefined;
}

export function set_hash_to_home_view(triggered_by_escape_key = false) {
    const current_hash = window.location.hash;
    if (current_hash === "") {
        // Empty hash for home view is always valid.
        return;
    }

    let home_view_hash = `#${user_settings.web_home_view}`;
    if (home_view_hash === "#recent_topics") {
        home_view_hash = "#recent";
    }

    if (home_view_hash === "#all_messages") {
        home_view_hash = "#feed";
    }

    if (current_hash !== home_view_hash) {
        const hash_before_current = browser_history.old_hash();
        if (
            triggered_by_escape_key &&
            home_view_hash === "#feed" &&
            (hash_before_current === "" || hash_before_current === "#feed")
        ) {
            // If the previous view was the user's Combined Feed home
            // view, and this change was triggered by escape keypress,
            // then we simulate the back button in order to reuse
            // existing code for restoring the user's scroll position.
            window.history.back();
            return;
        }

        // We want to set URL with no hash here. It is not possible
        // to do so with `window.location.hash` since it will set an empty
        // hash. So, we use `pushState` which simply updates the current URL
        // but doesn't trigger `hashchange`. So, we trigger hashchange directly
        // here to let it handle the whole rendering process for us.
        browser_history.set_hash("");
        hashchanged(false);
    }
}

function show_home_view() {
    // This function should only be called from the hashchange
    // handlers, as it does not set the hash to "".
    //
    // We only allow the primary recommended options for home views
    // rendered without a hash.
    switch (user_settings.web_home_view) {
        case "recent_topics": {
            maybe_hide_inbox();
            recent_view_ui.show();
            break;
        }
        case "all_messages": {
            // Hides inbox/recent views internally if open.
            show_all_message_view();
            break;
        }
        case "inbox": {
            maybe_hide_recent_view();
            inbox_ui.show();
            break;
        }
        default: {
            // NOTE: Setting a hash which is not rendered on
            // empty hash (like a stream narrow) will
            // introduce a bug that user will not be able to
            // go back in browser history. See
            // https://chat.zulip.org/#narrow/channel/9-issues/topic/Browser.20back.20button.20on.20RT
            // for detailed description of the issue.
            window.location.hash = user_settings.web_home_view;
        }
    }
}

// Returns true if this function performed a narrow
function do_hashchange_normal(from_reload) {
    message_viewport.stop_auto_scrolling();

    // NB: In Firefox, window.location.hash is URI-decoded.
    // Even if the URL bar says #%41%42%43%44, the value here will
    // be #ABCD.
    const hash = window.location.hash.split("/");

    switch (hash[0]) {
        case "#narrow": {
            let terms;
            try {
                // TODO: Show possible valid URLs to the user.
                terms = hash_util.parse_narrow(hash);
            } catch {
                ui_report.error(
                    $t_html({defaultMessage: "Invalid URL"}),
                    undefined,
                    $("#home-error"),
                    2000,
                );
            }
            if (terms === undefined) {
                // If the narrow URL didn't parse,
                // send them to web_home_view.
                // We cannot clear hash here since
                // it will block user from going back
                // in browser history.
                show_home_view();
                return false;
            }
            const narrow_opts = {
                change_hash: false, // already set
                trigger: "hash change",
                show_more_topics: false,
            };
            if (from_reload) {
                blueslip.debug("We are narrowing as part of a reload.");
                if (message_fetch.initial_narrow_pointer !== undefined) {
                    narrow_opts.then_select_id = message_fetch.initial_narrow_pointer;
                    narrow_opts.then_select_offset = message_fetch.initial_narrow_offset;
                }
            }

            const data_for_hash = window.history.state;
            if (data_for_hash) {
                narrow_opts.then_select_id = data_for_hash.narrow_pointer;
                narrow_opts.then_select_offset = data_for_hash.narrow_offset;
                narrow_opts.show_more_topics = data_for_hash.show_more_topics ?? false;
            }
            message_view.show(terms, narrow_opts);
            return true;
        }
        case "":
        case "#":
            show_home_view();
            break;
        case "#recent_topics":
            // The URL for Recent Conversations was changed from
            // #recent_topics to #recent in 2022. Because pre-change
            // Welcome Bot messages included links to this URL, we
            // need to support the "#recent_topics" hash as an alias
            // for #recent permanently. We show the view and then
            // replace the current URL hash in a way designed to hide
            // this detail in the browser's forward/back session history.
            recent_view_ui.show();
            window.location.replace("#recent");
            break;
        case "#recent":
            maybe_hide_inbox();
            recent_view_ui.show();
            break;
        case "#inbox":
            maybe_hide_recent_view();
            inbox_ui.show();
            break;
        case "#all_messages":
            // "#all_messages" was renamed to "#feed" in 2024. Unlike
            // the recent hash rename, there are likely few links that
            // would break if this compatibility code was removed, but
            // there's little cost to keeping it.
            show_all_message_view();
            window.location.replace("#feed");
            break;
        case "#feed":
            show_all_message_view();
            break;
        case "#keyboard-shortcuts":
        case "#message-formatting":
        case "#search-operators":
        case "#drafts":
        case "#invite":
        case "#channels":
        case "#streams":
        case "#organization":
        case "#settings":
        case "#about-zulip":
        case "#scheduled":
            blueslip.error("overlay logic skipped for: " + hash);
            break;
        default:
            show_home_view();
    }
    return false;
}

function do_hashchange_overlay(old_hash) {
    if (old_hash === undefined) {
        // The user opened the app with an overlay hash; we need to
        // show the user's home view behind it.
        show_home_view();
    }
    let base = hash_parser.get_current_hash_category();
    const old_base = hash_parser.get_hash_category(old_hash);
    let section = hash_parser.get_current_hash_section();

    if (base === "groups" && current_user.is_guest) {
        // The #groups settings page is unfinished, and disabled in production.
        show_home_view();
        return;
    }

    const coming_from_overlay = hash_parser.is_overlay_hash(old_hash);
<<<<<<< HEAD
=======
    if (section === "display-settings") {
        // Since display-settings was deprecated and replaced with preferences
        // #settings/display-settings is being redirected to #settings/preferences.
        section = "preferences";
    }
    if (section === "user-list-admin") {
        // #settings/user-list-admin is being redirected to #settings/users after it was renamed.
        section = "users";
    }
>>>>>>> da6c2e0c
    if ((base === "settings" || base === "organization") && !section) {
        let settings_panel_object = settings_panel_menu.normal_settings;
        if (base === "organization") {
            settings_panel_object = settings_panel_menu.org_settings;
        }
        window.history.replaceState(
            null,
            "",
            browser_history.get_full_url(base + "/" + settings_panel_object.current_tab),
        );
    }

    // In 2024, stream was renamed to channel in the Zulip API and UI.
    // Because pre-change Welcome Bot and Notification Bot messages
    // included links to "/#streams/all" and "/#streams/new", we'll
    // need to support "streams" as an overlay hash as an alias for
    // "channels" permanently.
    if (base === "streams" || base === "channels") {
        const valid_hash = hash_util.validate_channels_settings_hash(window.location.hash);
        // Here valid_hash will always return "channels" as the base.
        // So, if we update the history because the valid hash does
        // not match the window.location.hash, then we also reset the
        // base string we're tracking for the hash.
        if (valid_hash !== window.location.hash) {
            window.history.replaceState(null, "", browser_history.get_full_url(valid_hash));
            section = hash_parser.get_current_hash_section();
            base = hash_parser.get_current_hash_category();
        }
    }

    if (base === "groups") {
        const valid_hash = hash_util.validate_group_settings_hash(window.location.hash);
        if (valid_hash !== window.location.hash) {
            window.history.replaceState(null, "", browser_history.get_full_url(valid_hash));
            section = hash_parser.get_current_hash_section();
        }
    }

    // Start by handling the specific case of going from
    // something like "#channels/all" to "#channels/subscribed".
    //
    // In most situations we skip by this logic and load
    // the new overlay.
    if (coming_from_overlay && base === old_base) {
        if (base === "channels") {
            // e.g. #channels/29/social/subscribers
            const right_side_tab = hash_parser.get_current_nth_hash_section(3);
            stream_settings_ui.change_state(section, undefined, right_side_tab);
            return;
        }

        if (base === "groups") {
            const right_side_tab = hash_parser.get_current_nth_hash_section(3);
            user_group_edit.change_state(section, undefined, right_side_tab);
        }

        if (base === "settings") {
            if (!section) {
                // We may be on a really old browser or somebody
                // hand-typed a hash.
                blueslip.warn("missing section for settings");
            }
            settings_panel_menu.normal_settings.activate_section_or_default(section);
            return;
        }

        if (base === "organization") {
            if (!section) {
                // We may be on a really old browser or somebody
                // hand-typed a hash.
                blueslip.warn("missing section for organization");
            }
            settings_panel_menu.org_settings.activate_section_or_default(
                section,
                get_user_settings_tab(section),
            );
            return;
        }

        // TODO: handle other cases like internal settings
        //       changes.
        return;
    }

    // This is a special case when user clicks on a URL that makes the overlay switch
    // from org settings to user settings or user edits the URL to switch between them.
    const settings_hashes = new Set(["settings", "organization"]);
    // Ensure that we are just switching between user and org settings and the settings
    // overlay is open.
    const is_hashchange_internal =
        settings_hashes.has(base) && settings_hashes.has(old_base) && overlays.settings_open();
    if (is_hashchange_internal) {
        if (base === "settings") {
            settings_panel_menu.normal_settings.set_current_tab(section);
        } else {
            settings_panel_menu.org_settings.set_current_tab(section);
            settings_panel_menu.org_settings.set_user_settings_tab(get_user_settings_tab(section));
        }
        settings_toggle.goto(base);
        return;
    }

    // It's not super likely that an overlay is already open,
    // but you can jump from /settings to /streams by using
    // the browser's history menu or hand-editing the URL or
    // whatever.  If so, just close the overlays.
    if (base !== old_base) {
        overlays.close_for_hash_change();
    }

    // NORMAL FLOW: basically, launch the overlay:

    if (!coming_from_overlay) {
        browser_history.set_hash_before_overlay(old_hash);
    }

    if (base === "channels") {
        // e.g. #channels/29/social/subscribers
        const right_side_tab = hash_parser.get_current_nth_hash_section(3);

        if (is_somebody_else_profile_open()) {
            stream_settings_ui.launch(section, "all-streams", right_side_tab);
            return;
        }

        // We pass left_side_tab as undefined in change_state to
        // select the tab based on user's subscriptions. "Subscribed" is
        // selected if user is subscribed to the stream being edited.
        // Otherwise "All streams" is selected.
        stream_settings_ui.launch(section, undefined, right_side_tab);
        return;
    }

    if (base === "groups") {
        const right_side_tab = hash_parser.get_current_nth_hash_section(3);

        if (is_somebody_else_profile_open()) {
            user_group_edit.launch(section, "all-groups", right_side_tab);
            return;
        }

        // We pass left_side_tab as undefined in change_state to
        // select the tab based on user's membership. "My groups" is
        // selected if user is a member of group being edited.
        // Otherwise "All groups" is selected.
        user_group_edit.launch(section, undefined, right_side_tab);
        return;
    }

    if (base === "drafts") {
        drafts_overlay_ui.launch();
        return;
    }

    if (base === "settings") {
        settings.build_page();
        admin.build_page();
        settings.launch(section);
        return;
    }

    if (base === "organization") {
        settings.build_page();
        admin.build_page();
        admin.launch(section, get_user_settings_tab(section));
        return;
    }

    if (base === "keyboard-shortcuts") {
        info_overlay.show("keyboard-shortcuts");
        return;
    }

    if (base === "message-formatting") {
        info_overlay.show("message-formatting");
        return;
    }

    if (base === "search-operators") {
        info_overlay.show("search-operators");
        return;
    }

    if (base === "about-zulip") {
        about_zulip.launch();
    }

    if (base === "scheduled") {
        scheduled_messages_overlay_ui.launch();
    }
    if (base === "user") {
        const user_id = Number.parseInt(hash_parser.get_current_hash_section(), 10);
        if (!people.is_known_user_id(user_id)) {
            user_profile.show_user_profile_access_error_modal();
        } else {
            const user = people.get_by_user_id(user_id);
            user_profile.show_user_profile(user);
        }
    }
}

function hashchanged(from_reload, e) {
    const current_hash = window.location.hash;
    const old_hash = e && (e.oldURL ? new URL(e.oldURL).hash : browser_history.old_hash());
    const is_hash_web_public_compatible = browser_history.update_web_public_hash(current_hash);

    const was_internal_change = browser_history.save_old_hash();
    if (was_internal_change) {
        return undefined;
    }

    // TODO: Migrate the `#reload` syntax to use slashes as separators
    // so that this can be part of the main switch statement.
    if (window.location.hash.startsWith("#reload")) {
        // We don't want to change narrow if app is undergoing reload.
        return undefined;
    }

    if (page_params.is_spectator && !is_hash_web_public_compatible) {
        spectators.login_to_access();
        return undefined;
    }

    popovers.hide_all();

    if (hash_parser.is_overlay_hash(current_hash)) {
        browser_history.state.changing_hash = true;
        do_hashchange_overlay(old_hash);
        browser_history.state.changing_hash = false;
        return undefined;
    }

    // We are changing to a "main screen" view.
    overlays.close_for_hash_change();
    sidebar_ui.hide_all();
    modals.close_active_if_any();
    browser_history.state.changing_hash = true;
    const ret = do_hashchange_normal(from_reload);
    browser_history.state.changing_hash = false;
    return ret;
}

export function initialize() {
    // We don't want browser to restore the scroll
    // position of the new hash in the current hash.
    window.history.scrollRestoration = "manual";

    $(window).on("hashchange", (e) => {
        hashchanged(false, e.originalEvent);
    });
    hashchanged(true);
}<|MERGE_RESOLUTION|>--- conflicted
+++ resolved
@@ -289,8 +289,7 @@
     }
 
     const coming_from_overlay = hash_parser.is_overlay_hash(old_hash);
-<<<<<<< HEAD
-=======
+  
     if (section === "display-settings") {
         // Since display-settings was deprecated and replaced with preferences
         // #settings/display-settings is being redirected to #settings/preferences.
@@ -300,7 +299,7 @@
         // #settings/user-list-admin is being redirected to #settings/users after it was renamed.
         section = "users";
     }
->>>>>>> da6c2e0c
+
     if ((base === "settings" || base === "organization") && !section) {
         let settings_panel_object = settings_panel_menu.normal_settings;
         if (base === "organization") {
