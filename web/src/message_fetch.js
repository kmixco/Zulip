--- conflicted
+++ resolved
@@ -29,10 +29,8 @@
     recent_view_initial_fetch_size: 400,
     narrowed_view_backward_batch_size: 100,
     narrowed_view_forward_batch_size: 100,
-<<<<<<< HEAD
-=======
+
     recent_view_fetch_more_batch_size: 1000,
->>>>>>> 34ceafad
     catch_up_batch_size: 1000,
 };
 
@@ -62,8 +60,7 @@
         } else {
             opts.msg_list_data.add_messages(messages);
         }
-<<<<<<< HEAD
-=======
+
     }
 
     if (messages.length > 0 && opts.msg_list === message_lists.home) {
@@ -75,7 +72,6 @@
             has_found_oldest,
             has_found_newest,
         );
->>>>>>> 34ceafad
     }
 
     huddle_data.process_loaded_messages(messages);
@@ -425,13 +421,11 @@
 
     do_backfill({
         msg_list,
-<<<<<<< HEAD
-        num_before: consts.narrowed_view_backward_batch_size,
-=======
+
         num_before: opts.recent_view
             ? consts.recent_view_fetch_more_batch_size
             : consts.narrowed_view_backward_batch_size,
->>>>>>> 34ceafad
+
     });
 }
 
