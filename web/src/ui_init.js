--- conflicted
+++ resolved
@@ -604,15 +604,13 @@
         },
         on_mark_pm_as_read: unread_ops.mark_pm_as_read,
         on_mark_topic_as_read: unread_ops.mark_topic_as_read,
-<<<<<<< HEAD
-=======
+
         maybe_load_older_messages() {
             message_fetch.maybe_load_older_messages({
                 msg_list: message_lists.home,
                 recent_view: true,
             });
         },
->>>>>>> 34ceafad
     });
     inbox_ui.initialize();
     alert_words.initialize(alert_words_params);
