import Handlebars from "handlebars/runtime";

import {page_params} from "./base_page_params";
import {$t, $t_html} from "./i18n";
import type {RealmDefaultSettings} from "./realm_user_settings_defaults";
import {realm} from "./state_data";
import {StreamPostPolicy} from "./stream_types";
import type {StreamSpecificNotificationSettings} from "./sub_store";
import type {
    FollowedTopicNotificationSettings,
    PmNotificationSettings,
    StreamNotificationSettings,
    UserSettings,
} from "./user_settings";

/*
    This file contains translations between the integer values used in
    the Zulip API to describe values in dropdowns, radio buttons, and
    similar widgets and the user-facing strings that should be used to
    describe them, as well as data details like sort orders that may
    be useful for some widgets.

    We plan to eventually transition much of this file to have a more
    standard format and then to be populated using data sent from the
    Zulip server in `page_params`, so that the data is available for
    other parts of the ecosystem to use (including the mobile apps and
    API documentation) without a ton of copying.
*/

export const demote_inactive_streams_values = {
    automatic: {
        code: 1,
        description: $t({defaultMessage: "Automatic"}),
    },
    always: {
        code: 2,
        description: $t({defaultMessage: "Always"}),
    },
    never: {
        code: 3,
        description: $t({defaultMessage: "Never"}),
    },
};

export const web_mark_read_on_scroll_policy_values = {
    always: {
        code: 1,
        description: $t({defaultMessage: "Always"}),
    },
    conversation_only: {
        code: 2,
        description: $t({defaultMessage: "Only in conversation views"}),
    },
    never: {
        code: 3,
        description: $t({defaultMessage: "Never"}),
    },
};

export const web_channel_default_view_values = {
    top_topic_in_channel: {
        code: 1,
        description: $t({defaultMessage: "Top topic in the channel"}),
    },
    channel_feed: {
        code: 2,
        description: $t({defaultMessage: "Channel feed"}),
    },
};

export const user_list_style_values = {
    compact: {
        code: 1,
        description: $t({defaultMessage: "Compact"}),
    },
    with_status: {
        code: 2,
        description: $t({defaultMessage: "Show status text"}),
    },
    // The `with_avatar` design in still in discussion.
    // with_avatar: {
    //     code: 3,
    //     description: $t({defaultMessage: "Show status text and avatar"}),
    // },
};

export const web_animate_image_previews_values = {
    always: {
        code: "always",
        description: $t({defaultMessage: "Always"}),
    },
    on_hover: {
        code: "on_hover",
        description: $t({defaultMessage: "On hover"}),
    },
    never: {
        code: "never",
        description: $t({defaultMessage: "Only in image viewer"}),
    },
};

export const web_stream_unreads_count_display_policy_values = {
    all_streams: {
        code: 1,
        description: $t({defaultMessage: "All channels"}),
    },
    unmuted_streams: {
        code: 2,
        description: $t({defaultMessage: "Unmuted channels and topics"}),
    },
    no_streams: {
        code: 3,
        description: $t({defaultMessage: "No channels"}),
    },
};

export const web_home_view_values = {
    inbox: {
        code: "inbox",
        description: $t({defaultMessage: "Inbox"}),
    },
    recent_topics: {
        code: "recent_topics",
        description: $t({defaultMessage: "Recent conversations"}),
    },
    all_messages: {
        code: "all_messages",
        description: $t({defaultMessage: "Combined feed"}),
    },
};

type ColorScheme = "automatic" | "dark" | "light";
export type ColorSchemeValues = {
    [key in ColorScheme]: {
        code: number;
        description: string;
    };
};

export const color_scheme_values = {
    automatic: {
        code: 1,
        description: $t({defaultMessage: "Automatic (follows system settings)"}),
    },
    light: {
        code: 3,
        description: $t({defaultMessage: "Light"}),
    },
    dark: {
        code: 2,
        description: $t({defaultMessage: "Dark"}),
    },
};

export const twenty_four_hour_time_values = {
    twenty_four_hour_clock: {
        value: true,
        description: $t({defaultMessage: "24-hour clock (17:00)"}),
    },
    twelve_hour_clock: {
        value: false,
        description: $t({defaultMessage: "12-hour clock (5:00 PM)"}),
    },
};

export type DisplaySettings = {
    settings: {
<<<<<<< HEAD
        user_preference: string[];
=======
        user_preferences: string[];
>>>>>>> d7761f71
    };
    render_group?: boolean;
};

/* istanbul ignore next */
export const information_section_checkbox_group: DisplaySettings = {
    settings: {
<<<<<<< HEAD
        user_preference: [
=======
        user_preferences: [
>>>>>>> d7761f71
            "starred_message_counts",
            "receives_typing_notifications",
            "fluid_layout_width",
        ],
    },
};

/* istanbul ignore next */
export const get_information_density_preferences = (): DisplaySettings => ({
    render_group: page_params.development_environment,
    settings: {
<<<<<<< HEAD
        user_preference: ["web_font_size_px", "web_line_height_percent"],
=======
        user_preferences: ["web_font_size_px", "web_line_height_percent"],
>>>>>>> d7761f71
    },
});

type SettingsRenderOnly = {
    dense_mode: boolean;
    high_contrast_mode: boolean;
    web_font_size_px: boolean;
    web_line_height_percent: boolean;
};

/* istanbul ignore next */
export const get_settings_render_only = (): SettingsRenderOnly => ({
    dense_mode: page_params.development_environment,
    high_contrast_mode: page_params.development_environment,
    web_font_size_px: page_params.development_environment,
    web_line_height_percent: page_params.development_environment,
});

export const email_address_visibility_values = {
    everyone: {
        code: 1,
        description: $t({defaultMessage: "Admins, moderators, members and guests"}),
    },
    members: {
        code: 2,
        description: $t({defaultMessage: "Admins, moderators and members"}),
    },
    moderators: {
        code: 5,
        description: $t({defaultMessage: "Admins and moderators"}),
    },
    admins_only: {
        code: 3,
        description: $t({defaultMessage: "Admins only"}),
    },
    nobody: {
        code: 4,
        description: $t({defaultMessage: "Nobody"}),
    },
};

export const common_policy_values = {
    by_admins_only: {
        order: 1,
        code: 2,
        description: $t({defaultMessage: "Admins"}),
    },
    by_moderators_only: {
        order: 2,
        code: 4,
        description: $t({defaultMessage: "Admins and moderators"}),
    },
    by_full_members: {
        order: 3,
        code: 3,
        description: $t({defaultMessage: "Admins, moderators and full members"}),
    },
    by_members: {
        order: 4,
        code: 1,
        description: $t({defaultMessage: "Admins, moderators and members"}),
    },
};

export const email_invite_to_realm_policy_values = {
    nobody: {
        order: 1,
        code: 6,
        description: $t({defaultMessage: "Nobody"}),
    },
    by_admins_only: {
        order: 2,
        code: 2,
        description: $t({defaultMessage: "Admins"}),
    },
    by_moderators_only: {
        order: 3,
        code: 4,
        description: $t({defaultMessage: "Admins and moderators"}),
    },
    by_full_members: {
        order: 4,
        code: 3,
        description: $t({defaultMessage: "Admins, moderators and full members"}),
    },
    by_members: {
        order: 5,
        code: 1,
        description: $t({defaultMessage: "Admins, moderators and members"}),
    },
};

export const wildcard_mention_policy_values = {
    by_everyone: {
        order: 1,
        code: 1,
        description: $t({defaultMessage: "Admins, moderators, members and guests"}),
    },
    by_members: {
        order: 2,
        code: 2,
        description: $t({defaultMessage: "Admins, moderators and members"}),
    },
    by_full_members: {
        order: 3,
        code: 3,
        description: $t({defaultMessage: "Admins, moderators and full members"}),
    },
    by_moderators_only: {
        order: 4,
        code: 7,
        description: $t({defaultMessage: "Admins and moderators"}),
    },
    by_admins_only: {
        order: 5,
        code: 5,
        description: $t({defaultMessage: "Admins only"}),
    },
    nobody: {
        order: 6,
        code: 6,
        description: $t({defaultMessage: "Nobody"}),
    },
};

export const common_message_policy_values = {
    by_everyone: {
        order: 1,
        code: 5,
        description: $t({defaultMessage: "Admins, moderators, members and guests"}),
    },
    by_members: {
        order: 2,
        code: 1,
        description: $t({defaultMessage: "Admins, moderators and members"}),
    },
    by_full_members: {
        order: 3,
        code: 3,
        description: $t({defaultMessage: "Admins, moderators and full members"}),
    },
    by_moderators_only: {
        order: 4,
        code: 4,
        description: $t({defaultMessage: "Admins and moderators"}),
    },
    by_admins_only: {
        order: 5,
        code: 2,
        description: $t({defaultMessage: "Admins only"}),
    },
};

export const edit_topic_policy_values = {
    ...common_message_policy_values,
    nobody: {
        order: 6,
        code: 6,
        description: $t({defaultMessage: "Nobody"}),
    },
};

export const move_messages_between_streams_policy_values = email_invite_to_realm_policy_values;

export const time_limit_dropdown_values = [
    {
        text: $t({defaultMessage: "Any time"}),
        value: "any_time",
    },
    {
        text: $t(
            {defaultMessage: "Up to {time_limit} after posting"},
            {time_limit: $t({defaultMessage: "2 minutes"})},
        ),
        value: 2 * 60,
    },
    {
        text: $t(
            {defaultMessage: "Up to {time_limit} after posting"},
            {time_limit: $t({defaultMessage: "10 minutes"})},
        ),
        value: 10 * 60,
    },
    {
        text: $t(
            {defaultMessage: "Up to {time_limit} after posting"},
            {time_limit: $t({defaultMessage: "1 hour"})},
        ),
        value: 60 * 60,
    },
    {
        text: $t(
            {defaultMessage: "Up to {time_limit} after posting"},
            {time_limit: $t({defaultMessage: "1 day"})},
        ),
        value: 24 * 60 * 60,
    },
    {
        text: $t(
            {defaultMessage: "Up to {time_limit} after posting"},
            {time_limit: $t({defaultMessage: "1 week"})},
        ),
        value: 7 * 24 * 60 * 60,
    },
    {
        text: $t({defaultMessage: "Custom"}),
        value: "custom_period",
    },
];
export const msg_edit_limit_dropdown_values = time_limit_dropdown_values;
export const msg_delete_limit_dropdown_values = time_limit_dropdown_values;
export const msg_move_limit_dropdown_values = time_limit_dropdown_values;

export const waiting_period_threshold_dropdown_values = [
    {
        description: $t({defaultMessage: "None"}),
        code: 0,
    },
    {
        description: $t({defaultMessage: "3 days"}),
        code: 3,
    },
    {
        description: $t({defaultMessage: "Custom"}),
        code: "custom_period",
    },
];

export const retain_message_forever = -1;

export const user_role_values = {
    guest: {
        code: 600,
        description: $t({defaultMessage: "Guest"}),
    },
    member: {
        code: 400,
        description: $t({defaultMessage: "Member"}),
    },
    moderator: {
        code: 300,
        description: $t({defaultMessage: "Moderator"}),
    },
    admin: {
        code: 200,
        description: $t({defaultMessage: "Administrator"}),
    },
    owner: {
        code: 100,
        description: $t({defaultMessage: "Owner"}),
    },
};

export const all_org_type_values = {
    // When org_type was added to the database model, 'unspecified'
    // was the default for existing organizations. To discourage
    // organizations keeping (or selecting) it as an option, we
    // use an empty string for its description.
    unspecified: {
        code: 0,
        description: "",
    },
    business: {
        code: 10,
        description: $t({defaultMessage: "Business"}),
    },
    opensource: {
        code: 20,
        description: $t({defaultMessage: "Open-source project"}),
    },
    education_nonprofit: {
        code: 30,
        description: $t({defaultMessage: "Education (non-profit)"}),
    },
    education: {
        code: 35,
        description: $t({defaultMessage: "Education (for-profit)"}),
    },
    research: {
        code: 40,
        description: $t({defaultMessage: "Research"}),
    },
    event: {
        code: 50,
        description: $t({defaultMessage: "Event or conference"}),
    },
    nonprofit: {
        code: 60,
        description: $t({defaultMessage: "Non-profit (registered)"}),
    },
    government: {
        code: 70,
        description: $t({defaultMessage: "Government"}),
    },
    political_group: {
        code: 80,
        description: $t({defaultMessage: "Political group"}),
    },
    community: {
        code: 90,
        description: $t({defaultMessage: "Community"}),
    },
    personal: {
        code: 100,
        description: $t({defaultMessage: "Personal"}),
    },
    other: {
        code: 1000,
        description: $t({defaultMessage: "Other"}),
    },
};

// Remove the 'unspecified' org_type for dropdown menu options
// when an org_type other than 'unspecified' has been selected.
export const defined_org_type_values = Object.fromEntries(
    Object.entries(all_org_type_values).slice(1),
);

export const expires_in_values = {
    // Backend support for this configuration is not available yet.
    // hour: {
    //     value: 1,
    //     description: $t({defaultMessage: "1 hour"}),
    //     default: false,
    // },
    day: {
        value: 24 * 60,
        description: $t({defaultMessage: "1 day"}),
        default: false,
    },
    three_days: {
        value: 3 * 24 * 60,
        description: $t({defaultMessage: "3 days"}),
        default: false,
    },
    ten_days: {
        value: 10 * 24 * 60,
        description: $t({defaultMessage: "10 days"}),
        default: true,
    },
    thirty_days: {
        value: 30 * 24 * 60,
        description: $t({defaultMessage: "30 days"}),
        default: false,
    },
    never: {
        // Ideally we'd just store `null`, not the string `"null"`, but
        // .val() will read null back as `""`.  Custom logic in
        // get_common_invitation_data converts this back to `null`
        // before sending to the server.
        value: "null",
        description: $t({defaultMessage: "Never expires"}),
        default: false,
    },
    custom: {
        value: "custom",
        description: $t({defaultMessage: "Custom"}),
        default: false,
    },
};

const user_role_array = Object.values(user_role_values);
export const user_role_map = new Map(user_role_array.map((role) => [role.code, role.description]));

export const preferences_settings_labels = {
    default_language_settings_label: $t({defaultMessage: "Language"}),
    dense_mode: $t({defaultMessage: "Compact mode"}),
    display_emoji_reaction_users: new Handlebars.SafeString(
        $t_html({
            defaultMessage:
                "Display names of reacting users when few users have reacted to a message",
        }),
    ),
    fluid_layout_width: $t({defaultMessage: "Use full width on wide screens"}),
    high_contrast_mode: $t({defaultMessage: "High contrast mode"}),
    receives_typing_notifications: $t({defaultMessage: "Show when other users are typing"}),
    starred_message_counts: $t({defaultMessage: "Show counts for starred messages"}),
    twenty_four_hour_time: $t({defaultMessage: "Time format"}),
    translate_emoticons: new Handlebars.SafeString(
        $t_html({
            defaultMessage: "Convert emoticons before sending (<code>:)</code> becomes 😃)",
        }),
    ),
    web_escape_navigates_to_home_view: $t({defaultMessage: "Escape key navigates to home view"}),
    web_font_size_px: $t({defaultMessage: "Message-area font size (px)"}),
    web_line_height_percent: $t({defaultMessage: "Message-area line height (%)"}),
    web_navigate_to_sent_message: $t({
        defaultMessage: "Automatically go to conversation where you sent a message",
    }),
};

export const notification_settings_labels = {
    automatically_follow_topics_policy: $t({
        defaultMessage: "Automatically follow topics",
    }),
    automatically_follow_topics_where_mentioned: $t({
        defaultMessage: "Automatically follow topics where I'm mentioned",
    }),
    automatically_unmute_topics_in_muted_streams_policy: $t({
        defaultMessage: "Automatically unmute topics in muted channels",
    }),
    desktop_icon_count_display: $t({
        defaultMessage: "Unread count badge (appears in desktop sidebar and browser tab)",
    }),
    enable_online_push_notifications: $t({
        defaultMessage: "Send mobile notifications even if I'm online",
    }),
    enable_digest_emails: $t({defaultMessage: "Send digest emails when I'm away"}),
    enable_login_emails: $t({
        defaultMessage: "Send email notifications for new logins to my account",
    }),
    enable_marketing_emails: $t({
        defaultMessage: "Send me Zulip's low-traffic newsletter (a few emails a year)",
    }),
    message_content_in_email_notifications: $t({
        defaultMessage: "Include message content in message notification emails",
    }),
    pm_content_in_desktop_notifications: $t({
        defaultMessage: "Include content of direct messages in desktop notifications",
    }),
    realm_name_in_email_notifications_policy: $t({
        defaultMessage: "Include organization name in subject of message notification emails",
    }),
};

export const realm_user_settings_defaults_labels = {
    ...notification_settings_labels,
    ...preferences_settings_labels,

    /* Overrides to remove "I" from labels for the realm-level versions of these labels. */
    enable_online_push_notifications: $t({
        defaultMessage: "Send mobile notifications even if user is online",
    }),
    enable_digest_emails: $t({defaultMessage: "Send digest emails when user is away"}),

    realm_presence_enabled: $t({
        defaultMessage: "Display availability to other users",
    }),
    realm_presence_enabled_parens_text: $t({defaultMessage: "invisible mode off"}),
    realm_enter_sends: $t({defaultMessage: "Enter sends when composing a message"}),
    realm_send_read_receipts: $t({defaultMessage: "Allow other users to view read receipts"}),
    realm_send_private_typing_notifications: $t({
        defaultMessage: "Let recipients see when a user is typing direct messages",
    }),
    realm_send_stream_typing_notifications: $t({
        defaultMessage: "Let recipients see when a user is typing channel messages",
    }),
};

// NOTIFICATIONS

export const general_notifications_table_labels = {
    realm: [
        /* An array of notification settings of any category like
         * `stream_notification_settings` which makes a single row of
         * "Notification triggers" table should follow this order
         */
        "visual",
        "audio",
        "mobile",
        "email",
        "all_mentions",
    ],
    stream: {
        is_muted: $t({defaultMessage: "Mute channel"}),
        desktop_notifications: $t({defaultMessage: "Visual desktop notifications"}),
        audible_notifications: $t({defaultMessage: "Audible desktop notifications"}),
        push_notifications: $t({defaultMessage: "Mobile notifications"}),
        email_notifications: $t({defaultMessage: "Email notifications"}),
        pin_to_top: $t({defaultMessage: "Pin channel to top of left sidebar"}),
        wildcard_mentions_notify: $t({defaultMessage: "Notifications for @all/@everyone mentions"}),
    },
};

export const stream_specific_notification_settings: (keyof StreamSpecificNotificationSettings)[] = [
    "desktop_notifications",
    "audible_notifications",
    "push_notifications",
    "email_notifications",
    "wildcard_mentions_notify",
];

export const stream_notification_settings: (keyof StreamNotificationSettings)[] = [
    "enable_stream_desktop_notifications",
    "enable_stream_audible_notifications",
    "enable_stream_push_notifications",
    "enable_stream_email_notifications",
    "wildcard_mentions_notify",
];

export const generalize_stream_notification_setting: Record<
    keyof StreamSpecificNotificationSettings,
    keyof StreamNotificationSettings
> = {
    desktop_notifications: "enable_stream_desktop_notifications",
    audible_notifications: "enable_stream_audible_notifications",
    push_notifications: "enable_stream_push_notifications",
    email_notifications: "enable_stream_email_notifications",
    wildcard_mentions_notify: "wildcard_mentions_notify",
};

export const specialize_stream_notification_setting: Record<
    keyof StreamNotificationSettings,
    keyof StreamSpecificNotificationSettings
> = {
    enable_stream_desktop_notifications: "desktop_notifications",
    enable_stream_audible_notifications: "audible_notifications",
    enable_stream_push_notifications: "push_notifications",
    enable_stream_email_notifications: "email_notifications",
    wildcard_mentions_notify: "wildcard_mentions_notify",
};

export const pm_mention_notification_settings: (keyof PmNotificationSettings)[] = [
    "enable_desktop_notifications",
    "enable_sounds",
    "enable_offline_push_notifications",
    "enable_offline_email_notifications",
];

export const followed_topic_notification_settings: (keyof FollowedTopicNotificationSettings)[] = [
    "enable_followed_topic_desktop_notifications",
    "enable_followed_topic_audible_notifications",
    "enable_followed_topic_push_notifications",
    "enable_followed_topic_email_notifications",
    "enable_followed_topic_wildcard_mentions_notify",
];

const desktop_notification_settings = ["pm_content_in_desktop_notifications"];

const mobile_notification_settings = ["enable_online_push_notifications"];

export const email_notifications_batching_period_values = [
    {
        value: 60 * 2,
        description: $t({defaultMessage: "2 minutes"}),
    },
    {
        value: 60 * 5,
        description: $t({defaultMessage: "5 minutes"}),
    },
    {
        value: 60 * 10,
        description: $t({defaultMessage: "10 minutes"}),
    },
    {
        value: 60 * 30,
        description: $t({defaultMessage: "30 minutes"}),
    },
    {
        value: 60 * 60,
        description: $t({defaultMessage: "1 hour"}),
    },
    {
        value: 60 * 60 * 6,
        description: $t({defaultMessage: "6 hours"}),
    },
    {
        value: 60 * 60 * 24,
        description: $t({defaultMessage: "1 day"}),
    },
    {
        value: 60 * 60 * 24 * 7,
        description: $t({defaultMessage: "1 week"}),
    },
    {
        value: "custom_period",
        description: $t({defaultMessage: "Custom"}),
    },
];

const email_message_notification_settings = ["message_content_in_email_notifications"];

const other_email_settings = [
    "enable_digest_emails",
    "enable_login_emails",
    "enable_marketing_emails",
];

const email_notification_settings = [
    ...other_email_settings,
    ...email_message_notification_settings,
];

const other_notification_settings = [
    ...desktop_notification_settings,
    "desktop_icon_count_display",
    ...mobile_notification_settings,
    ...email_notification_settings,
    "email_notifications_batching_period_seconds",
    "realm_name_in_email_notifications_policy",
    "notification_sound",
    "automatically_follow_topics_policy",
    "automatically_unmute_topics_in_muted_streams_policy",
    "automatically_follow_topics_where_mentioned",
];

export const all_notification_settings = [
    ...followed_topic_notification_settings,
    ...other_notification_settings,
    ...pm_mention_notification_settings,
    ...stream_notification_settings,
];

type Settings = UserSettings | RealmDefaultSettings;
type PageParamsItem = keyof Settings;
type NotificationSettingCheckbox = {
    setting_name: string;
    is_disabled: boolean;
    is_checked: boolean;
    is_mobile_checkbox: boolean;
};

export function get_notifications_table_row_data(
    notify_settings: PageParamsItem[],
    settings_object: Settings,
): NotificationSettingCheckbox[] {
    return general_notifications_table_labels.realm.map((column, index) => {
        const setting_name = notify_settings[index];
        if (setting_name === undefined) {
            return {
                setting_name: "",
                is_disabled: true,
                is_checked: false,
                is_mobile_checkbox: false,
            };
        }

        const checked = settings_object[setting_name];
        if (typeof checked !== "boolean") {
            throw new TypeError(`Incorrect setting_name passed: ${setting_name}`);
        }

        const checkbox = {
            setting_name,
            is_disabled: false,
            is_checked: checked,
            is_mobile_checkbox: false,
        };
        if (column === "mobile") {
            checkbox.is_disabled = !realm.realm_push_notifications_enabled;
            checkbox.is_mobile_checkbox = true;
        }
        return checkbox;
    });
}

export type AllNotifications = {
    general_settings: {label: string; notification_settings: NotificationSettingCheckbox[]}[];
    settings: {
        desktop_notification_settings: string[];
        mobile_notification_settings: string[];
        email_message_notification_settings: string[];
        other_email_settings: string[];
    };
    show_push_notifications_tooltip: {
        push_notifications: boolean;
        enable_online_push_notifications: boolean;
    };
};

export const all_notifications = (settings_object: Settings): AllNotifications => ({
    general_settings: [
        {
            label: $t({defaultMessage: "Channels"}),
            notification_settings: get_notifications_table_row_data(
                stream_notification_settings,
                settings_object,
            ),
        },
        {
            label: $t({defaultMessage: "DMs, mentions, and alerts"}),
            notification_settings: get_notifications_table_row_data(
                pm_mention_notification_settings,
                settings_object,
            ),
        },
        {
            label: $t({defaultMessage: "Followed topics"}),
            notification_settings: get_notifications_table_row_data(
                followed_topic_notification_settings,
                settings_object,
            ),
        },
    ],
    settings: {
        desktop_notification_settings,
        mobile_notification_settings,
        email_message_notification_settings,
        other_email_settings,
    },
    show_push_notifications_tooltip: {
        push_notifications: !realm.realm_push_notifications_enabled,
        enable_online_push_notifications: !realm.realm_push_notifications_enabled,
    },
});

export const realm_name_in_email_notifications_policy_values = {
    automatic: {
        code: 1,
        description: $t({defaultMessage: "Automatic"}),
    },
    always: {
        code: 2,
        description: $t({defaultMessage: "Always"}),
    },
    never: {
        code: 3,
        description: $t({defaultMessage: "Never"}),
    },
};

export const desktop_icon_count_display_values = {
    messages: {
        code: 1,
        description: $t({defaultMessage: "All unread messages"}),
    },
    dm_mention_followed_topic: {
        code: 2,
        description: $t({defaultMessage: "DMs, mentions, and followed topics"}),
    },
    dm_mention: {
        code: 3,
        description: $t({defaultMessage: "DMs and mentions"}),
    },
    none: {
        code: 4,
        description: $t({defaultMessage: "None"}),
    },
};

export const system_user_groups_list = [
    {
        name: "role:internet",
        display_name: $t({defaultMessage: "Everyone on the internet"}),
    },
    {
        name: "role:everyone",
        display_name: $t({defaultMessage: "Admins, moderators, members and guests"}),
    },
    {
        name: "role:members",
        display_name: $t({defaultMessage: "Admins, moderators and members"}),
    },
    {
        name: "role:fullmembers",
        display_name: $t({defaultMessage: "Admins, moderators and full members"}),
    },
    {
        name: "role:moderators",
        display_name: $t({defaultMessage: "Admins and moderators"}),
    },
    {
        name: "role:administrators",
        display_name: $t({defaultMessage: "Admins"}),
    },
    {
        name: "role:owners",
        display_name: $t({defaultMessage: "Owners"}),
    },
    {
        name: "role:nobody",
        display_name: $t({defaultMessage: "Nobody"}),
    },
];

export const user_topic_visibility_policy_values = {
    followed: {
        code: 3,
        description: $t({defaultMessage: "Followed"}),
    },
    muted: {
        code: 1,
        description: $t({defaultMessage: "Muted"}),
    },
    unmuted: {
        code: 2,
        description: $t({defaultMessage: "Unmuted"}),
    },
    inherit: {
        code: 0,
        description: $t({defaultMessage: "Default for channel"}),
    },
};

export const automatically_follow_or_unmute_topics_policy_values = {
    participation: {
        code: 1,
        description: $t({defaultMessage: "Topics I participate in"}),
    },
    send: {
        code: 2,
        description: $t({defaultMessage: "Topics I send a message to"}),
    },
    initiation: {
        code: 3,
        description: $t({defaultMessage: "Topics I start"}),
    },
    never: {
        code: 4,
        description: $t({defaultMessage: "Never"}),
    },
};

export const stream_privacy_policy_values = {
    web_public: {
        code: "web-public",
        name: $t({defaultMessage: "Web-public"}),
        description: $t({
            defaultMessage:
                "Anyone on the internet can view messages; members of your organization can join.",
        }),
    },
    public: {
        code: "public",
        name: $t({defaultMessage: "Public"}),
        description: $t({
            defaultMessage: "Members of your organization can view messages and join",
        }),
    },
    private_with_public_history: {
        code: "invite-only-public-history",
        name: $t({defaultMessage: "Private, shared history"}),
        description: $t({
            defaultMessage: "Joining and viewing messages requires being added by a subscriber",
        }),
    },
    private: {
        code: "invite-only",
        name: $t({defaultMessage: "Private, protected history"}),
        description: $t({
            defaultMessage:
                "Joining and viewing messages requires being added by a subscriber; new subscribers cannot see messages sent before they joined",
        }),
    },
};

export const stream_post_policy_values = {
    // These strings should match the strings in the
    // Stream.POST_POLICIES object in zerver/models/streams.py.
    everyone: {
        code: StreamPostPolicy.EVERYONE,
        description: $t({defaultMessage: "Everyone"}),
    },
    non_new_members: {
        code: StreamPostPolicy.RESTRICT_NEW_MEMBERS,
        description: $t({defaultMessage: "Admins, moderators and full members"}),
    },
    moderators: {
        code: StreamPostPolicy.MODERATORS,
        description: $t({
            defaultMessage: "Admins and moderators",
        }),
    },
    admins: {
        code: StreamPostPolicy.ADMINS,
        description: $t({defaultMessage: "Admins only"}),
    },
} as const;

export type {Settings as GenericUserSettings};<|MERGE_RESOLUTION|>--- conflicted
+++ resolved
@@ -165,11 +165,7 @@
 
 export type DisplaySettings = {
     settings: {
-<<<<<<< HEAD
-        user_preference: string[];
-=======
         user_preferences: string[];
->>>>>>> d7761f71
     };
     render_group?: boolean;
 };
@@ -177,11 +173,7 @@
 /* istanbul ignore next */
 export const information_section_checkbox_group: DisplaySettings = {
     settings: {
-<<<<<<< HEAD
-        user_preference: [
-=======
         user_preferences: [
->>>>>>> d7761f71
             "starred_message_counts",
             "receives_typing_notifications",
             "fluid_layout_width",
@@ -193,11 +185,7 @@
 export const get_information_density_preferences = (): DisplaySettings => ({
     render_group: page_params.development_environment,
     settings: {
-<<<<<<< HEAD
-        user_preference: ["web_font_size_px", "web_line_height_percent"],
-=======
         user_preferences: ["web_font_size_px", "web_line_height_percent"],
->>>>>>> d7761f71
     },
 });
 
