--- conflicted
+++ resolved
@@ -706,11 +706,8 @@
                 break;
             }
 
-<<<<<<< HEAD
-            const user_preference = [
-=======
+
             const user_preferences = [
->>>>>>> d7761f71
                 "color_scheme",
                 "web_font_size_px",
                 "web_line_height_percent",
@@ -740,11 +737,8 @@
             ];
 
             const original_home_view = user_settings.web_home_view;
-<<<<<<< HEAD
-            if (user_preference.includes(event.property)) {
-=======
+
             if (user_preferences.includes(event.property)) {
->>>>>>> d7761f71
                 user_settings[event.property] = event.value;
             }
             if (event.property === "default_language") {
