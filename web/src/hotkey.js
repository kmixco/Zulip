import $ from "jquery";

import * as activity from "./activity";
import * as activity_ui from "./activity_ui";
import * as browser_history from "./browser_history";
import * as common from "./common";
import * as compose from "./compose";
import * as compose_actions from "./compose_actions";
import * as compose_banner from "./compose_banner";
import * as compose_recipient from "./compose_recipient";
import * as compose_reply from "./compose_reply";
import * as compose_state from "./compose_state";
import * as compose_textarea from "./compose_textarea";
import * as condense from "./condense";
import * as copy_and_paste from "./copy_and_paste";
import * as deprecated_feature_notice from "./deprecated_feature_notice";
import * as drafts_overlay_ui from "./drafts_overlay_ui";
import * as emoji from "./emoji";
import * as emoji_picker from "./emoji_picker";
import * as feedback_widget from "./feedback_widget";
import * as gear_menu from "./gear_menu";
import * as giphy from "./giphy";
import * as hash_util from "./hash_util";
import * as hashchange from "./hashchange";
import * as hotspots from "./hotspots";
import * as inbox_ui from "./inbox_ui";
import * as lightbox from "./lightbox";
import * as list_util from "./list_util";
import * as message_actions_popover from "./message_actions_popover";
import * as message_edit from "./message_edit";
import * as message_edit_history from "./message_edit_history";
import * as message_lists from "./message_lists";
import * as message_scroll_state from "./message_scroll_state";
import * as modals from "./modals";
import * as narrow from "./narrow";
import * as narrow_state from "./narrow_state";
import * as navigate from "./navigate";
import * as overlays from "./overlays";
import { page_params } from "./page_params";
import * as playground_links_popover from "./playground_links_popover";
import * as popover_menus from "./popover_menus";
import * as popovers from "./popovers";
import * as reactions from "./reactions";
import * as recent_view_ui from "./recent_view_ui";
import * as recent_view_util from "./recent_view_util";
import * as scheduled_messages_overlay_ui from "./scheduled_messages_overlay_ui";
import * as search from "./search";
import * as settings_data from "./settings_data";
import * as sidebar_ui from "./sidebar_ui";
import * as spectators from "./spectators";
import * as starred_messages_ui from "./starred_messages_ui";
import * as stream_data from "./stream_data";
import * as stream_list from "./stream_list";
import * as stream_popover from "./stream_popover";
import * as stream_settings_ui from "./stream_settings_ui";
import * as unread_ops from "./unread_ops";
import * as read_receipts from "./read_receipts";
import * as user_card_popover from "./user_card_popover";
import * as user_group_popover from "./user_group_popover";
import { user_settings } from "./user_settings";
import * as user_topics_ui from "./user_topics_ui";

function do_narrow_action(action) {
    action(message_lists.current.selected_id(), { trigger: "hotkey" });
    return true;
}

// For message actions and user profile menu.
const menu_dropdown_hotkeys = new Set(["down_arrow", "up_arrow", "vim_up", "vim_down", "enter"]);

// Note that multiple keys can map to the same event_name, which
// we'll do in cases where they have the exact same semantics.
// DON'T FORGET: update keyboard_shortcuts.html

// The `message_view_only` property is a convenient and performant way
// to express a common case of which hotkeys do something in which
// views.  It is set for hotkeys (like `Ctrl + S`) that only have an effect
// in the main message view with a selected message.
// `message_view_only` hotkeys, as a group, are not processed if any
// overlays are open (e.g. settings, streams, etc.).

const keydown_shift_mappings = {
    // these can be triggered by Shift + key only
    9: { name: "shift_tab", message_view_only: false }, // Tab
    32: { name: "shift_spacebar", message_view_only: true }, // space bar
    37: { name: "left_arrow", message_view_only: false }, // left arrow
    39: { name: "right_arrow", message_view_only: false }, // right arrow
    38: { name: "up_arrow", message_view_only: false }, // up arrow
    40: { name: "down_arrow", message_view_only: false }, // down arrow
    72: { name: "view_edit_history", message_view_only: true }, // 'H'
    86: { name: "read_receipts", message_view_only: true }, // ','

};

const keydown_unshift_mappings = {
    // these can be triggered by key only (without Shift)
    9: { name: "tab", message_view_only: false }, // Tab
    27: { name: "escape", message_view_only: false }, // Esc
    32: { name: "spacebar", message_view_only: true }, // space bar
    33: { name: "page_up", message_view_only: true }, // PgUp
    34: { name: "page_down", message_view_only: true }, // PgDn
    35: { name: "end", message_view_only: true }, // End
    36: { name: "home", message_view_only: true }, // Home
    37: { name: "left_arrow", message_view_only: false }, // left arrow
    39: { name: "right_arrow", message_view_only: false }, // right arrow
    38: { name: "up_arrow", message_view_only: false }, // up arrow
    40: { name: "down_arrow", message_view_only: false }, // down arrow
};

const keydown_ctrl_mappings = {
    219: { name: "escape", message_view_only: false }, // '['
    13: { name: "ctrl_enter", message_view_only: true }, // enter
};

const keydown_cmd_or_ctrl_mappings = {
    67: { name: "copy_with_c", message_view_only: false }, // 'C'
    75: { name: "search_with_k", message_view_only: false }, // 'K'
    83: { name: "star_message", message_view_only: true }, // 'S'
    190: { name: "narrow_to_compose_target", message_view_only: true }, // '.'
};

const keydown_either_mappings = {
    // these can be triggered by key or Shift + key
    // Note that codes for letters are still case sensitive!
    //
    // We may want to revisit both of these.  For Backspace, we don't
    // have any specific mapping behavior; we are just trying to disable
    // the normal browser features for certain OSes when we are in the
    // compose box, and the little bit of Backspace-related code here is
    // dubious, but may apply to Shift-Backspace.
    // For Enter, there is some possibly that Shift-Enter is intended to
    // have special behavior for folks that are used to Shift-Enter behavior
    // in other apps, but that's also slightly dubious.
    8: { name: "backspace", message_view_only: true }, // Backspace
    13: { name: "enter", message_view_only: false }, // Enter
    46: { name: "delete", message_view_only: false }, // Delete
};

const keypress_mappings = {
    42: { name: "star_deprecated", message_view_only: true }, // '*'
    43: { name: "thumbs_up_emoji", message_view_only: true }, // '+'
    61: { name: "upvote_first_emoji", message_view_only: true }, // '='
    45: { name: "toggle_message_collapse", message_view_only: true }, // '-'
    47: { name: "search", message_view_only: false }, // '/'
    58: { name: "toggle_reactions_popover", message_view_only: true }, // ':'
    62: { name: "compose_quote_reply", message_view_only: true }, // '>'
    63: { name: "show_shortcuts", message_view_only: false }, // '?'
    64: { name: "compose_reply_with_mention", message_view_only: true }, // '@'
    65: { name: "stream_cycle_backward", message_view_only: true }, // 'A'
    67: { name: "C_deprecated", message_view_only: true }, // 'C'
    68: { name: "stream_cycle_forward", message_view_only: true }, // 'D'
    71: { name: "G_end", message_view_only: true }, // 'G'
    73: { name: "open_inbox", message_view_only: true }, // 'I'
    74: { name: "vim_page_down", message_view_only: true }, // 'J'
    75: { name: "vim_page_up", message_view_only: true }, // 'K'
    77: { name: "toggle_topic_visibility_policy", message_view_only: true }, // 'M'
    80: { name: "narrow_private", message_view_only: true }, // 'P'
    82: { name: "respond_to_author", message_view_only: true }, // 'R'
    83: { name: "toggle_stream_subscription", message_view_only: true }, // 'S'
    85: { name: "mark_unread", message_view_only: true }, // 'U'
    86: { name: "view_selected_stream", message_view_only: false }, // 'V'
    97: { name: "all_messages", message_view_only: true }, // 'a'
    99: { name: "compose", message_view_only: true }, // 'c'
    100: { name: "open_drafts", message_view_only: true }, // 'd'
    101: { name: "edit_message", message_view_only: true }, // 'e'
    103: { name: "gear_menu", message_view_only: true }, // 'g'
    104: { name: "vim_left", message_view_only: true }, // 'h'
    105: { name: "message_actions", message_view_only: true }, // 'i'
    106: { name: "vim_down", message_view_only: true }, // 'j'
    107: { name: "vim_up", message_view_only: true }, // 'k'
    108: { name: "vim_right", message_view_only: true }, // 'l'
    109: { name: "move_message", message_view_only: true }, // 'm'
    110: { name: "n_key", message_view_only: false }, // 'n'
    112: { name: "p_key", message_view_only: false }, // 'p'
    113: { name: "query_streams", message_view_only: true }, // 'q'
    114: { name: "reply_message", message_view_only: true }, // 'r'
    115: { name: "toggle_conversation_view", message_view_only: true }, // 's'
    116: { name: "open_recent_view", message_view_only: true }, // 't'
    117: { name: "toggle_sender_info", message_view_only: true }, // 'u'
    118: { name: "show_lightbox", message_view_only: true }, // 'v'
    119: { name: "query_users", message_view_only: true }, // 'w'
    120: { name: "compose_private_message", message_view_only: true }, // 'x'
    122: { name: "zoom_to_message_near", message_view_only: true }, // 'z'
};

export function get_keydown_hotkey(e) {
    if (e.altKey) {
        return undefined;
    }

    let hotkey;

    if (e.ctrlKey && !e.shiftKey) {
        hotkey = keydown_ctrl_mappings[e.which];
        if (hotkey) {
            return hotkey;
        }
    }

    const isCmdOrCtrl = common.has_mac_keyboard() ? e.metaKey : e.ctrlKey;
    if (isCmdOrCtrl && !e.shiftKey) {
        hotkey = keydown_cmd_or_ctrl_mappings[e.which];
        if (hotkey) {
            return hotkey;
        }
        return undefined;
    } else if (e.metaKey || e.ctrlKey) {
        return undefined;
    }

    if (e.shiftKey) {
        hotkey = keydown_shift_mappings[e.which];
        if (hotkey) {
            return hotkey;
        }
    }

    if (!e.shiftKey) {
        hotkey = keydown_unshift_mappings[e.which];
        if (hotkey) {
            return hotkey;
        }
    }

    return keydown_either_mappings[e.which];
}

export function get_keypress_hotkey(e) {
    if (e.metaKey || e.ctrlKey || e.altKey) {
        return undefined;
    }
    return keypress_mappings[e.which];
}

export function processing_text() {
    const $focused_elt = $(":focus");
    return (
        $focused_elt.is("input") ||
        $focused_elt.is("select") ||
        $focused_elt.is("textarea") ||
        $focused_elt.parents(".pill-container").length >= 1 ||
        $focused_elt.attr("id") === "compose-send-button"
    );
}

export function in_content_editable_widget(e) {
    return $(e.target).is(".editable-section");
}

// Returns true if we handled it, false if the browser should.
export function process_escape_key(e) {
    if (
        recent_view_ui.is_in_focus() &&
        // This will return false if `e.target` is not
        // any of the Recent Conversations elements by design.
        recent_view_ui.change_focused_element($(e.target), "escape")
    ) {
        // Recent Conversations uses escape to switch focus from
        // search / filters to the conversations table. If focus is
        // already on the table, it returns false.
        return true;
    }

    if (inbox_ui.is_in_focus() && inbox_ui.change_focused_element("escape")) {
        return true;
    }

    if (feedback_widget.is_open()) {
        feedback_widget.dismiss();
        return true;
    }

    if (popovers.any_active() || sidebar_ui.any_sidebar_expanded_as_overlay()) {
        if (user_card_popover.manage_menu.is_open()) {
            user_card_popover.manage_menu.hide();
            $("#user_card_popover .user-card-popover-manage-menu-btn").trigger("focus");
            return true;
        }
        sidebar_ui.hide_all();
        popovers.hide_all();
        return true;
    }

    if (modals.any_active()) {
        modals.close_active();
        return true;
    }

    if (overlays.any_active()) {
        overlays.close_active();
        return true;
    }

    if (gear_menu.is_open()) {
        gear_menu.close();
        return true;
    }

    if (processing_text()) {
        if (activity_ui.searching()) {
            activity_ui.escape_search();
            return true;
        }

        if (stream_list.searching()) {
            stream_list.escape_search();
            return true;
        }

        // Emoji picker goes before compose so compose emoji picker is closed properly.
        if (emoji_picker.is_open()) {
            emoji_picker.hide_emoji_popover();
            return true;
        }

        if (giphy.is_popped_from_edit_message()) {
            giphy.focus_current_edit_message();
            // Hide after setting focus so that `edit_message_id` is
            // still set in giphy.
            giphy.hide_giphy_popover();
            return true;
        }

        if (compose_state.composing()) {
            // Check if the giphy popover was open using compose box.
            // Hide GIPHY popover if it's open.
            if (!giphy.is_popped_from_edit_message() && giphy.hide_giphy_popover()) {
                $("#compose-textarea").trigger("focus");
                return true;
            }

            // Check for errors in compose box; close errors if they exist
            if ($("main-view-banner").length) {
                compose_banner.clear_all();
                return true;
            }

            // If the user hit the Esc key, cancel the current compose
            compose_actions.cancel();
            return true;
        }

        // We pressed Esc and something was focused, and the composebox
        // wasn't open. In that case, we should blur the input.
        $("input:focus,textarea:focus").trigger("blur");
        return true;
    }

    if (compose_state.composing()) {
        compose_actions.cancel();
        return true;
    }

    if (stream_list.is_zoomed_in()) {
        stream_list.zoom_out();
        return true;
    }

    /* The Ctrl+[ hotkey navigates to the default view
     * unconditionally; Esc's behavior depends on a setting. */
    if (user_settings.escape_navigates_to_default_view || e.which === 219) {
        hashchange.set_hash_to_default_view();
        return true;
    }

    return false;
}

function handle_popover_events(event_name) {
    const popover_menu_visible_instance = popover_menus.get_visible_instance();

    if (popover_menu_visible_instance) {
        popover_menus.sidebar_menu_instance_handle_keyboard(
            popover_menu_visible_instance,
            event_name,
        );
        return true;
    }

    if (user_card_popover.manage_menu.is_open()) {
        user_card_popover.manage_menu.handle_keyboard(event_name);
        return true;
    }

    if (user_card_popover.message_user_card.is_open()) {
        user_card_popover.message_user_card.handle_keyboard(event_name);
        return true;
    }

    if (user_card_popover.user_card.is_open()) {
        user_card_popover.user_card.handle_keyboard(event_name);
        return true;
    }

    if (user_card_popover.user_sidebar.is_open()) {
        user_card_popover.user_sidebar.handle_keyboard(event_name);
        return true;
    }

    if (stream_popover.is_open()) {
        stream_popover.stream_sidebar_menu_handle_keyboard(event_name);
        return true;
    }

    if (user_group_popover.is_open()) {
        user_group_popover.handle_keyboard(event_name);
        return true;
    }

    if (playground_links_popover.is_open()) {
        playground_links_popover.handle_keyboard(event_name);
        return true;
    }

    return false;
}

// Returns true if we handled it, false if the browser should.
export function process_enter_key(e) {
    if ($(".dropdown.open, .dropup.open").length > 0 && $(e.target).attr("role") === "menuitem") {
        // on dropdown menu elements, force a click and prevent default.
        // this is because these links do not have an href and so don't force a
        // default action.
        e.target.click();
        return true;
    }

    if (hotspots.is_open()) {
        $(e.target).find(".hotspot.overlay.show .hotspot-confirm").trigger("click");
        return false;
    }

    if (emoji_picker.is_open()) {
        return emoji_picker.navigate("enter", e);
    }

    if (handle_popover_events("enter")) {
        return true;
    }

    if (overlays.settings_open()) {
        // On the settings page just let the browser handle
        // the Enter key for things like submitting forms.
        return false;
    }

    if (overlays.streams_open()) {
        return false;
    }

    if (processing_text()) {
        if (stream_list.searching()) {
            // This is sort of funny behavior, but I think
            // the intention is that we want it super easy
            // to close stream search.
            stream_list.clear_and_hide_search();
            return true;
        }

        return false;
    }

    // This handles when pressing Enter while looking at drafts.
    // It restores draft that is focused.
    if (overlays.drafts_open()) {
        drafts_overlay_ui.handle_keyboard_events("enter");
        return true;
    }

    if (overlays.scheduled_messages_open()) {
        scheduled_messages_overlay_ui.handle_keyboard_events("enter");
        return true;
    }

    // Transfer the enter keypress from button to the `<i>` tag inside
    // it since it is the trigger for the popover. <button> is already used
    // to trigger the tooltip so it cannot be used to trigger the popover.
    if (e.target.id === "send_later") {
        $("#send_later i").trigger("click");
        return true;
    }

    if ($(e.target).attr("role") === "button") {
        e.target.click();
        return true;
    }

    // All custom logic for overlays/modals is above; if we're in a
    // modal at this point, let the browser handle the event.
    if (modals.any_active()) {
        return false;
    }

    // If we're on a button or a link and have pressed Enter, let the
    // browser handle the keypress
    //
    // This is subtle and here's why: Suppose you have the focus on a
    // stream name in your left sidebar. j and k will still move your
    // cursor up and down, but Enter won't reply -- it'll just trigger
    // the link on the sidebar! So you keep pressing Enter over and
    // over again. Until you click somewhere or press r.
    if ($("a:focus,button:focus").length > 0) {
        return false;
    }

    if ($("#preview_message_area").is(":visible")) {
        compose.enter_with_preview_open();
        return true;
    }

    if (recent_view_util.is_visible()) {
        if (e.target === $("body")[0]) {
            // There's a race when using `Esc` and `Enter` to navigate to
            // Recent Conversations and then navigate to the next topic, wherein
            // Recent Conversations won't have applied focus to its table yet.
            //
            // Recent Conversations' own navigation just lets `Enter` be
            // treated as a click on the highlighted message, so we
            // don't need to do anything there. But if nothing is
            // focused (say, during the race or after clicking on the
            // sidebars, it's worth focusing the table so that hitting
            // `Enter` again will navigate you somewhere.
            const focus_changed = recent_view_ui.revive_current_focus();
            return focus_changed;
        }

        // Never fall through to opening the compose box to reply.
        return false;
    }

    if (!narrow_state.is_message_feed_visible()) {
        return false;
    }

    // For search views, renarrow to the current message's
    // conversation.
    const current_filter = narrow_state.filter();
    if (current_filter !== undefined && !current_filter.supports_collapsing_recipients()) {
        const message = message_lists.current.selected_message();

        if (message === undefined) {
            // No selected message.
            return false;
        }

        window.location = hash_util.by_conversation_and_time_url(message);
        return true;
    }

<<<<<<< HEAD
    compose_reply.respond_to_message({ trigger: "hotkey enter" });
=======
    compose_reply.respond_to_message({trigger: "hotkey enter"});
>>>>>>> 34ceafad
    return true;
}

export function process_ctrl_enter_key() {
    if ($("#preview_message_area").is(":visible")) {
        const ctrl_pressed = true;
        compose.enter_with_preview_open(ctrl_pressed);
        return true;
    }

    return false;
}

export function process_tab_key() {
    // Returns true if we handled it, false if the browser should.
    // TODO: See if browsers like Safari can now handle tabbing correctly
    // without our intervention.

    let $message_edit_form;

    const $focused_message_edit_content = $(".message_edit_content:focus");
    if ($focused_message_edit_content.length > 0) {
        $message_edit_form = $focused_message_edit_content.closest(".message_edit_form");
        // Open message edit forms either have a save button or a close button, but not both.
        $message_edit_form.find(".message_edit_save,.message_edit_close").trigger("focus");
        return true;
    }

    const $focused_message_edit_save = $(".message_edit_save:focus");
    if ($focused_message_edit_save.length > 0) {
        $message_edit_form = $focused_message_edit_save.closest(".message_edit_form");
        $message_edit_form.find(".message_edit_cancel").trigger("focus");
        return true;
    }

    if (emoji_picker.is_open()) {
        return emoji_picker.navigate("tab");
    }

    return false;
}

export function process_shift_tab_key() {
    // Returns true if we handled it, false if the browser should.
    // TODO: See if browsers like Safari can now handle tabbing correctly
    // without our intervention.

    if ($("#compose-send-button").is(":focus")) {
        // Shift-Tab: go back to content textarea and restore
        // cursor position.
        compose_textarea.restore_compose_cursor();
        return true;
    }

    // Shift-Tabbing from the edit message cancel button takes you to save.
    if ($(".message_edit_cancel:focus").length > 0) {
        $(".message_edit_save").trigger("focus");
        return true;
    }

    // Shift-Tabbing from the edit message save button takes you to the content.
    const $focused_message_edit_save = $(".message_edit_save:focus");
    if ($focused_message_edit_save.length > 0) {
        $focused_message_edit_save
            .closest(".message_edit_form")
            .find(".message_edit_content")
            .trigger("focus");
        return true;
    }

    // Shift-Tabbing from emoji catalog/search results takes you back to search textbox.
    if (emoji_picker.is_open()) {
        return emoji_picker.navigate("shift_tab");
    }

    if ($("#stream_message_recipient_topic").is(":focus")) {
        compose_recipient.open_compose_recipient_dropdown();
        return true;
    }

    return false;
}

// Process a keydown or keypress event.
//
// Returns true if we handled it, false if the browser should.
export function process_hotkey(e, hotkey) {
    const event_name = hotkey.name;

    // This block needs to be before the `Tab` handler.
    switch (event_name) {
        case "up_arrow":
        case "down_arrow":
        case "left_arrow":
        case "right_arrow":
        case "page_down":
        case "page_up":
        case "vim_up":
        case "vim_down":
        case "vim_left":
        case "vim_right":
        case "tab":
        case "shift_tab":
        case "open_recent_view":
            if (recent_view_ui.is_in_focus()) {
                return recent_view_ui.change_focused_element($(e.target), event_name);
            }
    }

    switch (event_name) {
        case "up_arrow":
        case "down_arrow":
        case "left_arrow":
        case "right_arrow":
        case "tab":
        case "shift_tab":
        case "vim_up":
        case "vim_down":
        case "vim_left":
        case "vim_right":
        case "page_up":
        case "page_down":
            if (inbox_ui.is_in_focus()) {
                return inbox_ui.change_focused_element(event_name);
            }
    }

    // We handle the most complex keys in their own functions.
    switch (event_name) {
        case "escape":
            return process_escape_key(e);
        case "enter":
            return process_enter_key(e);
        case "ctrl_enter":
            return process_ctrl_enter_key(e);
        case "tab":
            return process_tab_key();
        case "shift_tab":
            return process_shift_tab_key();
    }

    // This block needs to be before the open modals check, because
    // the "user status" modal can show the emoji picker.
    if (emoji_picker.is_open()) {
        return emoji_picker.navigate(event_name);
    }

    // `list_util` will process the event in send later modal.
    if (modals.any_active() && modals.active_modal() !== "#send_later_modal") {
        return false;
    }

    // TODO: break out specific handlers for up_arrow,
    //       down_arrow, and backspace
    switch (event_name) {
        case "up_arrow":
        case "down_arrow":
        case "vim_up":
        case "vim_down":
        case "backspace":
        case "delete":
            if (overlays.drafts_open()) {
                drafts_overlay_ui.handle_keyboard_events(event_name);
                return true;
            }
            if (overlays.scheduled_messages_open()) {
                scheduled_messages_overlay_ui.handle_keyboard_events(event_name);
                return true;
            }
    }

    if (hotkey.message_view_only && overlays.any_active()) {
        if (processing_text()) {
            return false;
        }
        if (event_name === "toggle_stream_subscription" && overlays.streams_open()) {
            stream_settings_ui.keyboard_sub();
            return true;
        }
        if (event_name === "show_lightbox" && overlays.lightbox_open()) {
            overlays.close_overlay("lightbox");
            return true;
        }
        if (event_name === "open_drafts" && overlays.drafts_open()) {
            overlays.close_overlay("drafts");
            return true;
        }
        return false;
    }

    if (hotkey.message_view_only && gear_menu.is_open()) {
        // Inside the gear menu, we don't process most hotkeys; the
        // exception is that the gear_menu hotkey should toggle the
        // menu closed again.
        if (event_name === "gear_menu") {
            gear_menu.close();
            return true;
        }
        return false;
    }

    if (overlays.settings_open() && !user_card_popover.user_card.is_open()) {
        return false;
    }

    if (hotspots.is_open()) {
        return false;
    }

    if (overlays.info_overlay_open()) {
        if (event_name === "show_shortcuts") {
            overlays.close_active();
            return true;
        }
        return false;
    }

    if ((event_name === "up_arrow" || event_name === "down_arrow") && overlays.streams_open()) {
        return stream_settings_ui.switch_rows(event_name);
    }

    if (event_name === "up_arrow" && list_util.inside_list(e)) {
        list_util.go_up(e);
        return true;
    }

    if (event_name === "down_arrow" && list_util.inside_list(e)) {
        list_util.go_down(e);
        return true;
    }

    if (menu_dropdown_hotkeys.has(event_name) && handle_popover_events(event_name)) {
        return true;
    }

    // The next two sections date back to 00445c84 and are Mac/Chrome-specific,
    // and they should possibly be eliminated in favor of keeping standard
    // browser behavior.
    if (event_name === "backspace" && $("#compose-send-button").is(":focus")) {
        // Ignore Backspace; don't navigate back a page.
        return true;
    }

    if (event_name === "narrow_to_compose_target") {
        narrow.to_compose_target();
        return true;
    }

    // Process hotkeys specially when in an input, select, textarea, or send button
    if (processing_text()) {
        // Note that there is special handling for Enter/Esc too, but
        // we handle this in other functions.

        if (event_name === "left_arrow" && compose_state.focus_in_empty_compose()) {
            message_edit.edit_last_sent_message();
            return true;
        }

        if (
            ((event_name === "down_arrow" || event_name === "page_down" || event_name === "end") &&
                compose_state.focus_in_empty_compose()) ||
            ((event_name === "up_arrow" || event_name === "page_up" || event_name === "home") &&
                compose_state.focus_in_empty_compose(true))
        ) {
            compose_actions.cancel();
            // don't return, as we still want it to be picked up by the code below
        } else {
            switch (event_name) {
                case "page_up":
                    $(":focus").caret(0).animate({ scrollTop: 0 }, "fast");
                    return true;
                case "page_down": {
                    // so that it always goes to the end of the text box.
                    const height = $(":focus")[0].scrollHeight;
                    $(":focus")
                        .caret(Number.POSITIVE_INFINITY)
                        .animate({ scrollTop: height }, "fast");
                    return true;
                }
                case "search_with_k":
                    // Do nothing; this allows one to use Ctrl+K inside compose.
                    break;
                case "star_message":
                    // Do nothing; this allows one to use Ctrl+S inside compose.
                    break;
                default:
                    // Let the browser handle the key normally.
                    return false;
            }
        }
    }

    if (event_name === "left_arrow") {
        if (overlays.lightbox_open()) {
            lightbox.prev();
            return true;
        } else if (overlays.streams_open()) {
            stream_settings_ui.toggle_view(event_name);
            return true;
        }

        message_edit.edit_last_sent_message();
        return true;
    }

    if (event_name === "right_arrow") {
        if (overlays.lightbox_open()) {
            lightbox.next();
            return true;
        } else if (overlays.streams_open()) {
            stream_settings_ui.toggle_view(event_name);
            return true;
        }
    }

    // Prevent navigation in the background when the overlays are active.
    if (overlays.any_active() || modals.any_active()) {
        if (event_name === "view_selected_stream" && overlays.streams_open()) {
            stream_settings_ui.view_stream();
            return true;
        }
        if (
            event_name === "n_key" &&
            overlays.streams_open() &&
            (settings_data.user_can_create_private_streams() ||
                settings_data.user_can_create_public_streams() ||
                settings_data.user_can_create_web_public_streams())
        ) {
            stream_settings_ui.open_create_stream();
            return true;
        }
        return false;
    }

    // Shortcuts that don't require a message
    switch (event_name) {
        case "narrow_private":
            return do_narrow_action((_target, opts) => {
                narrow.by("is", "dm", opts);
            });
        case "query_streams":
            stream_list.initiate_search();
            return true;
        case "query_users":
            activity_ui.initiate_search();
            return true;
        case "search":
        case "search_with_k":
            search.initiate_search();
            return true;
        case "gear_menu":
            gear_menu.open();
            return true;
        case "show_shortcuts": // Show keyboard shortcuts page
            browser_history.go_to_location("keyboard-shortcuts");
            return true;
        case "stream_cycle_backward":
            narrow.stream_cycle_backward();
            return true;
        case "stream_cycle_forward":
            narrow.stream_cycle_forward();
            return true;
        case "n_key":
            narrow.narrow_to_next_topic({ trigger: "hotkey" });
            return true;
        case "p_key":
            narrow.narrow_to_next_pm_string({ trigger: "hotkey" });
            return true;
        case "open_recent_view":
            browser_history.go_to_location("#recent");
            return true;
        case "open_inbox":
            browser_history.go_to_location("#inbox");
            return true;
        case "all_messages":
            browser_history.go_to_location("#all_messages");
            return true;
    }

    // Shortcuts that are useful with an empty message feed, like opening compose.
    switch (event_name) {
        case "reply_message": // 'r': respond to message
            // Note that you can "Enter" to respond to messages as well,
            // but that is handled in process_enter_key().
<<<<<<< HEAD
            compose_reply.respond_to_message({ trigger: "hotkey" });
=======
            compose_reply.respond_to_message({trigger: "hotkey"});
>>>>>>> 34ceafad
            return true;
        case "compose": // 'c': compose
            if (!compose_state.composing()) {
                compose_actions.start("stream", { trigger: "compose_hotkey" });
            }
            return true;
        case "compose_private_message":
            if (!compose_state.composing()) {
                compose_actions.start("private", { trigger: "compose_hotkey" });
            }
            return true;
        case "open_drafts":
            browser_history.go_to_location("drafts");
            return true;
        case "C_deprecated":
            deprecated_feature_notice.maybe_show_deprecation_notice("Shift + C");
            return true;
        case "star_deprecated":
            deprecated_feature_notice.maybe_show_deprecation_notice("*");
            return true;
    }

    // Hotkeys below this point are for the message feed, and so
    // should only function if the message feed is visible and nonempty.
    if (!narrow_state.is_message_feed_visible() || message_lists.current.visibly_empty()) {
        return false;
    }

    // Shortcuts for navigation and other applications that require a
    // nonempty message feed but do not depend on the selected message.
    switch (event_name) {
        case "down_arrow":
        case "vim_down":
            message_scroll_state.set_keyboard_triggered_current_scroll(true);
            navigate.down(true); // with_centering
            return true;
        case "up_arrow":
        case "vim_up":
            message_scroll_state.set_keyboard_triggered_current_scroll(true);
            navigate.up();
            return true;
        case "home":
            message_scroll_state.set_keyboard_triggered_current_scroll(true);
            navigate.to_home();
            return true;
        case "end":
        case "G_end":
            message_scroll_state.set_keyboard_triggered_current_scroll(true);
            navigate.to_end();
            return true;
        case "page_up":
        case "vim_page_up":
        case "shift_spacebar":
            message_scroll_state.set_keyboard_triggered_current_scroll(true);
            navigate.page_up();
            return true;
        case "page_down":
        case "vim_page_down":
        case "spacebar":
            message_scroll_state.set_keyboard_triggered_current_scroll(true);
            navigate.page_down();
            return true;
        case "copy_with_c":
            copy_and_paste.copy_handler();
            return true;
    }

    if (
        // Allow UI only features for spectators which they can perform.
        page_params.is_spectator &&
        !["toggle_conversation_view", "show_lightbox", "toggle_sender_info"].includes(event_name)
    ) {
        spectators.login_to_access();
        return true;
    }

    const msg = message_lists.current.selected_message();

    // Shortcuts that operate on a message
    switch (event_name) {
        case "message_actions":
            return message_actions_popover.toggle_message_actions_menu(msg);
        case "star_message":
            starred_messages_ui.toggle_starred_and_update_server(msg);
            return true;
        case "toggle_conversation_view":
            if (narrow_state.narrowed_by_topic_reply()) {
                // narrow to stream if user is in topic view
                return do_narrow_action(narrow.by_recipient);
            } else if (narrow_state.narrowed_by_pm_reply()) {
                // do nothing if user is in DM view
                return false;
            }
            // else narrow to conversation view (topic / DM)
            return do_narrow_action(narrow.by_topic);
        case "toggle_stream_subscription":
            deprecated_feature_notice.maybe_show_deprecation_notice("Shift + S");
            return true;
        case "respond_to_author": // 'R': respond to author
<<<<<<< HEAD
            compose_reply.respond_to_message({ reply_type: "personal", trigger: "hotkey pm" });
            return true;
        case "compose_reply_with_mention": // '@': respond to message with mention to author
            compose_reply.reply_with_mention({ trigger: "hotkey" });
=======
            compose_reply.respond_to_message({reply_type: "personal", trigger: "hotkey pm"});
            return true;
        case "compose_reply_with_mention": // '@': respond to message with mention to author
            compose_reply.reply_with_mention({trigger: "hotkey"});
>>>>>>> 34ceafad
            return true;
        case "show_lightbox":
            lightbox.show_from_selected_message();
            return true;
        case "toggle_sender_info":
            user_card_popover.toggle_sender_info();
            return true;
        // ':': open reactions to message
        case "toggle_reactions_popover": {
            const $row = message_lists.current.selected_row();
            emoji_picker.toggle_emoji_popover(
                msg.sent_by_me
                    ? $row.find(".message-actions-menu-button")[0]
                    : $row.find(".emoji-message-control-button-container")[0],
                msg.id,
                { placement: "bottom" },
            );
            return true;
        }
        case "thumbs_up_emoji": {
            // '+': reacts with thumbs up emoji on selected message
            // Use canonical name.
            const thumbs_up_emoji_code = "1f44d";
            const canonical_name = emoji.get_emoji_name(thumbs_up_emoji_code);
            reactions.toggle_emoji_reaction(msg.id, canonical_name);
            return true;
        }
        case "upvote_first_emoji": {
            // '=': If the current message has at least one emoji
            // reaction, toggle out vote on the first one.
            const message_reactions = reactions.get_message_reactions(msg);
            if (message_reactions.length === 0) {
                return true;
            }

            const first_reaction = message_reactions[0];
            if (!first_reaction) {
                // If the message has no emoji reactions, do nothing.
                return true;
            }

            reactions.toggle_emoji_reaction(msg.id, first_reaction.emoji_name);
            return true;
        }
        case "toggle_topic_visibility_policy":
            user_topics_ui.toggle_topic_visibility_policy(msg);
            return true;
        case "toggle_message_collapse":
            condense.toggle_collapse(msg);
            return true;
        case "mark_unread":
            unread_ops.mark_as_unread_from_here(msg.id);
            return true;
        case "compose_quote_reply": // > : respond to selected message with quote
<<<<<<< HEAD
            compose_reply.quote_and_reply({ trigger: "hotkey" });
=======
            compose_reply.quote_and_reply({trigger: "hotkey"});
>>>>>>> 34ceafad
            return true;
        case "edit_message": {
            const $row = message_lists.current.get_row(msg.id);
            message_edit.start($row);
            return true;
        }
        case "view_edit_history": {
            if (page_params.realm_allow_edit_history) {
                message_edit_history.show_history(msg);
                $("#message-history-cancel").trigger("focus");
                return true;
            }
            return false;
        }
        case "move_message": {
            if (!message_edit.can_move_message(msg)) {
                return false;
            }

            stream_popover.build_move_topic_to_stream_popover(msg.stream_id, msg.topic, false, msg);
            return true;
        }
        case "read_receipts":
            read_receipts.show_user_list(msg.id);
            return true;
        case "zoom_to_message_near": {
            // The following code is essentially equivalent to
            // `window.location = hashutil.by_conversation_and_time_url(msg)`
            // but we use `narrow.activate` to pass in the `trigger` parameter
            switch (msg.type) {
                case "private":
                    narrow.activate(
                        [
                            { operator: "dm", operand: msg.reply_to },
                            { operator: "near", operand: msg.id },
                        ],
                        { trigger: "hotkey" },
                    );
                    return true;
                case "stream":
                    narrow.activate(
                        [
                            {
                                operator: "stream",
                                operand: stream_data.get_stream_name_from_id(msg.stream_id),
                            },
                            { operator: "topic", operand: msg.topic },
                            { operator: "near", operand: msg.id },
                        ],
                        { trigger: "hotkey" },
                    );
                    return true;
            }
        }
    }

    return false;
}

/* We register both a keydown and a keypress function because
   we want to intercept PgUp/PgDn, Esc, etc, and process them
   as they happen on the keyboard. However, if we processed
   letters/numbers in keydown, we wouldn't know what the case of
   the letters were.

   We want case-sensitive hotkeys (such as in the case of r vs R)
   so we bail in .keydown if the event is a letter or number and
   instead just let keypress go for it. */

export function process_keydown(e) {
    activity.set_new_user_input(true);
    const hotkey = get_keydown_hotkey(e);
    if (!hotkey) {
        return false;
    }
    return process_hotkey(e, hotkey);
}

export function process_keypress(e) {
    const hotkey = get_keypress_hotkey(e);
    if (!hotkey) {
        return false;
    }
    return process_hotkey(e, hotkey);
}

export function initialize() {
    $(document).on("keydown", (e) => {
        if (process_keydown(e)) {
            e.preventDefault();
        }
    });

    $(document).on("keypress", (e) => {
        if (process_keypress(e)) {
            e.preventDefault();
        }
    });
}<|MERGE_RESOLUTION|>--- conflicted
+++ resolved
@@ -547,11 +547,9 @@
         return true;
     }
 
-<<<<<<< HEAD
-    compose_reply.respond_to_message({ trigger: "hotkey enter" });
-=======
+
     compose_reply.respond_to_message({trigger: "hotkey enter"});
->>>>>>> 34ceafad
+
     return true;
 }
 
@@ -936,11 +934,8 @@
         case "reply_message": // 'r': respond to message
             // Note that you can "Enter" to respond to messages as well,
             // but that is handled in process_enter_key().
-<<<<<<< HEAD
-            compose_reply.respond_to_message({ trigger: "hotkey" });
-=======
+
             compose_reply.respond_to_message({trigger: "hotkey"});
->>>>>>> 34ceafad
             return true;
         case "compose": // 'c': compose
             if (!compose_state.composing()) {
@@ -1040,17 +1035,12 @@
             deprecated_feature_notice.maybe_show_deprecation_notice("Shift + S");
             return true;
         case "respond_to_author": // 'R': respond to author
-<<<<<<< HEAD
-            compose_reply.respond_to_message({ reply_type: "personal", trigger: "hotkey pm" });
-            return true;
-        case "compose_reply_with_mention": // '@': respond to message with mention to author
-            compose_reply.reply_with_mention({ trigger: "hotkey" });
-=======
+
             compose_reply.respond_to_message({reply_type: "personal", trigger: "hotkey pm"});
             return true;
         case "compose_reply_with_mention": // '@': respond to message with mention to author
             compose_reply.reply_with_mention({trigger: "hotkey"});
->>>>>>> 34ceafad
+
             return true;
         case "show_lightbox":
             lightbox.show_from_selected_message();
@@ -1105,11 +1095,8 @@
             unread_ops.mark_as_unread_from_here(msg.id);
             return true;
         case "compose_quote_reply": // > : respond to selected message with quote
-<<<<<<< HEAD
-            compose_reply.quote_and_reply({ trigger: "hotkey" });
-=======
+
             compose_reply.quote_and_reply({trigger: "hotkey"});
->>>>>>> 34ceafad
             return true;
         case "edit_message": {
             const $row = message_lists.current.get_row(msg.id);
