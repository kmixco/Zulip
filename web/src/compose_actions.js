/* Module primarily for opening/closing the compose box. */

import autosize from "autosize";
import $ from "jquery";

<<<<<<< HEAD
import * as fenced_code from "../shared/src/fenced_code";
import render_compose_banner from "../templates/compose_banner/compose_banner.hbs";

import * as channel from "./channel";
=======
import * as blueslip from "./blueslip";
>>>>>>> 09ab0f3c
import * as compose_banner from "./compose_banner";
import * as compose_fade from "./compose_fade";
import * as compose_pm_pill from "./compose_pm_pill";
import * as compose_recipient from "./compose_recipient";
import * as compose_state from "./compose_state";
import * as compose_ui from "./compose_ui";
import * as compose_validate from "./compose_validate";
import * as drafts from "./drafts";
import * as message_lists from "./message_lists";
import * as message_viewport from "./message_viewport";
import * as narrow_state from "./narrow_state";
import {page_params} from "./page_params";
import * as people from "./people";
import * as reload_state from "./reload_state";
import * as resize from "./resize";
import * as settings_config from "./settings_config";
import * as spectators from "./spectators";
import * as stream_bar from "./stream_bar";
import * as stream_data from "./stream_data";

const compose_clear_box_hooks = [];
const compose_cancel_hooks = [];

export function register_compose_box_clear_hook(hook) {
    compose_clear_box_hooks.push(hook);
}

export function register_compose_cancel_hook(hook) {
    compose_cancel_hooks.push(hook);
}

function call_hooks(hooks) {
    for (const f of hooks) {
        f();
    }
}

export function blur_compose_inputs() {
    $(".message_comp").find("input, textarea, button, #private_message_recipient").trigger("blur");
}

function hide_box() {
    // This is the main hook for saving drafts when closing the compose box.
    drafts.update_draft();
    blur_compose_inputs();
    $("#compose_recipient_box").hide();
    $("#compose-direct-recipient").hide();
    $(".new_message_textarea").css("min-height", "");
    compose_fade.clear_compose();
    $(".message_comp").hide();
    $("#compose_controls").show();
}

function show_compose_box(msg_type, opts) {
    compose_recipient.update_compose_for_message_type(msg_type, opts);
    $("#compose").css({visibility: "visible"});
    // When changing this, edit the 42px in _maybe_autoscroll
    $(".new_message_textarea").css("min-height", "3em");
    compose_ui.set_focus(msg_type, opts);
    const filter = narrow_state.filter();
    if (filter && filter.is_search()) {
        show_compose_in_search_view_banner();
    }
}

function show_compose_in_search_view_banner() {
    const search_view_banner = render_compose_banner({
        banner_type: compose_banner.WARNING,
        classname: compose_banner.CLASSNAMES.compose_in_search_view,
        banner_text: $t({
            defaultMessage:
                "You are composing a message from a search view, which may not include the latest messages in the conversation.",
        }),
        button_text: $t({defaultMessage: "Go to conversation"}),
    });
    compose_banner.append_compose_banner_to_banner_list(search_view_banner, $("#compose_banners"));
}

export function clear_textarea() {
    $("#compose").find("input[type=text], textarea").val("");
}

function clear_box() {
    call_hooks(compose_clear_box_hooks);

    // TODO: Better encapsulate at-mention warnings.
    compose_validate.clear_topic_resolved_warning();
    compose_validate.clear_wildcard_warnings($("#compose_banners"));
    compose_validate.set_user_acknowledged_wildcard_flag(false);

    compose_state.set_recipient_edited_manually(false);
    clear_textarea();
    compose_validate.check_overflow_text();
    $("#compose-textarea").removeData("draft-id");
    $("#compose-textarea").toggleClass("invalid", false);
    compose_ui.autosize_textarea($("#compose-textarea"));
    compose_banner.clear_errors();
    compose_banner.clear_warnings();
    compose_banner.clear_uploads();
}

export function autosize_message_content() {
    if (!compose_ui.is_full_size()) {
        autosize($("#compose-textarea"), {
            callback() {
                maybe_scroll_up_selected_message();
            },
        });
    }
}

export function expand_compose_box() {
    $("#compose_close").attr("data-tooltip-template-id", "compose_close_tooltip_template");
    $("#compose_close").show();
    $("#compose_controls").hide();
    $(".message_comp").show();
}

export function complete_starting_tasks(msg_type, opts) {
    // This is sort of a kitchen sink function, and it's called only
    // by compose.start() for now.  Having this as a separate function
    // makes testing a bit easier.

    maybe_scroll_up_selected_message();
    compose_fade.start_compose(msg_type);
    if (msg_type === "stream") {
        stream_bar.decorate(
            opts.stream_id,
            $("#stream_message_recipient_topic .message_header_stream"),
        );
    }
    $(document).trigger(new $.Event("compose_started.zulip", opts));
    compose_recipient.update_placeholder_text();
    compose_recipient.update_narrow_to_recipient_visibility();
}

export function maybe_scroll_up_selected_message() {
    // If the compose box is obscuring the currently selected message,
    // scroll up until the message is no longer occluded.
    if (message_lists.current.selected_id() === -1) {
        // If there's no selected message, there's no need to
        // scroll the compose box to avoid it.
        return;
    }
    const $selected_row = message_lists.current.selected_row();

    if ($selected_row.height() > message_viewport.height() - 100) {
        // For very tall messages whose height is close to the entire
        // height of the viewport, don't auto-scroll the viewport to
        // the end of the message (since that makes it feel annoying
        // to work with very tall messages).  See #8941 for details.
        return;
    }

    const cover =
        $selected_row.get_offset_to_window().bottom - $("#compose").get_offset_to_window().top;
    if (cover > 0) {
        message_viewport.user_initiated_animate_scroll(cover + 20);
    }
}

export function fill_in_opts_from_current_narrowed_view(msg_type, opts) {
    return {
        message_type: msg_type,
        stream_id: undefined,
        topic: "",
        private_message_recipient: "",
        trigger: "unknown",

        // Set default parameters based on the current narrowed view.
        ...narrow_state.set_compose_defaults(),

        // Set parameters based on provided opts, overwriting
        // those set based on current narrowed view, if necessary.
        ...opts,
    };
}

function same_recipient_as_before(msg_type, opts) {
    return (
        compose_state.get_message_type() === msg_type &&
        ((msg_type === "stream" &&
            opts.stream_id === compose_state.stream_id() &&
            opts.topic === compose_state.topic()) ||
            (msg_type === "private" &&
                opts.private_message_recipient === compose_state.private_message_recipient()))
    );
}

export function start(msg_type, opts) {
    if (page_params.is_spectator) {
        spectators.login_to_access();
        return;
    }

    if (!msg_type) {
        // We prefer callers to be explicit about the message type, but
        // we if we don't know, we open a stream compose box by default,
        // which opens stream selection dropdown.
        // Also, msg_type is used to check if compose box is open in compose_state.composing().
        msg_type = "stream";
        blueslip.warn("Empty message type in compose.start");
    }

    autosize_message_content();

    if (reload_state.is_in_progress()) {
        return;
    }
    compose_banner.clear_message_sent_banners();
    expand_compose_box();

    opts = fill_in_opts_from_current_narrowed_view(msg_type, opts);
    const is_clear_topic_button_triggered = opts.trigger === "clear topic button";

    // If we are invoked by a compose hotkey (c or x) or new topic
    // button, do not assume that we know what the message's topic or
    // direct message recipient should be.
    if (
        opts.trigger === "compose_hotkey" ||
        is_clear_topic_button_triggered ||
        opts.trigger === "new direct message"
    ) {
        opts.topic = "";
        opts.private_message_recipient = "";
    }

    const subbed_streams = stream_data.subscribed_subs();
    if (
        subbed_streams.length === 1 &&
        (is_clear_topic_button_triggered ||
            (opts.trigger === "compose_hotkey" && msg_type === "stream"))
    ) {
        opts.stream_id = subbed_streams[0].stream_id;
    }

    // If we go to a different narrow or there is new message content to populate the compose box
    // with (like from a draft), save any existing content as a draft, and clear the compose box.
    if (
        compose_state.composing() &&
        (!same_recipient_as_before(msg_type, opts) || opts.content !== undefined)
    ) {
        drafts.update_draft();
        clear_box();
    }

    if (msg_type === "stream") {
        const $stream_header_colorblock = $(
            "#compose_select_recipient_widget_wrapper .stream_header_colorblock",
        );
        stream_bar.decorate(opts.stream_id, $stream_header_colorblock);
    }

    if (msg_type === "private") {
        compose_state.set_compose_recipient_id(compose_state.DIRECT_MESSAGE_ID);
        compose_recipient.on_compose_select_recipient_update();
    } else if (opts.stream_id) {
        compose_state.set_stream_id(opts.stream_id);
        compose_recipient.on_compose_select_recipient_update();
    } else {
        // Open stream selection dropdown if no stream is selected.
        compose_recipient.open_compose_recipient_dropdown();
    }
    compose_state.topic(opts.topic);

    // Set the recipients with a space after each comma, so it looks nice.
    compose_state.private_message_recipient(
        opts.private_message_recipient.replaceAll(/,\s*/g, ", "),
    );

    // If the user opens the compose box, types some text, and then clicks on a
    // different stream/topic, we want to keep the text in the compose box
    if (opts.content !== undefined) {
        compose_state.message_content(opts.content);
    }

    compose_state.set_message_type(msg_type);

    // Show either stream/topic fields or "You and" field.
    show_compose_box(msg_type, opts);

    if (opts.draft_id) {
        $("#compose-textarea").data("draft-id", opts.draft_id);
    }

    if (opts.content !== undefined) {
        // If we were provided with message content, we might need to
        // resize the compose box, or display that it's too long.
        compose_ui.autosize_textarea($("#compose-textarea"));
        compose_validate.check_overflow_text();
    }

    const $clear_topic_button = $("#recipient_box_clear_topic_button");
    if (is_clear_topic_button_triggered || opts.topic.length === 0) {
        $clear_topic_button.hide();
    } else {
        $clear_topic_button.show();
    }

    // Show a warning if topic is resolved
    compose_validate.warn_if_topic_resolved(true);

    compose_recipient.check_posting_policy_for_compose_box();

    // Reset the `max-height` property of `compose-textarea` so that the
    // compose-box do not cover the last messages of the current stream
    // while writing a long message.
    resize.reset_compose_message_max_height();

    complete_starting_tasks(msg_type, opts);
}

export function cancel() {
    // As user closes the compose box, restore the compose box max height
    if (compose_ui.is_full_size()) {
        compose_ui.make_compose_box_original_size();
    }

    $("#compose-textarea").height(40 + "px");

    if (page_params.narrow !== undefined) {
        // Never close the compose box in narrow embedded windows, but
        // at least clear the topic and unfade.
        compose_fade.clear_compose();
        if (page_params.narrow_topic !== undefined) {
            compose_state.topic(page_params.narrow_topic);
        } else {
            compose_state.topic("");
        }
        return;
    }
    hide_box();
    $("#compose_close").hide();
    clear_box();
    compose_banner.clear_message_sent_banners();
    call_hooks(compose_cancel_hooks);
    compose_state.set_message_type(false);
    compose_pm_pill.clear();
    $(document).trigger("compose_canceled.zulip");
}

export function on_topic_narrow() {
    if (!compose_state.composing()) {
        // If our compose box is closed, then just
        // leave it closed, assuming that the user is
        // catching up on their feed and not actively
        // composing.
        return;
    }

    if (compose_state.stream_name() !== narrow_state.stream_name()) {
        // If we changed streams, then we only leave the
        // compose box open if there is content or if the recipient was edited.
        if (compose_state.has_message_content() || compose_state.is_recipient_edited_manually()) {
            compose_fade.update_message_list();
            return;
        }

        // Otherwise, avoid a mix.
        cancel();
        return;
    }

    if (
        (compose_state.topic() && compose_state.has_message_content()) ||
        compose_state.is_recipient_edited_manually()
    ) {
        // If the user has written something to a different topic or edited it,
        // they probably want that content, so leave compose open.
        //
        // This effectively uses the heuristic of whether there is
        // content in compose or the topic was edited to determine whether
        // the user had firmly decided to compose to the old topic or is
        // just looking to reply to what they see.
        compose_fade.update_message_list();
        return;
    }

    // If we got this far, then the compose box has the correct stream
    // filled in, and either compose is empty or no topic was set, so
    // we should update the compose topic to match the new narrow.
    // See #3300 for context--a couple users specifically asked for
    // this convenience.
    compose_state.topic(narrow_state.topic());
    compose_validate.warn_if_topic_resolved(true);
    compose_fade.set_focused_recipient("stream");
    compose_fade.update_message_list();
    $("#compose-textarea").trigger("focus");
}

export function on_narrow(opts) {
    // We use force_close when jumping between direct message narrows with
    // the "p" key, so that we don't have an open compose box that makes
    // it difficult to cycle quickly through unread messages.
    if (opts.force_close) {
        // This closes the compose box if it was already open, and it is
        // basically a noop otherwise.
        cancel();
        return;
    }

    if (opts.trigger === "narrow_to_compose_target") {
        compose_fade.update_message_list();
        return;
    }

    if (narrow_state.narrowed_by_topic_reply()) {
        on_topic_narrow();
        return;
    }

    if (compose_state.has_message_content() || compose_state.is_recipient_edited_manually()) {
        compose_fade.update_message_list();
        return;
    }

    if (narrow_state.narrowed_by_pm_reply()) {
        opts = fill_in_opts_from_current_narrowed_view("private", opts);
        // Do not open compose box if an invalid recipient is present.
        if (!opts.private_message_recipient) {
            if (compose_state.composing()) {
                cancel();
            }
            return;
        }
        // Do not open compose box if organization has disabled sending
        // direct messages and recipient is not a bot.
        if (
            page_params.realm_private_message_policy ===
                settings_config.private_message_policy_values.disabled.code &&
            opts.private_message_recipient
        ) {
            const emails = opts.private_message_recipient.split(",");
            if (emails.length !== 1 || !people.get_by_email(emails[0]).is_bot) {
                // If we are navigating between direct message conversations,
                // we want the compose box to close for non-bot users.
                if (compose_state.composing()) {
                    cancel();
                }
                return;
            }
        }
        start("private");
        return;
    }

    // If we got this far, then we assume the user is now in "reading"
    // mode, so we close the compose box to make it easier to use navigation
    // hotkeys and to provide more screen real estate for messages.
    cancel();
}<|MERGE_RESOLUTION|>--- conflicted
+++ resolved
@@ -3,14 +3,10 @@
 import autosize from "autosize";
 import $ from "jquery";
 
-<<<<<<< HEAD
-import * as fenced_code from "../shared/src/fenced_code";
 import render_compose_banner from "../templates/compose_banner/compose_banner.hbs";
 
-import * as channel from "./channel";
-=======
 import * as blueslip from "./blueslip";
->>>>>>> 09ab0f3c
+
 import * as compose_banner from "./compose_banner";
 import * as compose_fade from "./compose_fade";
 import * as compose_pm_pill from "./compose_pm_pill";
