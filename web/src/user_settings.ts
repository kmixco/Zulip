import {z} from "zod";

import type {StateData} from "./state_data";

export const stream_notification_settings_schema = z.object({
    enable_stream_audible_notifications: z.boolean(),
    enable_stream_desktop_notifications: z.boolean(),
    enable_stream_email_notifications: z.boolean(),
    enable_stream_push_notifications: z.boolean(),
    wildcard_mentions_notify: z.boolean(),
});
export type StreamNotificationSettings = z.infer<typeof stream_notification_settings_schema>;

<<<<<<< HEAD
export type UserSettings = (StreamNotificationSettings &
    PmNotificationSettings &
    FollowedTopicNotificationSettings) & {
    automatically_follow_topics_policy: number;
    automatically_follow_topics_where_mentioned: boolean;
    automatically_unmute_topics_in_muted_streams_policy: number;
    color_scheme: number;
    default_language: string;
    demote_inactive_streams: number;
    dense_mode: boolean;
    desktop_icon_count_display: number;
    display_emoji_reaction_users: boolean;
    email_notifications_batching_period_seconds: number;
    emojiset: string;
    enable_digest_emails: boolean;
    enable_drafts_synchronization: boolean;
    enable_login_emails: boolean;
    enable_marketing_emails: boolean;
    enable_online_push_notifications: boolean;
    enter_sends: boolean;
    fluid_layout_width: boolean;
    high_contrast_mode: boolean;
    message_content_in_email_notifications: boolean;
    notification_sound: string;
    pm_content_in_desktop_notifications: boolean;
    presence_enabled: boolean;
    realm_name_in_email_notifications_policy: number;
    receives_typing_notifications: boolean;
    send_private_typing_notifications: boolean;
    send_read_receipts: boolean;
    send_stream_typing_notifications: boolean;
    starred_message_counts: boolean;
    timezone: string;
    translate_emoticons: boolean;
    twenty_four_hour_time: boolean;
    custom_default_days: number;
    custom_default_hours: number;
    user_list_style: number;
    web_escape_navigates_to_home_view: boolean;
    web_font_size_px: number;
    web_home_view: "inbox" | "recent_topics" | "all_messages";
    web_line_height_percent: number;
    web_mark_read_on_scroll_policy: number;
    web_stream_unreads_count_display_policy: number;
};
=======
export const pm_notification_settings_schema = z.object({
    enable_desktop_notifications: z.boolean(),
    enable_offline_email_notifications: z.boolean(),
    enable_offline_push_notifications: z.boolean(),
    enable_sounds: z.boolean(),
});
export type PmNotificationSettings = z.infer<typeof pm_notification_settings_schema>;

export const followed_topic_notification_settings_schema = z.object({
    enable_followed_topic_audible_notifications: z.boolean(),
    enable_followed_topic_desktop_notifications: z.boolean(),
    enable_followed_topic_email_notifications: z.boolean(),
    enable_followed_topic_push_notifications: z.boolean(),
    enable_followed_topic_wildcard_mentions_notify: z.boolean(),
});
export type FollowedTopicNotificationSettings = z.infer<
    typeof followed_topic_notification_settings_schema
>;

export const user_settings_schema = stream_notification_settings_schema
    .merge(pm_notification_settings_schema)
    .merge(followed_topic_notification_settings_schema)
    .extend({
        automatically_follow_topics_policy: z.number(),
        automatically_follow_topics_where_mentioned: z.boolean(),
        automatically_unmute_topics_in_muted_streams_policy: z.number(),
        color_scheme: z.number(),
        default_language: z.string(),
        demote_inactive_streams: z.number(),
        dense_mode: z.boolean(),
        desktop_icon_count_display: z.number(),
        display_emoji_reaction_users: z.boolean(),
        email_notifications_batching_period_seconds: z.number(),
        emojiset: z.string(),
        enable_digest_emails: z.boolean(),
        enable_drafts_synchronization: z.boolean(),
        enable_login_emails: z.boolean(),
        enable_marketing_emails: z.boolean(),
        enable_online_push_notifications: z.boolean(),
        enter_sends: z.boolean(),
        fluid_layout_width: z.boolean(),
        high_contrast_mode: z.boolean(),
        message_content_in_email_notifications: z.boolean(),
        notification_sound: z.string(),
        pm_content_in_desktop_notifications: z.boolean(),
        presence_enabled: z.boolean(),
        realm_name_in_email_notifications_policy: z.number(),
        receives_typing_notifications: z.boolean(),
        send_private_typing_notifications: z.boolean(),
        send_read_receipts: z.boolean(),
        send_stream_typing_notifications: z.boolean(),
        starred_message_counts: z.boolean(),
        timezone: z.string(),
        translate_emoticons: z.boolean(),
        twenty_four_hour_time: z.boolean(),
        user_list_style: z.number(),
        web_escape_navigates_to_home_view: z.boolean(),
        web_font_size_px: z.number(),
        web_home_view: z.enum(["inbox", "recent_topics", "all_messages"]),
        web_line_height_percent: z.number(),
        web_mark_read_on_scroll_policy: z.number(),
        web_stream_unreads_count_display_policy: z.number(),
    });
export type UserSettings = z.infer<typeof user_settings_schema>;
>>>>>>> 5413002b

export let user_settings: UserSettings;

export function initialize_user_settings(params: StateData["user_settings"]): void {
    user_settings = params.user_settings;
}<|MERGE_RESOLUTION|>--- conflicted
+++ resolved
@@ -11,53 +11,6 @@
 });
 export type StreamNotificationSettings = z.infer<typeof stream_notification_settings_schema>;
 
-<<<<<<< HEAD
-export type UserSettings = (StreamNotificationSettings &
-    PmNotificationSettings &
-    FollowedTopicNotificationSettings) & {
-    automatically_follow_topics_policy: number;
-    automatically_follow_topics_where_mentioned: boolean;
-    automatically_unmute_topics_in_muted_streams_policy: number;
-    color_scheme: number;
-    default_language: string;
-    demote_inactive_streams: number;
-    dense_mode: boolean;
-    desktop_icon_count_display: number;
-    display_emoji_reaction_users: boolean;
-    email_notifications_batching_period_seconds: number;
-    emojiset: string;
-    enable_digest_emails: boolean;
-    enable_drafts_synchronization: boolean;
-    enable_login_emails: boolean;
-    enable_marketing_emails: boolean;
-    enable_online_push_notifications: boolean;
-    enter_sends: boolean;
-    fluid_layout_width: boolean;
-    high_contrast_mode: boolean;
-    message_content_in_email_notifications: boolean;
-    notification_sound: string;
-    pm_content_in_desktop_notifications: boolean;
-    presence_enabled: boolean;
-    realm_name_in_email_notifications_policy: number;
-    receives_typing_notifications: boolean;
-    send_private_typing_notifications: boolean;
-    send_read_receipts: boolean;
-    send_stream_typing_notifications: boolean;
-    starred_message_counts: boolean;
-    timezone: string;
-    translate_emoticons: boolean;
-    twenty_four_hour_time: boolean;
-    custom_default_days: number;
-    custom_default_hours: number;
-    user_list_style: number;
-    web_escape_navigates_to_home_view: boolean;
-    web_font_size_px: number;
-    web_home_view: "inbox" | "recent_topics" | "all_messages";
-    web_line_height_percent: number;
-    web_mark_read_on_scroll_policy: number;
-    web_stream_unreads_count_display_policy: number;
-};
-=======
 export const pm_notification_settings_schema = z.object({
     enable_desktop_notifications: z.boolean(),
     enable_offline_email_notifications: z.boolean(),
@@ -113,6 +66,8 @@
         timezone: z.string(),
         translate_emoticons: z.boolean(),
         twenty_four_hour_time: z.boolean(),
+        custom_default_days: z.number(),
+        custom_default_hours: z.number(),
         user_list_style: z.number(),
         web_escape_navigates_to_home_view: z.boolean(),
         web_font_size_px: z.number(),
@@ -122,7 +77,6 @@
         web_stream_unreads_count_display_policy: z.number(),
     });
 export type UserSettings = z.infer<typeof user_settings_schema>;
->>>>>>> 5413002b
 
 export let user_settings: UserSettings;
 
