--- conflicted
+++ resolved
@@ -2,11 +2,9 @@
 import * as people from "./people";
 import type {RawReaction} from "./reactions";
 import type {Submessage, TopicLink} from "./types";
-<<<<<<< HEAD
 import * as util from "./util";
-=======
 import type {UserStatusEmojiInfo} from "./user_status";
->>>>>>> d4841bbe
+
 
 const stored_messages = new Map<number, Message>();
 
