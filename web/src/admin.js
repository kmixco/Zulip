--- conflicted
+++ resolved
@@ -30,16 +30,12 @@
     realm_mandatory_topics: $t({defaultMessage: "Require topics in stream messages"}),
     realm_notifications_stream: $t({defaultMessage: "New stream announcements"}),
     realm_signup_notifications_stream: $t({defaultMessage: "New user announcements"}),
-<<<<<<< HEAD
+    realm_signup_notifications_include_referrer: $t({
+        defaultMessage: "Include name of user who sent invite in new user announcements",
+    }),
     realm_inline_image_preview: $t({
         defaultMessage: "Show previews of uploaded and linked images and videos",
     }),
-=======
-    realm_signup_notifications_include_referrer: $t({
-        defaultMessage: "Include name of user who sent invite in new user announcements",
-    }),
-    realm_inline_image_preview: $t({defaultMessage: "Show previews of uploaded and linked images"}),
->>>>>>> 40036e0c
     realm_inline_url_embed_preview: $t({defaultMessage: "Show previews of linked websites"}),
     realm_send_welcome_emails: $t({defaultMessage: "Send emails introducing Zulip to new users"}),
     realm_message_content_allowed_in_email_notifications: $t({
