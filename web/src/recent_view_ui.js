--- conflicted
+++ resolved
@@ -1321,16 +1321,13 @@
     return false;
 }
 
-<<<<<<< HEAD
-export function initialize({on_click_participant, on_mark_pm_as_read, on_mark_topic_as_read}) {
-=======
+
 export function initialize({
     on_click_participant,
     on_mark_pm_as_read,
     on_mark_topic_as_read,
     maybe_load_older_messages,
 }) {
->>>>>>> 34ceafad
     // load filters from local storage.
     if (!page_params.is_spectator) {
         // A user may have a stored filter and can log out
