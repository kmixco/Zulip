"use strict";

const {strict: assert} = require("assert");

const events = require("./lib/events");
const {mock_esm, set_global, with_overrides, zrequire} = require("./lib/namespace");
const {make_stub} = require("./lib/stub");
const {run_test, noop} = require("./lib/test");
const blueslip = require("./lib/zblueslip");
const $ = require("./lib/zjquery");
const {page_params, realm_user_settings_defaults, user_settings} = require("./lib/zpage_params");

const event_fixtures = events.fixtures;
const test_message = events.test_message;
const test_user = events.test_user;
const typing_person1 = events.typing_person1;

set_global("requestAnimationFrame", (func) => func());

const activity_ui = mock_esm("../src/activity_ui");
const alert_words_ui = mock_esm("../src/alert_words_ui");
const attachments_ui = mock_esm("../src/attachments_ui");
const audible_notifications = mock_esm("../src/audible_notifications");
const bot_data = mock_esm("../src/bot_data");
const compose_pm_pill = mock_esm("../src/compose_pm_pill");
const composebox_typeahead = mock_esm("../src/composebox_typeahead");
const dark_theme = mock_esm("../src/dark_theme");
const emoji_picker = mock_esm("../src/emoji_picker");
const gear_menu = mock_esm("../src/gear_menu");
const hotspots = mock_esm("../src/hotspots");
const linkifiers = mock_esm("../src/linkifiers");
const message_events = mock_esm("../src/message_events");
const message_lists = mock_esm("../src/message_lists");
const user_topics_ui = mock_esm("../src/user_topics_ui");
const muted_users_ui = mock_esm("../src/muted_users_ui");
const narrow_title = mock_esm("../src/narrow_title");
const pm_list = mock_esm("../src/pm_list");
const reactions = mock_esm("../src/reactions");
const realm_icon = mock_esm("../src/realm_icon");
const realm_logo = mock_esm("../src/realm_logo");
const realm_playground = mock_esm("../src/realm_playground");
const reload = mock_esm("../src/reload");
const scheduled_messages = mock_esm("../src/scheduled_messages");
const scheduled_messages_feed_ui = mock_esm("../src/scheduled_messages_feed_ui");
const scheduled_messages_overlay_ui = mock_esm("../src/scheduled_messages_overlay_ui");
const scheduled_messages_ui = mock_esm("../src/scheduled_messages_ui");
const scroll_bar = mock_esm("../src/scroll_bar");
const settings_account = mock_esm("../src/settings_account");
const settings_bots = mock_esm("../src/settings_bots");
const settings_emoji = mock_esm("../src/settings_emoji");
const settings_exports = mock_esm("../src/settings_exports");
const settings_invites = mock_esm("../src/settings_invites");
const settings_linkifiers = mock_esm("../src/settings_linkifiers");
const settings_playgrounds = mock_esm("../src/settings_playgrounds");
const settings_notifications = mock_esm("../src/settings_notifications");
const settings_org = mock_esm("../src/settings_org");
const settings_profile_fields = mock_esm("../src/settings_profile_fields");
const settings_preferences = mock_esm("../src/settings_preferences");
const settings_realm_user_settings_defaults = mock_esm(
    "../src/settings_realm_user_settings_defaults",
);
const settings_realm_domains = mock_esm("../src/settings_realm_domains");
const settings_streams = mock_esm("../src/settings_streams");
const settings_users = mock_esm("../src/settings_users");
const sidebar_ui = mock_esm("../src/sidebar_ui");
const stream_data = mock_esm("../src/stream_data");
const stream_list = mock_esm("../src/stream_list");
const stream_settings_ui = mock_esm("../src/stream_settings_ui");
const stream_list_sort = mock_esm("../src/stream_list_sort");
const stream_topic_history = mock_esm("../src/stream_topic_history");
const stream_ui_updates = mock_esm("../src/stream_ui_updates", {
    update_announce_stream_option() {},
});
const submessage = mock_esm("../src/submessage");
mock_esm("../src/left_sidebar_navigation_area", {
    update_starred_count() {},
    update_scheduled_messages_row() {},
    handle_home_view_changed() {},
});
const typing_events = mock_esm("../src/typing_events");
const unread_ops = mock_esm("../src/unread_ops");
const unread_ui = mock_esm("../src/unread_ui");
const user_events = mock_esm("../src/user_events");
const user_groups = mock_esm("../src/user_groups");
const user_group_edit = mock_esm("../src/user_group_edit");
const overlays = mock_esm("../src/overlays");
mock_esm("../src/giphy");

const electron_bridge = set_global("electron_bridge", {});

message_lists.update_recipient_bar_background_color = noop;
message_lists.current = {
    get_row: noop,
    rerender_view: noop,
    data: {
        get_messages_sent_by_user: () => [],
    },
};
message_lists.home = {
    get_row: noop,
    rerender_view: noop,
    data: {
        get_messages_sent_by_user: () => [],
    },
};
message_lists.all_rendered_message_lists = () => [message_lists.home, message_lists.current];

// page_params is highly coupled to dispatching now

page_params.test_suite = false;
page_params.is_admin = true;
page_params.realm_description = "already set description";

// For data-oriented modules, just use them, don't stub them.
const alert_words = zrequire("alert_words");
const emoji = zrequire("emoji");
const message_helper = zrequire("message_helper");
const message_store = zrequire("message_store");
const people = zrequire("people");
const user_status = zrequire("user_status");

const server_events_dispatch = zrequire("server_events_dispatch");

function dispatch(ev) {
    server_events_dispatch.dispatch_normal_event(ev);
}

people.init();
people.add_active_user(test_user);

message_helper.process_new_message(test_message);

const realm_emoji = {};
const emoji_codes = zrequire("../../static/generated/emoji/emoji_codes.json");

emoji.initialize({realm_emoji, emoji_codes});

function assert_same(actual, expected) {
    // This helper prevents us from getting false positives
    // where actual and expected are both undefined.
    assert.notEqual(expected, undefined);
    assert.deepEqual(actual, expected);
}

run_test("alert_words", ({override}) => {
    alert_words.initialize({alert_words: []});
    assert.ok(!alert_words.has_alert_word("fire"));
    assert.ok(!alert_words.has_alert_word("lunch"));

    override(alert_words_ui, "rerender_alert_words_ui", noop);
    const event = event_fixtures.alert_words;
    dispatch(event);

    assert.deepEqual(alert_words.get_word_list(), [{word: "fire"}, {word: "lunch"}]);
    assert.ok(alert_words.has_alert_word("fire"));
    assert.ok(alert_words.has_alert_word("lunch"));
});

run_test("attachments", ({override}) => {
    const event = event_fixtures.attachment__add;
    const stub = make_stub();
    // attachments_ui is hard to test deeply
    override(attachments_ui, "update_attachments", stub.f);
    dispatch(event);
    assert.equal(stub.num_calls, 1);
    assert_same(stub.get_args("event").event, event);
});

run_test("user groups", ({override}) => {
    let event = event_fixtures.user_group__add;
    {
        const stub = make_stub();
        const user_group_settings_ui_stub = make_stub();

        override(user_groups, "add", stub.f);
        override(overlays, "groups_open", () => true);
        override(user_group_edit, "add_group_to_table", user_group_settings_ui_stub.f);

        dispatch(event);

        assert.equal(stub.num_calls, 1);
        assert.equal(user_group_settings_ui_stub.num_calls, 1);

        let args = stub.get_args("group");
        assert_same(args.group, event.group);
        args = user_group_settings_ui_stub.get_args("group");
        assert_same(args.group, event.group);
    }

    event = event_fixtures.user_group__remove;
    {
        const stub = make_stub();
        override(user_groups, "get_user_group_from_id", stub.f);
        override(user_groups, "remove", noop);
        const user_group_edit_stub = make_stub();
        override(user_group_edit, "handle_deleted_group", user_group_edit_stub.f);

        dispatch(event);

        assert.equal(stub.num_calls, 1);
        assert.equal(user_group_edit_stub.num_calls, 1);

        let args = stub.get_args("group_id");
        assert_same(args.group_id, event.group_id);
        args = user_group_edit_stub.get_args("group_id");
        assert_same(args.group_id, event.group_id);
    }

    event = event_fixtures.user_group__add_members;
    {
        const stub = make_stub();
        override(user_groups, "add_members", stub.f);
        const user_group_edit_stub = make_stub();
        override(user_group_edit, "handle_member_edit_event", user_group_edit_stub.f);
        dispatch(event);
        assert.equal(stub.num_calls, 1);
        assert.equal(user_group_edit_stub.num_calls, 1);
        let args = stub.get_args("group_id", "user_ids");
        assert_same(args.group_id, event.group_id);
        assert_same(args.user_ids, event.user_ids);
        args = user_group_edit_stub.get_args("group_id");
        assert_same(args.group_id, event.group_id);
    }

    event = event_fixtures.user_group__add_subgroups;
    {
        const stub = make_stub();
        override(user_groups, "add_subgroups", stub.f);
        dispatch(event);
        assert.equal(stub.num_calls, 1);
        const args = stub.get_args("group_id", "direct_subgroup_ids");
        assert_same(args.group_id, event.group_id);
        assert_same(args.direct_subgroup_ids, event.direct_subgroup_ids);
    }

    event = event_fixtures.user_group__remove_members;
    {
        const stub = make_stub();
        override(user_groups, "remove_members", stub.f);
        const user_group_edit_stub = make_stub();
        override(user_group_edit, "handle_member_edit_event", user_group_edit_stub.f);
        dispatch(event);
        assert.equal(stub.num_calls, 1);
        assert.equal(user_group_edit_stub.num_calls, 1);
        let args = stub.get_args("group_id", "user_ids");
        assert_same(args.group_id, event.group_id);
        assert_same(args.user_ids, event.user_ids);
        args = user_group_edit_stub.get_args("group_id");
        assert_same(args.group_id, event.group_id);
    }

    event = event_fixtures.user_group__remove_subgroups;
    {
        const stub = make_stub();
        override(user_groups, "remove_subgroups", stub.f);
        dispatch(event);
        assert.equal(stub.num_calls, 1);
        const args = stub.get_args("group_id", "direct_subgroup_ids");
        assert_same(args.group_id, event.group_id);
        assert_same(args.direct_subgroup_ids, event.direct_subgroup_ids);
    }

    event = event_fixtures.user_group__update;
    {
        const stub = make_stub();
        const user_group_settings_ui_stub = make_stub();

        override(user_groups, "update", stub.f);
        override(user_group_edit, "update_group", user_group_settings_ui_stub.f);

        dispatch(event);
        assert.equal(stub.num_calls, 1);
        assert.equal(user_group_settings_ui_stub.num_calls, 1);

        let args = stub.get_args("event");
        assert_same(args.event.group_id, event.group_id);
        assert_same(args.event.data.name, event.data.name);
        assert_same(args.event.data.description, event.data.description);

        args = user_group_settings_ui_stub.get_args("group_id");
        assert_same(args.group_id, event.group_id);
    }
});

run_test("custom profile fields", ({override}) => {
    const event = event_fixtures.custom_profile_fields;
    override(settings_profile_fields, "populate_profile_fields", noop);
    override(settings_account, "add_custom_profile_fields_to_settings", noop);
    dispatch(event);
    assert_same(page_params.custom_profile_fields, event.fields);
});

run_test("default_streams", ({override}) => {
    const event = event_fixtures.default_streams;
    override(settings_streams, "update_default_streams_table", noop);
    override(stream_settings_ui, "update_is_default_stream", noop);
    const stub = make_stub();
    override(stream_data, "set_realm_default_streams", stub.f);
    dispatch(event);
    assert.equal(stub.num_calls, 1);
    const args = stub.get_args("realm_default_streams");
    assert_same(args.realm_default_streams, event.default_streams);
});

run_test("onboarding_steps", ({override}) => {
    page_params.onboarding_steps = [];
    const event = event_fixtures.onboarding_steps;
    override(hotspots, "load_new", noop);
    dispatch(event);
    assert_same(page_params.onboarding_steps, event.onboarding_steps);
});

run_test("invites_changed", ({override}) => {
    $.create("#admin-invites-list", {children: ["stub"]});
    const event = event_fixtures.invites_changed;
    const stub = make_stub();
    override(settings_invites, "set_up", stub.f);
    dispatch(event);
    assert.equal(stub.num_calls, 1);
});

run_test("muted_topics", ({override}) => {
    const event = event_fixtures.user_topic;

    const stub = make_stub();
    override(user_topics_ui, "handle_topic_updates", stub.f);
    dispatch(event);
    assert.equal(stub.num_calls, 1);
    const args = stub.get_args("user_topic");
    assert_same(args.user_topic, event);
});

run_test("muted_users", ({override}) => {
    const event = event_fixtures.muted_users;

    const stub = make_stub();
    override(muted_users_ui, "handle_user_updates", stub.f);
    dispatch(event);
    assert.equal(stub.num_calls, 1);
    const args = stub.get_args("muted_users");
    assert_same(args.muted_users, event.muted_users);
});

run_test("presence", ({override}) => {
    const event = event_fixtures.presence;

    const stub = make_stub();
    override(activity_ui, "update_presence_info", stub.f);
    dispatch(event);
    assert.equal(stub.num_calls, 1);
    const args = stub.get_args("user_id", "presence", "server_time");
    assert_same(args.user_id, event.user_id);
    assert_same(args.presence, event.presence);
    assert_same(args.server_time, event.server_timestamp);
});

run_test("reaction", ({override}) => {
    let event = event_fixtures.reaction__add;
    {
        const stub = make_stub();
        override(reactions, "add_reaction", stub.f);
        dispatch(event);
        assert.equal(stub.num_calls, 1);
        const args = stub.get_args("event");
        assert_same(args.event.emoji_name, event.emoji_name);
        assert_same(args.event.message_id, event.message_id);
    }

    event = event_fixtures.reaction__remove;
    {
        const stub = make_stub();
        override(reactions, "remove_reaction", stub.f);
        dispatch(event);
        assert.equal(stub.num_calls, 1);
        const args = stub.get_args("event");
        assert_same(args.event.emoji_name, event.emoji_name);
        assert_same(args.event.message_id, event.message_id);
    }
});

run_test("scheduled_messages", ({override}) => {
    override(scheduled_messages_overlay_ui, "rerender", noop);
    override(scheduled_messages_overlay_ui, "remove_scheduled_message_id", noop);
    override(scheduled_messages_feed_ui, "update_schedule_message_indicator", noop);
    override(scheduled_messages_ui, "hide_scheduled_message_success_compose_banner", noop);

    let event = event_fixtures.scheduled_messages__add;
    {
        const stub = make_stub();
        override(scheduled_messages, "add_scheduled_messages", stub.f);
        dispatch(event);
        assert.equal(stub.num_calls, 1);
        const args = stub.get_args("scheduled_messages");
        assert_same(args.scheduled_messages, event.scheduled_messages);
    }
    event = event_fixtures.scheduled_messages__update;
    {
        const stub = make_stub();
        override(scheduled_messages, "update_scheduled_message", stub.f);
        dispatch(event);
        assert.equal(stub.num_calls, 1);
        const args = stub.get_args("scheduled_message");
        assert_same(args.scheduled_message, event.scheduled_message);
    }
    event = event_fixtures.scheduled_messages__remove;
    {
        const stub = make_stub();
        override(scheduled_messages, "remove_scheduled_message", stub.f);
        dispatch(event);
        assert.equal(stub.num_calls, 1);
        const args = stub.get_args("scheduled_message_id");
        assert_same(args.scheduled_message_id, event.scheduled_message_id);
    }
});

run_test("realm settings", ({override}) => {
    page_params.is_admin = true;
    page_params.realm_date_created = new Date("2023-01-01Z");

    override(settings_org, "sync_realm_settings", noop);
    override(settings_bots, "update_bot_permissions_ui", noop);
    override(settings_invites, "update_invite_user_panel", noop);
    override(sidebar_ui, "update_invite_user_option", noop);
    override(gear_menu, "rerender", noop);
    override(narrow_title, "redraw_title", noop);

    function test_electron_dispatch(event, fake_send_event) {
        with_overrides(({override}) => {
            override(electron_bridge, "send_event", fake_send_event);
            dispatch(event);
        });
    }

    // realm
    function test_realm_boolean(event, parameter_name) {
        page_params[parameter_name] = true;
        event = {...event};
        event.value = false;
        dispatch(event);
        assert.equal(page_params[parameter_name], false);
        event = {...event};
        event.value = true;
        dispatch(event);
        assert.equal(page_params[parameter_name], true);
    }

    function test_realm_integer(event, parameter_name) {
        page_params[parameter_name] = 1;
        event = {...event};
        event.value = 2;
        dispatch(event);
        assert.equal(page_params[parameter_name], 2);

        event = {...event};
        event.value = 3;
        dispatch(event);
        assert.equal(page_params[parameter_name], 3);

        event = {...event};
        event.value = 1;
        dispatch(event);
        assert.equal(page_params[parameter_name], 1);
    }

    let update_called = false;
    let event = event_fixtures.realm__update__create_private_stream_policy;
    stream_settings_ui.update_stream_privacy_choices = (property) => {
        assert_same(property, "create_private_stream_policy");
        update_called = true;
    };
    test_realm_integer(event, "realm_create_private_stream_policy");

    update_called = false;
    event = event_fixtures.realm__update__create_public_stream_policy;
    stream_settings_ui.update_stream_privacy_choices = (property) => {
        assert_same(property, "create_public_stream_policy");
        update_called = true;
    };
    test_realm_integer(event, "realm_create_public_stream_policy");

    update_called = false;
    event = event_fixtures.realm__update__create_web_public_stream_policy;
    stream_settings_ui.update_stream_privacy_choices = (property) => {
        assert_same(property, "create_web_public_stream_policy");
        update_called = true;
    };
    dispatch(event);
    assert_same(page_params.realm_create_web_public_stream_policy, 2);
    assert_same(update_called, true);

    event = event_fixtures.realm__update__invite_to_stream_policy;
    test_realm_integer(event, "realm_invite_to_stream_policy");

    event = event_fixtures.realm__update__bot_creation_policy;
    test_realm_integer(event, "realm_bot_creation_policy");

    event = event_fixtures.realm__update__invite_required;
    test_realm_boolean(event, "realm_invite_required");

    event = event_fixtures.realm__update__invite_to_realm_policy;
    test_realm_integer(event, "realm_invite_to_realm_policy");

    event = event_fixtures.realm__update__want_advertise_in_communities_directory;
    test_realm_boolean(event, "realm_want_advertise_in_communities_directory");

    event = event_fixtures.realm__update__name;

    test_electron_dispatch(event, (key, val) => {
        assert_same(key, "realm_name");
        assert_same(val, "new_realm_name");
    });
    assert_same(page_params.realm_name, "new_realm_name");

    event = event_fixtures.realm__update__org_type;
    dispatch(event);
    assert_same(page_params.realm_org_type, 50);

    event = event_fixtures.realm__update__emails_restricted_to_domains;
    test_realm_boolean(event, "realm_emails_restricted_to_domains");

    event = event_fixtures.realm__update__disallow_disposable_email_addresses;
    test_realm_boolean(event, "realm_disallow_disposable_email_addresses");

    event = event_fixtures.realm__update__notifications_stream_id;
    dispatch(event);
    assert_same(page_params.realm_notifications_stream_id, 42);
    page_params.realm_notifications_stream_id = -1; // make sure to reset for future tests

    event = event_fixtures.realm__update__signup_notifications_stream_id;
    dispatch(event);
    assert_same(page_params.realm_signup_notifications_stream_id, 41);
    page_params.realm_signup_notifications_stream_id = -1; // make sure to reset for future tests

    event = event_fixtures.realm__update__default_code_block_language;
    dispatch(event);
    assert_same(page_params.realm_default_code_block_language, "javascript");

    update_called = false;
    stream_settings_ui.update_stream_privacy_choices = (property) => {
        assert_same(property, "create_web_public_stream_policy");
        update_called = true;
    };
    event = event_fixtures.realm__update__enable_spectator_access;
    dispatch(event);
    assert_same(page_params.realm_enable_spectator_access, true);
    assert_same(update_called, true);

    event = event_fixtures.realm__update_dict__default;
    page_params.realm_create_multiuse_invite_group = 1;
    page_params.realm_allow_message_editing = false;
    page_params.realm_message_content_edit_limit_seconds = 0;
    page_params.realm_edit_topic_policy = 3;
    override(settings_org, "populate_auth_methods", noop);
    dispatch(event);
    assert_same(page_params.realm_create_multiuse_invite_group, 3);
    assert_same(page_params.realm_allow_message_editing, true);
    assert_same(page_params.realm_message_content_edit_limit_seconds, 5);
    assert_same(page_params.realm_edit_topic_policy, 4);
    assert_same(page_params.realm_authentication_methods, {Google: true});

    event = event_fixtures.realm__update_dict__icon;
    override(realm_icon, "rerender", noop);

    test_electron_dispatch(event, (key, val) => {
        assert_same(key, "realm_icon_url");
        assert_same(val, "icon.png");
    });

    assert_same(page_params.realm_icon_url, "icon.png");
    assert_same(page_params.realm_icon_source, "U");

    override(realm_logo, "render", noop);

    event = event_fixtures.realm__update_dict__logo;
    dispatch(event);
    assert_same(page_params.realm_logo_url, "logo.png");
    assert_same(page_params.realm_logo_source, "U");

    event = event_fixtures.realm__update_dict__night_logo;
    dispatch(event);
    assert_same(page_params.realm_night_logo_url, "night_logo.png");
    assert_same(page_params.realm_night_logo_source, "U");

    event = event_fixtures.realm__deactivated;
    set_global("location", {});
    dispatch(event);
    assert_same(window.location.href, "/accounts/deactivated/");
});

run_test("realm_bot add", ({override}) => {
    const event = event_fixtures.realm_bot__add;
    const bot_stub = make_stub();
    override(bot_data, "add", bot_stub.f);
    override(settings_bots, "render_bots", noop);
    dispatch(event);

    assert.equal(bot_stub.num_calls, 1);
    const args = bot_stub.get_args("bot");
    assert_same(args.bot, event.bot);
});

run_test("realm_bot delete", ({override}) => {
    const event = event_fixtures.realm_bot__delete;
    const bot_stub = make_stub();
    override(bot_data, "del", bot_stub.f);
    override(settings_bots, "render_bots", noop);

    dispatch(event);
    assert.equal(bot_stub.num_calls, 1);
    const args = bot_stub.get_args("user_id");
    assert_same(args.user_id, event.bot.user_id);
});

run_test("realm_bot update", ({override}) => {
    const event = event_fixtures.realm_bot__update;
    const bot_stub = make_stub();
    override(bot_data, "update", bot_stub.f);
    override(settings_bots, "render_bots", noop);

    dispatch(event);

    assert.equal(bot_stub.num_calls, 1);
    const args = bot_stub.get_args("user_id", "bot");
    assert_same(args.user_id, event.bot.user_id);
    assert_same(args.bot, event.bot);
});

run_test("realm_emoji", ({override}) => {
    const event = event_fixtures.realm_emoji__update;

    const ui_func_names = [
        [settings_emoji, "populate_emoji"],
        [emoji_picker, "rebuild_catalog"],
        [composebox_typeahead, "update_emoji_data"],
    ];

    const ui_stubs = [];

    for (const [module, func_name] of ui_func_names) {
        const ui_stub = make_stub();
        override(module, func_name, ui_stub.f);
        ui_stubs.push(ui_stub);
    }

    // Make sure we start with nothing...
    emoji.update_emojis([]);
    assert.equal(emoji.get_realm_emoji_url("spain"), undefined);

    dispatch(event);

    // Now emoji.js knows about the spain emoji.
    assert_same(emoji.get_realm_emoji_url("spain"), "/some/path/to/spain.gif");

    // Make sure our UI modules all got dispatched the same simple way.
    for (const stub of ui_stubs) {
        assert.equal(stub.num_calls, 1);
        assert.equal(stub.last_call_args.length, 0);
    }
});

run_test("realm_linkifiers", ({override}) => {
    const event = event_fixtures.realm_linkifiers;
    page_params.realm_linkifiers = [];
    override(settings_linkifiers, "populate_linkifiers", noop);
    override(linkifiers, "update_linkifier_rules", noop);
    dispatch(event);
    assert_same(page_params.realm_linkifiers, event.realm_linkifiers);
});

run_test("realm_playgrounds", ({override}) => {
    const event = event_fixtures.realm_playgrounds;
    page_params.realm_playgrounds = [];
    override(settings_playgrounds, "populate_playgrounds", noop);
    override(realm_playground, "update_playgrounds", noop);
    dispatch(event);
    assert_same(page_params.realm_playgrounds, event.realm_playgrounds);
});

run_test("realm_domains", ({override}) => {
    let event = event_fixtures.realm_domains__add;
    page_params.realm_domains = [];
    override(settings_org, "populate_realm_domains_label", noop);
    override(settings_realm_domains, "populate_realm_domains_table", noop);
    dispatch(event);
    assert_same(page_params.realm_domains, [event.realm_domain]);

    override(settings_org, "populate_realm_domains_label", noop);
    override(settings_realm_domains, "populate_realm_domains_table", noop);
    event = event_fixtures.realm_domains__change;
    dispatch(event);
    assert_same(page_params.realm_domains, [event.realm_domain]);

    override(settings_org, "populate_realm_domains_label", noop);
    override(settings_realm_domains, "populate_realm_domains_table", noop);
    event = event_fixtures.realm_domains__remove;
    dispatch(event);
    assert_same(page_params.realm_domains, []);
});

run_test("realm_user", ({override}) => {
    override(settings_account, "maybe_update_deactivate_account_button", noop);
    let event = event_fixtures.realm_user__add;
    dispatch({...event});
    const added_person = people.get_by_user_id(event.person.user_id);
    // sanity check a few individual fields
    assert.equal(added_person.full_name, "Test User");
    assert.equal(added_person.timezone, "America/New_York");

    // ...but really the whole struct gets copied without any
    // manipulation
    assert.deepEqual(added_person, event.person);

    assert.ok(people.is_active_user_for_popover(event.person.user_id));

    event = event_fixtures.realm_user__update;
    const stub = make_stub();
    override(user_events, "update_person", stub.f);
    dispatch(event);
    assert.equal(stub.num_calls, 1);
    let args = stub.get_args("person");
    assert_same(args.person, event.person);

    // Test bot related functions are being called.
    const add_bot_stub = make_stub();
    event = event_fixtures.realm_user__add_bot;
    override(settings_users, "redraw_bots_list", add_bot_stub.f);
    dispatch({...event});
    assert.equal(add_bot_stub.num_calls, 1);

    const update_bot_stub = make_stub();
    event = event_fixtures.realm_user__update;
    override(settings_users, "update_bot_data", update_bot_stub.f);
    dispatch(event);
    assert.equal(update_bot_stub.num_calls, 1);
    args = update_bot_stub.get_args("update_user_id", "update_bot_data");
    assert_same(args.update_user_id, event.person.user_id);

    event = event_fixtures.realm_user__remove;
    dispatch(event);
    const removed_person = people.get_by_user_id(event.person.user_id);
    assert.equal(removed_person.full_name, "translated: Unknown user");
});

run_test("restart", ({override}) => {
    const event = event_fixtures.restart;
    const stub = make_stub();
    override(reload, "initiate", stub.f);
    dispatch(event);
    assert.equal(stub.num_calls, 1);
    const args = stub.get_args("options");
    assert.equal(args.options.save_pointer, true);
    assert.equal(args.options.immediate, true);
});

run_test("submessage", ({override}) => {
    const event = event_fixtures.submessage;
    const stub = make_stub();
    override(submessage, "handle_event", stub.f);
    dispatch(event);
    assert.equal(stub.num_calls, 1);
    const submsg = stub.get_args("submsg").submsg;
    assert_same(submsg, {
        id: 99,
        sender_id: 42,
        msg_type: "stream",
        message_id: 56,
        content: "test",
    });
});

// For subscriptions, see dispatch_subs.test.js

run_test("typing", ({override}) => {
    // Simulate that we are not typing.
    page_params.user_id = typing_person1.user_id + 1;

    let event = event_fixtures.typing__start;
    {
        const stub = make_stub();
        override(typing_events, "display_notification", stub.f);
        dispatch(event);
        assert.equal(stub.num_calls, 1);
        const args = stub.get_args("event");
        assert_same(args.event.sender.user_id, typing_person1.user_id);
    }

    event = event_fixtures.typing__stop;
    {
        const stub = make_stub();
        override(typing_events, "hide_notification", stub.f);
        dispatch(event);
        assert.equal(stub.num_calls, 1);
        const args = stub.get_args("event");
        assert_same(args.event.sender.user_id, typing_person1.user_id);
    }

    // Get line coverage--we ignore our own typing events.
    page_params.user_id = typing_person1.user_id;
    event = event_fixtures.typing__start;
    dispatch(event);
    page_params.user_id = undefined; // above change shouldn't effect stream_typing tests below
});

run_test("stream_typing", ({override}) => {
    const stream_typing_in_id = events.stream_typing_in_id;
    const topic_typing_in = events.topic_typing_in;
    let event = event_fixtures.stream_typing__start;
    {
        const stub = make_stub();
        override(typing_events, "display_notification", stub.f);
        dispatch(event);
        assert.equal(stub.num_calls, 1);
        const args = stub.get_args("event");
        assert_same(args.event.sender.user_id, typing_person1.user_id);
        assert_same(args.event.message_type, "stream");
        assert_same(args.event.stream_id, stream_typing_in_id);
        assert_same(args.event.topic, topic_typing_in);
    }

    event = event_fixtures.stream_typing__stop;
    {
        const stub = make_stub();
        override(typing_events, "hide_notification", stub.f);
        dispatch(event);
        assert.equal(stub.num_calls, 1);
        const args = stub.get_args("event");
        assert_same(args.event.sender.user_id, typing_person1.user_id);
        assert_same(args.event.message_type, "stream");
        assert_same(args.event.stream_id, stream_typing_in_id);
        assert_same(args.event.topic, topic_typing_in);
    }
});

run_test("user_settings", ({override}) => {
<<<<<<< HEAD
    settings_preferences.set_default_language_name = () => {};
=======
    settings_display.set_default_language_name = noop;
>>>>>>> 653901fc
    let event = event_fixtures.user_settings__default_language;
    user_settings.default_language = "en";
    override(settings_preferences, "update_page", noop);
    override(overlays, "settings_open", () => true);
    dispatch(event);
    assert_same(user_settings.default_language, "fr");

    event = event_fixtures.user_settings__web_escape_navigates_to_home_view;
    user_settings.web_escape_navigates_to_home_view = false;
    let toggled = [];
    $("#go-to-home-view-hotkey-help").toggleClass = (cls) => {
        toggled.push(cls);
    };
    dispatch(event);
    assert_same(user_settings.web_escape_navigates_to_home_view, true);
    assert_same(toggled, ["notdisplayed"]);

    let called = false;
    message_lists.current.rerender = () => {
        called = true;
    };

    override(message_lists.home, "rerender", noop);
    event = event_fixtures.user_settings__twenty_four_hour_time;
    user_settings.twenty_four_hour_time = false;
    dispatch(event);
    assert_same(user_settings.twenty_four_hour_time, true);
    assert_same(called, true);

    event = event_fixtures.user_settings__translate_emoticons;
    user_settings.translate_emoticons = false;
    dispatch(event);
    assert_same(user_settings.translate_emoticons, true);

    event = event_fixtures.user_settings__display_emoji_reaction_users;
    user_settings.display_emoji_reaction_users = false;
    dispatch(event);
    assert_same(user_settings.display_emoji_reaction_users, true);

    event = event_fixtures.user_settings__high_contrast_mode;
    user_settings.high_contrast_mode = false;
    toggled = [];
    $("body").toggleClass = (cls) => {
        toggled.push(cls);
    };
    dispatch(event);
    assert_same(user_settings.high_contrast_mode, true);
    assert_same(toggled, ["high-contrast"]);

    event = event_fixtures.user_settings__web_mark_read_on_scroll_policy;
    user_settings.web_mark_read_on_scroll_policy = 3;
    override(unread_ui, "update_unread_banner", noop);
    dispatch(event);
    assert_same(user_settings.web_mark_read_on_scroll_policy, 1);

    event = event_fixtures.user_settings__dense_mode;
    user_settings.dense_mode = false;
    toggled = [];
    dispatch(event);
    assert_same(user_settings.dense_mode, true);
    assert_same(toggled, ["less_dense_mode", "more_dense_mode"]);

    override(realm_logo, "render", noop);

    {
        const stub = make_stub();
        event = event_fixtures.user_settings__color_scheme_dark;
        user_settings.color_scheme = 1;
        override(dark_theme, "enable", stub.f); // automatically checks if called
        dispatch(event);
        assert.equal(stub.num_calls, 1);
        assert.equal(user_settings.color_scheme, 2);
    }

    {
        const stub = make_stub();
        event = event_fixtures.user_settings__color_scheme_light;
        user_settings.color_scheme = 1;
        override(dark_theme, "disable", stub.f); // automatically checks if called
        dispatch(event);
        assert.equal(stub.num_calls, 1);
        assert.equal(user_settings.color_scheme, 3);
    }

    {
        event = event_fixtures.user_settings__web_home_view_recent_topics;
        user_settings.web_home_view = "all_messages";
        dispatch(event);
        assert.equal(user_settings.web_home_view, "recent_topics");
    }

    {
        event = event_fixtures.user_settings__web_home_view_all_messages;
        user_settings.web_home_view = "recent_topics";
        dispatch(event);
        assert.equal(user_settings.web_home_view, "all_messages");
    }

    {
        event = event_fixtures.user_settings__web_home_view_inbox;
        user_settings.web_home_view = "all_messages";
        dispatch(event);
        assert.equal(user_settings.web_home_view, "inbox");
    }

    {
        const stub = make_stub();
        event = event_fixtures.user_settings__color_scheme_automatic;
        user_settings.color_scheme = 2;
        override(dark_theme, "default_preference_checker", stub.f); // automatically checks if called
        dispatch(event);
        assert.equal(stub.num_calls, 1);
        assert.equal(user_settings.color_scheme, 1);
    }

    {
        const stub = make_stub();
        event = event_fixtures.user_settings__emojiset;
        called = false;
        override(settings_preferences, "report_emojiset_change", stub.f);
        override(activity_ui, "build_user_sidebar", noop);
        user_settings.emojiset = "text";
        dispatch(event);
        assert.equal(stub.num_calls, 1);
        assert_same(called, true);
        assert_same(user_settings.emojiset, "google");
    }

    event = event_fixtures.user_settings__starred_message_counts;
    user_settings.starred_message_counts = false;
    dispatch(event);
    assert_same(user_settings.starred_message_counts, true);

    override(scroll_bar, "set_layout_width", noop);
    event = event_fixtures.user_settings__fluid_layout_width;
    user_settings.fluid_layout_width = false;
    dispatch(event);
    assert_same(user_settings.fluid_layout_width, true);

    {
        const stub = make_stub();
        event = event_fixtures.user_settings__demote_inactive_streams;
        override(stream_list_sort, "set_filter_out_inactives", noop);
        override(stream_list, "update_streams_sidebar", stub.f);
        user_settings.demote_inactive_streams = 1;
        dispatch(event);
        assert.equal(stub.num_calls, 1);
        assert_same(user_settings.demote_inactive_streams, 2);
    }

    {
        const stub = make_stub();
        event = event_fixtures.user_settings__web_stream_unreads_count_display_policy;
        override(stream_list, "update_dom_unread_counts_visibility", stub.f);
        user_settings.web_stream_unreads_count_display_policy = 1;
        dispatch(event);
        assert.equal(stub.num_calls, 1);
        assert_same(user_settings.web_stream_unreads_count_display_policy, 2);
    }

    {
        const stub = make_stub();
        event = event_fixtures.user_settings__user_list_style;
        override(settings_preferences, "report_user_list_style_change", stub.f);
        user_settings.user_list_style = 1;
        override(activity_ui, "build_user_sidebar", stub.f);
        dispatch(event);
        assert.equal(stub.num_calls, 2);
        assert_same(user_settings.user_list_style, 2);
    }

    event = event_fixtures.user_settings__enter_sends;
    user_settings.enter_sends = false;
    dispatch(event);
    assert_same(user_settings.enter_sends, true);

    event = event_fixtures.user_settings__presence_disabled;
    user_settings.presence_enabled = true;
    override(activity_ui, "redraw_user", noop);
    dispatch(event);
    assert_same(user_settings.presence_enabled, false);

    event = event_fixtures.user_settings__presence_enabled;
    override(activity_ui, "redraw_user", noop);
    dispatch(event);
    assert_same(user_settings.presence_enabled, true);

    {
        event = event_fixtures.user_settings__enable_stream_audible_notifications;
        const stub = make_stub();
        override(stream_ui_updates, "update_notification_setting_checkbox", stub.f);
        override(settings_notifications, "update_page", noop);
        dispatch(event);
        assert.equal(stub.num_calls, 1);
        const args = stub.get_args("notification_name");
        assert_same(args.notification_name, "audible_notifications");
    }

    event = event_fixtures.user_settings__notification_sound;
    override(audible_notifications, "update_notification_sound_source", noop);
    dispatch(event);

    event = event_fixtures.user_settings__email_address_visibility;
    user_settings.email_address_visibility = 3;
    dispatch(event);
    assert_same(user_settings.email_address_visibility, 5);
});

run_test("update_message (read)", ({override}) => {
    const event = event_fixtures.update_message_flags__read;

    const stub = make_stub();
    override(unread_ops, "process_read_messages_event", stub.f);
    dispatch(event);
    assert.equal(stub.num_calls, 1);
    const args = stub.get_args("message_ids");
    assert_same(args.message_ids, [999]);
});

run_test("update_message (unread)", ({override}) => {
    const event = event_fixtures.update_message_flags__read_remove;

    const stub = make_stub();
    override(unread_ops, "process_unread_messages_event", stub.f);
    dispatch(event);
    assert.equal(stub.num_calls, 1);
    const {args} = stub.get_args("args");
    assert.deepEqual(args, {
        message_ids: event.messages,
        message_details: event.message_details,
    });
});

run_test("update_message (add star)", () => {
    const event = event_fixtures.update_message_flags__starred_add;
    dispatch(event);
    const msg = message_store.get(test_message.id);
    assert.equal(msg.starred, true);
});

run_test("update_message (remove star)", () => {
    const event = event_fixtures.update_message_flags__starred_remove;
    dispatch(event);
    const msg = message_store.get(test_message.id);
    assert.equal(msg.starred, false);
});

run_test("update_message (wrong data)", () => {
    const event = {
        ...event_fixtures.update_message_flags__starred_add,
        messages: [0], // message does not exist
    };
    dispatch(event);
    // update_starred_view never gets invoked, early return is successful
});

run_test("delete_message", ({override}) => {
    const event = event_fixtures.delete_message;

    override(stream_list, "update_streams_sidebar", noop);

    const message_events_stub = make_stub();
    override(message_events, "remove_messages", message_events_stub.f);

    const unread_ops_stub = make_stub();
    override(unread_ops, "process_read_messages_event", unread_ops_stub.f);

    const stream_topic_history_stub = make_stub();
    override(stream_topic_history, "remove_messages", stream_topic_history_stub.f);

    dispatch(event);

    let args;

    args = message_events_stub.get_args("message_ids");
    assert_same(args.message_ids, [1337]);

    args = unread_ops_stub.get_args("message_ids");
    assert_same(args.message_ids, [1337]);

    args = stream_topic_history_stub.get_args("opts");
    assert_same(args.opts.stream_id, 99);
    assert_same(args.opts.topic_name, "topic1");
    assert_same(args.opts.num_messages, 1);
    assert_same(args.opts.max_removed_msg_id, 1337);
});

run_test("user_status", ({override}) => {
    let event = event_fixtures.user_status__set_status_emoji;
    {
        const stub = make_stub();
        override(activity_ui, "redraw_user", stub.f);
        override(compose_pm_pill, "get_user_ids", () => [event.user_id]);
        override(pm_list, "update_private_messages", noop);
        dispatch(event);
        assert.equal(stub.num_calls, 2);
        const args = stub.get_args("user_id");
        assert_same(args.user_id, test_user.user_id);
        const emoji_info = user_status.get_status_emoji(test_user.user_id);
        assert.deepEqual(emoji_info, {
            emoji_name: "smiley",
            emoji_code: "1f603",
            reaction_type: "unicode_emoji",
            // Extra parameters that were added by `emoji.get_emoji_details_by_name`
            emoji_alt_code: false,
        });
    }

    event = event_fixtures.user_status__set_status_text;
    {
        const stub = make_stub();
        override(activity_ui, "redraw_user", stub.f);
        override(compose_pm_pill, "get_user_ids", () => [event.user_id]);
        dispatch(event);
        assert.equal(stub.num_calls, 1);
        const args = stub.get_args("user_id");
        assert_same(args.user_id, test_user.user_id);
        const status_text = user_status.get_status_text(test_user.user_id);
        assert.equal(status_text, "out to lunch");
    }
});

run_test("realm_export", ({override}) => {
    const event = event_fixtures.realm_export;
    const stub = make_stub();
    override(settings_exports, "populate_exports_table", stub.f);
    dispatch(event);

    assert.equal(stub.num_calls, 1);
    const args = stub.get_args("exports");
    assert.equal(args.exports, event.exports);
});

run_test("server_event_dispatch_op_errors", () => {
    blueslip.expect("error", "Unexpected event type subscription/other");
    server_events_dispatch.dispatch_normal_event({type: "subscription", op: "other"});
    blueslip.expect("error", "Unexpected event type reaction/other");
    server_events_dispatch.dispatch_normal_event({type: "reaction", op: "other"});
    blueslip.expect("error", "Unexpected event type realm/update_dict/other");
    server_events_dispatch.dispatch_normal_event({
        type: "realm",
        op: "update_dict",
        property: "other",
    });
    blueslip.expect("error", "Unexpected event type realm_bot/other");
    server_events_dispatch.dispatch_normal_event({type: "realm_bot", op: "other"});
    blueslip.expect("error", "Unexpected event type realm_domains/other");
    server_events_dispatch.dispatch_normal_event({type: "realm_domains", op: "other"});
    blueslip.expect("error", "Unexpected event type realm_user/other");
    server_events_dispatch.dispatch_normal_event({type: "realm_user", op: "other"});
    blueslip.expect("error", "Unexpected event type stream/other");
    server_events_dispatch.dispatch_normal_event({type: "stream", op: "other"});
    blueslip.expect("error", "Unexpected event type typing/other");
    server_events_dispatch.dispatch_normal_event({
        type: "typing",
        sender: {user_id: 5},
        op: "other",
    });
    blueslip.expect("error", "Unexpected event type user_group/other");
    server_events_dispatch.dispatch_normal_event({type: "user_group", op: "other"});
});

run_test("realm_user_settings_defaults", ({override}) => {
    let event = event_fixtures.realm_user_settings_defaults__emojiset;
    realm_user_settings_defaults.emojiset = "text";
    override(settings_realm_user_settings_defaults, "update_page", noop);
    dispatch(event);
    assert_same(realm_user_settings_defaults.emojiset, "google");

    event = event_fixtures.realm_user_settings_defaults__notification_sound;
    realm_user_settings_defaults.notification_sound = "zulip";
    let called = false;
    audible_notifications.update_notification_sound_source = () => {
        called = true;
    };
    dispatch(event);
    assert_same(realm_user_settings_defaults.notification_sound, "ding");
    assert_same(called, true);
});<|MERGE_RESOLUTION|>--- conflicted
+++ resolved
@@ -832,11 +832,7 @@
 });
 
 run_test("user_settings", ({override}) => {
-<<<<<<< HEAD
     settings_preferences.set_default_language_name = () => {};
-=======
-    settings_display.set_default_language_name = noop;
->>>>>>> 653901fc
     let event = event_fixtures.user_settings__default_language;
     user_settings.default_language = "en";
     override(settings_preferences, "update_page", noop);
