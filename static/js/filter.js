var Filter = (function () {

function zephyr_stream_name_match(message, operand) {
    // Zephyr users expect narrowing to "social" to also show messages to /^(un)*social(.d)*$/
    // (unsocial, ununsocial, social.d, etc)
    // TODO: hoist the regex compiling out of the closure
    var m = /^(?:un)*(.+?)(?:\.d)*$/i.exec(operand);
    var base_stream_name = operand;
    if (m !== null && m[1] !== undefined) {
        base_stream_name = m[1];
    }
    var related_regexp = new RegExp(/^(un)*/.source + util.escape_regexp(base_stream_name) + /(\.d)*$/.source, 'i');
    return related_regexp.test(message.stream);
}

function zephyr_topic_name_match(message, operand) {
    // Zephyr users expect narrowing to topic "foo" to also show messages to /^foo(.d)*$/
    // (foo, foo.d, foo.d.d, etc)
    // TODO: hoist the regex compiling out of the closure
    var m = /^(.*?)(?:\.d)*$/i.exec(operand);
    var base_topic = m[1];
    var related_regexp;

    // Additionally, Zephyr users expect the empty instance and
    // instance "personal" to be the same.
    if (base_topic === ''
        || base_topic.toLowerCase() === 'personal'
        || base_topic.toLowerCase() === '(instance "")')
    {
        related_regexp = /^(|personal|\(instance ""\))(\.d)*$/i;
    } else {
        related_regexp = new RegExp(/^/.source + util.escape_regexp(base_topic) + /(\.d)*$/.source, 'i');
    }

    return related_regexp.test(message.subject);
}

function message_in_home(message) {
    if (message.type === "private" || message.mentioned ||
        (page_params.narrow_stream !== undefined &&
         message.stream.toLowerCase() === page_params.narrow_stream.toLowerCase())) {
        return true;
    }

    return stream_data.in_home_view(message.stream);
}

function message_matches_search_term(message, operator, operand) {
    switch (operator) {
    case 'is':
        if (operand === 'private') {
            return (message.type === 'private');
        } else if (operand === 'starred') {
            return message.starred;
        } else if (operand === 'mentioned') {
            return message.mentioned;
        } else if (operand === 'alerted') {
            return message.alerted;
        }
        return true; // is:whatever returns true

    case 'in':
        if (operand === 'home') {
            return message_in_home(message);
        } else if (operand === 'all') {
            return true;
        }
        return true; // in:whatever returns true

    case 'near':
        // this is all handled server side
        return true;

    case 'id':
        return (message.id.toString() === operand);

    case 'stream':
        if (message.type !== 'stream') {
            return false;
        }

        operand = operand.toLowerCase();
        if (page_params.is_zephyr_mirror_realm) {
            return zephyr_stream_name_match(message, operand);
        } else {
            return (message.stream.toLowerCase() === operand);
        }

    case 'topic':
        if (message.type !== 'stream') {
            return false;
        }

        operand = operand.toLowerCase();
        if (page_params.is_zephyr_mirror_realm) {
            return zephyr_topic_name_match(message, operand);
        } else {
            return (message.subject.toLowerCase() === operand);
        }

    case 'sender':
        return (message.sender_email.toLowerCase() === operand.toLowerCase());

    case 'pm-with':
        return (message.type === 'private') &&
            (message.reply_to.toLowerCase() === operand.split(',').sort().join(',').toLowerCase());
    }

    return true; // unknown operators return true (effectively ignored)
}


function Filter(operators) {
    if (operators === undefined) {
        this._operators = [];
    } else {
        this._operators = this._canonicalize_operators(operators);
    }
}

var canonical_operators = {"from": "sender", "subject": "topic"};

Filter.canonicalize_operator = function (operator) {
    operator = operator.toLowerCase();
    if (canonical_operators.hasOwnProperty(operator)) {
        return canonical_operators[operator];
    } else {
        return operator;
    }
};

Filter.canonicalize_term = function (opts) {
    var negated = opts.negated;
    var operator = opts.operator;
    var operand = opts.operand;

    // Make negated be explictly false for both clarity and
    // simplifying deepEqual checks in the tests.
    if (!negated) {
        negated = false;
    }

    operator = Filter.canonicalize_operator(operator);

    switch (operator) {
    case 'has':
        // images -> image, etc.
        operand = operand.replace(/s$/, '');
        break;

    case 'stream':
        operand = stream_data.get_name(operand);
        break;
    case 'topic':
        break;
    case 'sender':
    case 'pm-with':
        operand = operand.toString().toLowerCase();
        if (operand === 'me') {
            operand = page_params.email;
        }
        break;
    case 'search':
        // The mac app automatically substitutes regular quotes with curly
        // quotes when typing in the search bar.  Curly quotes don't trigger our
        // phrase search behavior, however.  So, we replace all instances of
        // curly quotes with regular quotes when doing a search.  This is
        // unlikely to cause any problems and is probably what the user wants.
        operand = operand.toString().toLowerCase().replace(/[\u201c\u201d]/g, '"');
        break;
    default:
        operand = operand.toString().toLowerCase();
    }

    // We may want to consider allowing mixed-case operators at some point
    return {
        negated: negated,
        operator: operator,
        operand: operand
    };
};



/* We use a variant of URI encoding which looks reasonably
   nice and still handles unambiguously cases such as
   spaces in operands.

   This is just for the search bar, not for saving the
   narrow in the URL fragment.  There we do use full
   URI encoding to avoid problematic characters. */
function encodeOperand(operand) {
    return operand.replace(/%/g,  '%25')
                  .replace(/\+/g, '%2B')
                  .replace(/ /g,  '+');
}

function decodeOperand(encoded, operator) {
    if (operator !== 'pm-with' && operator !== 'sender') {
        encoded = encoded.replace(/\+/g, ' ');
    }
    return util.robust_uri_decode(encoded);
}

// Parse a string into a list of operators (see below).
Filter.parse = function (str) {
    var operators   = [];
    var search_term = [];
    var negated;
    var operator;
    var operand;
    var term;

    var matches = str.match(/"[^"]+"|\S+/g);
    if (matches === null) {
        return operators;
    }
    _.each(matches, function (token) {
        var parts, operator;
        parts = token.split(':');
        if (token[0] === '"' || parts.length === 1) {
            // Looks like a normal search term.
            search_term.push(token);
        } else {
            // Looks like an operator.
            negated = false;
            operator = parts.shift();
            if (operator[0] === '-') {
                negated = true;
                operator = operator.slice(1);
            }

            operand = decodeOperand(parts.join(':'), operator);

<<<<<<< HEAD
            // If operator is not known use 'search' as operator name and the
            // rest as operand to 'search' operator
            // I will use Filter.operator_to_prefix to check if the operator is
            // known or not this function returns '' for uknown operators.
            // Hint: when using Filter.operator_to_prefix we must not pass
            // operators that start with '-' we must strip it first
            var _operator = operator;
            if (operator[0] === '-') {
              _operator = operator.slice(1);
            }

            // If operator is 'is' keep it

            if (operator !== "is" && operator !== "subject") {
              if (Filter.operator_to_prefix(_operator, negated) === '') {
                // Unkonwn operator
                operator = 'search';
                operand = token;
              }
            }
            if (operator === "subject") {
              operator = "topic";
=======
            // We use Filter.operator_to_prefix() checks if the
            // operator is known.  If it is not known, then we treat
            // it as a search for the given string (which may contain
            // a `:`), not as a search operator.
            if (Filter.operator_to_prefix(operator, negated) === '') {
                operator = 'search';
                operand = token;
>>>>>>> 3b0b65c2
            }
            term = {negated: negated, operator: operator, operand: operand};
            operators.push(term);
        }
    });
    // NB: Callers of 'parse' can assume that the 'search' operator is last.
    if (search_term.length > 0) {
        operator = 'search';
        operand = search_term.join(' ');
        term = {operator: operator, operand: operand, negated: false};
        operators.push(term);
    }
    return operators;
};

/* Convert a list of operators to a string.
   Each operator is a key-value pair like

       ['subject', 'my amazing subject']

   These are not keys in a JavaScript object, because we
   might need to support multiple operators of the same type.
*/
Filter.unparse = function (operators) {
    var parts = _.map(operators, function (elem) {

        if (elem.operator === 'search') {
            // Search terms are the catch-all case.
            // All tokens that don't start with a known operator and
            // a colon are glued together to form a search term.
            return elem.operand;
        } else {
            var sign = elem.negated ? '-' : '';
            return sign + elem.operator + ':' + encodeOperand(elem.operand.toString());
        }
    });
    return parts.join(' ');
};



Filter.prototype = {
    predicate: function Filter_predicate() {
        if (this._predicate === undefined) {
            this._predicate = this._build_predicate();
        }
        return this._predicate;
    },

    operators: function Filter_operators() {
        return this._operators;
    },

    public_operators: function Filter_public_operators() {
        var safe_to_return = _.filter(this._operators, function (value) {
            // Filter out the embedded narrow (if any).
            return !(page_params.narrow_stream !== undefined &&
                     value.operator === "stream" &&
                     value.operand.toLowerCase() === page_params.narrow_stream.toLowerCase());
        });
        return safe_to_return;
    },

    operands: function Filter_get_operands(operator) {
        return _.chain(this._operators)
            .filter(function (elem) { return !elem.negated && (elem.operator === operator); })
            .map(function (elem) { return elem.operand; })
            .value();
    },

    has_operand: function Filter_has_operand(operator, operand) {
        return _.any(this._operators, function (elem) {
            return !elem.negated && (elem.operator === operator && elem.operand === operand);
        });
    },

    has_operator: function Filter_has_operator(operator) {
        return _.any(this._operators, function (elem) {
            if (elem.negated && (!_.contains(['search', 'has'], elem.operator))) {
                return false;
            }
            return elem.operator === operator;
        });
    },

    is_search: function Filter_is_search() {
        return this.has_operator('search');
    },

    can_apply_locally: function Filter_can_apply_locally() {
        return (!this.is_search()) && (!this.has_operator('has'));
    },

    _canonicalize_operators: function Filter__canonicalize_operators(operators_mixed_case) {
        return _.map(operators_mixed_case, function (tuple) {
            return Filter.canonicalize_term(tuple);
        });
    },

    filter_with_new_topic: function Filter_filter_with_new_topic(new_topic) {
        var terms = _.map(this._operators, function (term) {
            var new_term = _.clone(term);
            if (new_term.operator === 'topic' && !new_term.negated) {
                new_term.operand = new_topic;
            }
            return new_term;
        });
        return new Filter(terms);
    },

    has_topic: function Filter_has_topic(stream_name, topic) {
        return this.has_operand('stream', stream_name) && this.has_operand('topic', topic);
    },

    // Build a filter function from a list of operators.
    _build_predicate: function Filter__build_predicate() {
        var operators = this._operators;

        if (! this.can_apply_locally()) {
            return function () { return true; };
        }

        // FIXME: This is probably pretty slow.
        // We could turn it into something more like a compiler:
        // build JavaScript code in a string and then eval() it.

        return function (message) {
            return _.all(operators, function (term) {
                var ok = message_matches_search_term(message, term.operator, term.operand);
                if (term.negated) {
                    ok = !ok;
                }
                return ok;
            });
        };
    }
};

Filter.operator_to_prefix = function (operator, negated) {
    var verb;

    if (operator === 'search') {
        return negated ? 'Exclude' : 'Search for';
    }

    verb = negated ? 'Exclude ' : 'Narrow to ';

    switch (operator) {
    case 'stream':
        return verb + 'stream';

    case 'near':
        return verb + 'messages around';

    case 'has':
        return verb + 'messages with one or more';

    case 'id':
        return verb + 'message ID';

    case 'subject':
    case 'topic':
        return verb + 'topic';

    case 'from':
    case 'sender':
        return verb + 'messages sent by';

    case 'pm-with':
        return verb + 'private messages with';

    case 'in':
        return verb + 'messages in';

    // Note: We hack around using this in "describe" below.
    case 'is':
        return verb + 'messages that are';
    }
    return '';
};

// Convert a list of operators to a human-readable description.
Filter.describe = function (operators) {
    if (operators.length === 0) {
        return 'Go to Home view';
    }

    var parts = [];

    if (operators.length >= 2) {
        var is = function (term, expected) {
            return (term.operator === expected) && !term.negated;
        };

        if (is(operators[0], 'stream') && is(operators[1], 'topic')) {
            var stream = operators[0].operand;
            var topic = operators[1].operand;
            var part = 'Narrow to ' + stream + ' > ' + topic;
            parts = [part];
            operators = operators.slice(2);
        }
    }

    var more_parts = _.map(operators, function (elem) {
        var operand = elem.operand;
        var canonicalized_operator = Filter.canonicalize_operator(elem.operator);
        if (canonicalized_operator ==='is') {
            var verb = elem.negated ? 'Exclude ' : 'Narrow to ';
            if (operand === 'private') {
                return verb + 'all private messages';
            } else if (operand === 'starred') {
                return verb + 'starred messages';
            } else if (operand === 'mentioned') {
                return verb + 'mentioned messages';
            } else if (operand === 'alerted') {
                return verb + 'alerted messages';
            }
        } else {
            var prefix_for_operator = Filter.operator_to_prefix(canonicalized_operator, elem.negated);
            if (prefix_for_operator !== '') {
                return prefix_for_operator + ' ' + operand;
            }
        }
        return 'Narrow to (unknown operator)';
    });
    return parts.concat(more_parts).join(', ');
};


return Filter;

}());
if (typeof module !== 'undefined') {
    module.exports = Filter;
}<|MERGE_RESOLUTION|>--- conflicted
+++ resolved
@@ -231,31 +231,6 @@
             }
 
             operand = decodeOperand(parts.join(':'), operator);
-
-<<<<<<< HEAD
-            // If operator is not known use 'search' as operator name and the
-            // rest as operand to 'search' operator
-            // I will use Filter.operator_to_prefix to check if the operator is
-            // known or not this function returns '' for uknown operators.
-            // Hint: when using Filter.operator_to_prefix we must not pass
-            // operators that start with '-' we must strip it first
-            var _operator = operator;
-            if (operator[0] === '-') {
-              _operator = operator.slice(1);
-            }
-
-            // If operator is 'is' keep it
-
-            if (operator !== "is" && operator !== "subject") {
-              if (Filter.operator_to_prefix(_operator, negated) === '') {
-                // Unkonwn operator
-                operator = 'search';
-                operand = token;
-              }
-            }
-            if (operator === "subject") {
-              operator = "topic";
-=======
             // We use Filter.operator_to_prefix() checks if the
             // operator is known.  If it is not known, then we treat
             // it as a search for the given string (which may contain
@@ -263,7 +238,6 @@
             if (Filter.operator_to_prefix(operator, negated) === '') {
                 operator = 'search';
                 operand = token;
->>>>>>> 3b0b65c2
             }
             term = {negated: negated, operator: operator, operand: operand};
             operators.push(term);
