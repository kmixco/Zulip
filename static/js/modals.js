--- conflicted
+++ resolved
@@ -16,8 +16,6 @@
     return !!open_modal_name;
 };
 
-<<<<<<< HEAD
-=======
 exports.info_overlay_open = function () {
     return open_modal_name === 'informationalOverlays';
 };
@@ -26,7 +24,6 @@
     return open_modal_name === 'settings';
 };
 
->>>>>>> 6b31da26
 exports.open_overlay = function (opts) {
     if (!opts.name || !opts.overlay || !opts.on_close) {
         blueslip.error('Programming error in open_modal');
@@ -68,8 +65,6 @@
     close_handler();
 };
 
-<<<<<<< HEAD
-=======
 exports.close_active = function () {
     if (!open_modal_name) {
         blueslip.warn('close_active() called without checking is_active()');
@@ -79,7 +74,6 @@
     exports.close_modal(open_modal_name);
 };
 
->>>>>>> 6b31da26
 exports.close_for_hash_change = function () {
     $(".overlay.show").removeClass("show");
     reset_state();
