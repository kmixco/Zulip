--- conflicted
+++ resolved
@@ -227,44 +227,6 @@
                 },
             });
         }
-
-<<<<<<< HEAD
-        function auto_save() {
-=======
-        function do_not_blur(except_class, event) {
-            // Event generated from or inside the typeahead.
-            if ($(event.relatedTarget).closest(".typeahead").length) {
-                return true;
-            }
-
-            const blur_exceptions = _.without(
-                [".pill-container", ".name", ".description", ".input", ".delete"],
-                except_class,
-            );
-            if ($(event.relatedTarget).closest(`#user-groups #${CSS.escape(data.id)}`).length) {
-                return blur_exceptions.some(
-                    (class_name) => $(event.relatedTarget).closest(class_name).length,
-                );
-            }
-            return false;
-        }
-
-        function auto_save(class_name, event) {
-            if (!can_edit(data.id)) {
-                return;
-            }
-
-            if (do_not_blur(class_name, event)) {
-                return;
-            }
-            if (
-                $(event.relatedTarget).closest(`#user-groups #${CSS.escape(data.id)}`) &&
-                $(event.relatedTarget).closest(".save-status.btn-danger").length
-            ) {
-                reload();
-                return;
-            }
->>>>>>> 306bf930
             save_name_desc();
             save_members();
         }
