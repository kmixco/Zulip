import ClipboardJS from "clipboard";
import {add, formatISO, parseISO, set} from "date-fns";
import ConfirmDatePlugin from "flatpickr/dist/plugins/confirmDate/confirmDate";
import $ from "jquery";

import render_actions_popover_content from "../templates/actions_popover_content.hbs";
import render_mobile_message_buttons_popover from "../templates/mobile_message_buttons_popover.hbs";
import render_mobile_message_buttons_popover_content from "../templates/mobile_message_buttons_popover_content.hbs";
import render_no_arrow_popover from "../templates/no_arrow_popover.hbs";
import render_playground_links_popover_content from "../templates/playground_links_popover_content.hbs";
import render_remind_me_popover_content from "../templates/remind_me_popover_content.hbs";
import render_user_group_info_popover from "../templates/user_group_info_popover.hbs";
import render_user_group_info_popover_content from "../templates/user_group_info_popover_content.hbs";
import render_user_group_list_item from "../templates/user_group_list_item.hbs";
import render_user_info_popover_content from "../templates/user_info_popover_content.hbs";
import render_user_info_popover_title from "../templates/user_info_popover_title.hbs";
import render_user_profile_modal from "../templates/user_profile_modal.hbs";
import render_user_stream_list_item from "../templates/user_stream_list_item.hbs";

import * as blueslip from "./blueslip";
import * as buddy_data from "./buddy_data";
import * as components from "./components";
import * as compose_actions from "./compose_actions";
import * as compose_state from "./compose_state";
import * as compose_ui from "./compose_ui";
import * as condense from "./condense";
import * as emoji_picker from "./emoji_picker";
import * as feature_flags from "./feature_flags";
import * as giphy from "./giphy";
import * as hash_util from "./hash_util";
import {$t} from "./i18n";
import * as ListWidget from "./list_widget";
import * as message_edit from "./message_edit";
import * as message_edit_history from "./message_edit_history";
import * as message_lists from "./message_lists";
import * as message_viewport from "./message_viewport";
import * as muting from "./muting";
import * as muting_ui from "./muting_ui";
import * as narrow from "./narrow";
import * as narrow_state from "./narrow_state";
import * as overlays from "./overlays";
import {page_params} from "./page_params";
import * as people from "./people";
import * as realm_playground from "./realm_playground";
import * as reminder from "./reminder";
import * as resize from "./resize";
import * as rows from "./rows";
import * as settings_account from "./settings_account";
import * as settings_data from "./settings_data";
import * as settings_profile_fields from "./settings_profile_fields";
import * as stream_data from "./stream_data";
import * as stream_popover from "./stream_popover";
import * as user_groups from "./user_groups";
import * as user_status from "./user_status";
import * as user_status_ui from "./user_status_ui";
import * as util from "./util";

let current_actions_popover_elem;
let current_flatpickr_instance;
let current_message_info_popover_elem;
let current_mobile_message_buttons_popover_elem;
let current_user_info_popover_elem;
let current_playground_links_popover_elem;
let userlist_placement = "right";

let list_of_popovers = [];

export function clear_for_testing() {
    current_actions_popover_elem = undefined;
    current_flatpickr_instance = undefined;
    current_message_info_popover_elem = undefined;
    current_mobile_message_buttons_popover_elem = undefined;
    current_user_info_popover_elem = undefined;
    current_playground_links_popover_elem = undefined;
    list_of_popovers.length = 0;
    userlist_placement = "right";
}

export function clipboard_enable(arg) {
    // arg is a selector or element
    // We extract this function for testing purpose.
    return new ClipboardJS(arg);
}

function elem_to_user_id(elem) {
    return Number.parseInt(elem.attr("data-user-id"), 10);
}

// this utilizes the proxy pattern to intercept all calls to $.fn.popover
// and push the $.fn.data($o, "popover") results to an array.
// this is needed so that when we try to unload popovers, we can kill all dead
// ones that no longer have valid parents in the DOM.
const old_popover = $.fn.popover;
$.fn.popover = Object.assign(function (...args) {
    // apply the jQuery object as `this`, and popover function arguments.
    old_popover.apply(this, args);

    // if there is a valid "popover" key in the jQuery data object then
    // push it to the array.
    if (this.data("popover")) {
        list_of_popovers.push(this.data("popover"));
    }
}, old_popover);

function copy_email_handler(e) {
    const email_el = $(e.trigger.parentElement);
    const copy_icon = email_el.find("i");

    // only change the parent element's text back to email
    // and not overwrite the tooltip.
    const email_textnode = email_el[0].childNodes[2];

    email_el.addClass("email_copied");
    email_textnode.nodeValue = $t({defaultMessage: "Email copied"});

    setTimeout(() => {
        email_el.removeClass("email_copied");
        email_textnode.nodeValue = copy_icon.attr("data-clipboard-text");
    }, 1500);
    e.clearSelection();
}

function init_email_clipboard() {
    /*
        This shows (and enables) the copy-text icon for folks
        who have names that would overflow past the right
        edge of our user mention popup.
    */
    $(".user_popover_email").each(function () {
        if (this.clientWidth < this.scrollWidth) {
            const email_el = $(this);
            const copy_email_icon = email_el.find("i");

            /*
                For deactivated users, the copy-email icon will
                not even be present in the HTML, so we don't do
                anything.  We don't reveal emails for deactivated
                users.
            */
            if (copy_email_icon[0]) {
                copy_email_icon.removeClass("hide_copy_icon");
                const copy_email_clipboard = clipboard_enable(copy_email_icon[0]);
                copy_email_clipboard.on("success", copy_email_handler);
            }
        }
    });
}

function load_medium_avatar(user, elt) {
    const avatar_path = "avatar/" + user.user_id + "/medium?v=" + user.avatar_version;
    const user_avatar_url = new URL(avatar_path, window.location.href);
    const sender_avatar_medium = new Image();

    sender_avatar_medium.src = user_avatar_url;
    $(sender_avatar_medium).on("load", function () {
        elt.css("background-image", "url(" + $(this).attr("src") + ")");
    });
}

function calculate_info_popover_placement(size, elt) {
    const ypos = elt.offset().top;

    if (!(ypos + size / 2 < message_viewport.height() && ypos > size / 2)) {
        if (ypos + size < message_viewport.height()) {
            return "bottom";
        } else if (ypos > size) {
            return "top";
        }
    }

    return undefined;
}

function get_custom_profile_field_data(user, field, field_types, dateFormat) {
    const field_value = people.get_custom_profile_data(user.user_id, field.id);
    const field_type = field.type;
    const profile_field = {};

    if (!field_value) {
        return profile_field;
    }
    if (!field_value.value) {
        return profile_field;
    }
    profile_field.name = field.name;
    profile_field.is_user_field = false;
    profile_field.is_link = field_type === field_types.URL.id;
    profile_field.is_external_account = field_type === field_types.EXTERNAL_ACCOUNT.id;
    profile_field.type = field_type;

    switch (field_type) {
        case field_types.DATE.id:
            profile_field.value = dateFormat.format(parseISO(field_value.value));
            break;
        case field_types.USER.id:
            profile_field.id = field.id;
            profile_field.is_user_field = true;
            profile_field.value = field_value.value;
            break;
        case field_types.SELECT.id: {
            const field_choice_dict = JSON.parse(field.field_data);
            profile_field.value = field_choice_dict[field_value.value].text;
            break;
        }
        case field_types.SHORT_TEXT.id:
        case field_types.LONG_TEXT.id:
            profile_field.value = field_value.value;
            profile_field.rendered_value = field_value.rendered_value;
            break;
        case field_types.EXTERNAL_ACCOUNT.id:
            profile_field.value = field_value.value;
            profile_field.field_data = JSON.parse(field.field_data);
            profile_field.link = settings_profile_fields.get_external_account_link(profile_field);
            break;
        default:
            profile_field.value = field_value.value;
    }
    return profile_field;
}

function render_user_info_popover(
    user,
    popover_element,
    is_sender_popover,
    has_message_context,
    private_msg_class,
    template_class,
    popover_placement,
) {
    const is_me = people.is_my_user_id(user.user_id);

    let can_set_away = false;
    let can_revoke_away = false;

    if (is_me) {
        if (user_status.is_away(user.user_id)) {
            can_revoke_away = true;
        } else {
            can_set_away = true;
        }
    }

    const muting_allowed = !is_me && !user.is_bot;
    const is_muted = muting.is_user_muted(user.user_id);

    const args = {
        can_revoke_away,
        can_set_away,
        can_mute: muting_allowed && !is_muted,
        can_unmute: muting_allowed && is_muted,
        has_message_context,
        is_active: people.is_active_user_for_popover(user.user_id),
        is_bot: user.is_bot,
        is_me,
        is_sender_popover,
        pm_with_uri: hash_util.pm_with_uri(user.email),
        user_circle_class: buddy_data.get_user_circle_class(user.user_id),
        private_message_class: private_msg_class,
        sent_by_uri: hash_util.by_sender_uri(user.email),
        show_email: settings_data.show_email(),
        show_user_profile: !(user.is_bot || page_params.custom_profile_fields.length === 0),
        user_email: people.get_visible_email(user),
        user_full_name: user.full_name,
        user_id: user.user_id,
        user_last_seen_time_status: buddy_data.user_last_seen_time_status(user.user_id),
        user_time: people.get_user_time(user.user_id),
        user_type: people.get_user_type(user.user_id),
        status_text: user_status.get_status_text(user.user_id),
        user_mention_syntax: people.get_mention_syntax(user.full_name, user.user_id),
    };

    if (user.is_bot) {
        const is_cross_realm_bot = user.is_cross_realm_bot;
        const bot_owner_id = user.bot_owner_id;
        if (is_cross_realm_bot) {
            args.is_cross_realm_bot = is_cross_realm_bot;
        } else if (bot_owner_id) {
            const bot_owner = people.get_by_user_id(bot_owner_id);
            args.bot_owner = bot_owner;
        }
    }

    popover_element.popover({
        content: render_user_info_popover_content(args),
        // TODO: Determine whether `fixed` should be applied
        // unconditionally.  Right now, we only do it for the user
        // sidebar version of the popover.
        fixed: template_class === "user_popover",
        placement: popover_placement,
        template: render_no_arrow_popover({class: template_class}),
        title: render_user_info_popover_title({
            user_avatar: "avatar/" + user.email,
            user_is_guest: user.is_guest,
        }),
        html: true,
        trigger: "manual",
        top_offset: $("#userlist-title").offset().top + 15,
        fix_positions: true,
    });
    popover_element.popover("show");

    init_email_clipboard();
    load_medium_avatar(user, $(".popover-avatar"));
}

// exporting for testability
export const _test_calculate_info_popover_placement = calculate_info_popover_placement;

// element is the target element to pop off of
// user is the user whose profile to show
// message is the message containing it, which should be selected
function show_user_info_popover_for_message(element, user, message) {
    const last_popover_elem = current_message_info_popover_elem;
    hide_all();
    if (last_popover_elem !== undefined && last_popover_elem.get()[0] === element) {
        // We want it to be the case that a user can dismiss a popover
        // by clicking on the same element that caused the popover.
        return;
    }
    message_lists.current.select_id(message.id);
    const elt = $(element);
    if (elt.data("popover") === undefined) {
        if (user === undefined) {
            // This is never supposed to happen, not even for deactivated
            // users, so we'll need to debug this error if it occurs.
            blueslip.error("Bad sender in message" + message.sender_id);
            return;
        }

        const is_sender_popover = message.sender_id === user.user_id;
        render_user_info_popover(
            user,
            elt,
            is_sender_popover,
            true,
            "respond_personal_button",
            "message-info-popover",
            "right",
        );

        current_message_info_popover_elem = elt;
    }
}

function show_mobile_message_buttons_popover(element) {
    const last_popover_elem = current_mobile_message_buttons_popover_elem;
    hide_all();
    if (last_popover_elem !== undefined && last_popover_elem.get()[0] === element) {
        // We want it to be the case that a user can dismiss a popover
        // by clicking on the same element that caused the popover.
        return;
    }

    const $element = $(element);
    $element.popover({
        placement: "left",
        template: render_mobile_message_buttons_popover(),
        content: render_mobile_message_buttons_popover_content({
            is_in_private_narrow: narrow_state.narrowed_to_pms(),
        }),
        html: true,
        trigger: "manual",
    });
    $element.popover("show");

    current_mobile_message_buttons_popover_elem = $element;
}

export function hide_mobile_message_buttons_popover() {
    if (current_mobile_message_buttons_popover_elem) {
        current_mobile_message_buttons_popover_elem.popover("destroy");
        current_mobile_message_buttons_popover_elem = undefined;
    }
}

export function hide_user_profile() {
    overlays.close_modal("#user-profile-modal");
}

function compare_by_name(a, b) {
    return util.strcmp(a.name, b.name);
}

function format_user_stream_list_item(stream) {
    return render_user_stream_list_item({
        name: stream.name,
        stream_id: stream.stream_id,
        stream_color: stream.color,
        invite_only: stream.invite_only,
        is_web_public: stream.is_web_public,
        stream_edit_url: hash_util.stream_edit_uri(stream),
    });
}

function format_user_group_list_item(group) {
    return render_user_group_list_item({
        group_id: group.id,
        name: group.name,
    });
}

function render_user_stream_list(streams, user) {
    streams.sort(compare_by_name);
    const container = $("#user-profile-modal .user-stream-list");
    container.empty();
    ListWidget.create(container, streams, {
        name: `user-${user.user_id}-stream-list`,
        modifier(item) {
            return format_user_stream_list_item(item);
        },
        simplebar_container: $("#user-profile-modal .modal-body"),
    });
}

function render_user_group_list(groups, user) {
    groups.sort(compare_by_name);
    const container = $("#user-profile-modal .user-group-list");
    container.empty();
    ListWidget.create(container, groups, {
        name: `user-${user.user_id}-group-list`,
        modifier(item) {
            return format_user_group_list_item(item);
        },
        simplebar_container: $("#user-profile-modal .modal-body"),
    });
}

export function show_user_profile(user) {
    hide_all();

    const dateFormat = new Intl.DateTimeFormat("default", {dateStyle: "long"});
    const field_types = page_params.custom_profile_field_types;
    const profile_data = page_params.custom_profile_fields
        .map((f) => get_custom_profile_field_data(user, f, field_types, dateFormat))
        .filter((f) => f.name !== undefined);
    const user_streams = stream_data.subscribed_subs();
    const groups_of_user = user_groups.get_user_groups_of_user(user.user_id);
    const args = {
        full_name: user.full_name,
        email: people.get_visible_email(user),
        profile_data,
        user_avatar: "avatar/" + user.email + "/medium",
        is_me: people.is_current_user(user.email),
        date_joined: dateFormat.format(parseISO(user.date_joined)),
        last_seen: buddy_data.user_last_seen_time_status(user.user_id),
        show_email: settings_data.show_email(),
        user_time: people.get_user_time(user.user_id),
        user_type: people.get_user_type(user.user_id),
        user_is_guest: user.is_guest,
    };

    $("#user-profile-modal-holder").html(render_user_profile_modal(args));
    $("#user-profile-modal").modal("show");
    $(".tabcontent").hide();
    $("#profile-tab").show(); // Show general profile details by default.
    const opts = {
        selected: 0,
        child_wants_focus: true,
        values: [
            {label: $t({defaultMessage: "Profile"}), key: "profile-tab"},
            {label: $t({defaultMessage: "Streams"}), key: "streams-tab"},
            {label: $t({defaultMessage: "User groups"}), key: "groups-tab"},
        ],
        callback(name, key) {
            function hide_profile_tab() {
                $("#profile-tab").hide();
            }
            switch (name) {
                case "User groups":
                    hide_profile_tab();
                    $("#streams-tab").hide();
                    $(".subscription-group-tab").show();
                    $(".subscription-stream-tab").hide();
                    render_user_group_list(groups_of_user, user);
                    break;
                case "Streams":
                    hide_profile_tab();
                    $("#groups-tab").hide();
                    $(".subscription-group-tab").hide();
                    $(".subscription-stream-tab").show();
                    render_user_stream_list(user_streams, user);
                    break;
                default:
                    // default is profile section
                    $(".subscription-group-tab").hide();
                    $(".subscription-stream-tab").hide();
                    break;
            }
            $("#" + key).show();
        },
    };

    const elem = components.toggle(opts).get();
    elem.addClass("large allow-overflow");
    $("#tab-toggle").append(elem);

    settings_account.initialize_custom_user_type_fields(
        "#user-profile-modal #content",
        user.user_id,
        false,
        false,
    );
}

export function show_user_info_popover(element, user) {
    const last_popover_elem = current_user_info_popover_elem;
    hide_all();
    if (last_popover_elem !== undefined && last_popover_elem.get()[0] === element) {
        return;
    }
    const elt = $(element);
    render_user_info_popover(
        user,
        elt,
        false,
        false,
        "compose_private_message",
        "user-info-popover",
        "right",
    );
    current_user_info_popover_elem = elt;
}

function get_user_info_popover_for_message_items() {
    if (!current_message_info_popover_elem) {
        blueslip.error("Trying to get menu items when action popover is closed.");
        return undefined;
    }

    const popover_data = current_message_info_popover_elem.data("popover");
    if (!popover_data) {
        blueslip.error("Cannot find popover data for actions menu.");
        return undefined;
    }

    return $("li:not(.divider):visible a", popover_data.$tip);
}

function get_user_info_popover_items() {
    const popover_elt = $("div.user-info-popover");
    if (!current_user_info_popover_elem || !popover_elt.length) {
        blueslip.error("Trying to get menu items when action popover is closed.");
        return undefined;
    }

    if (popover_elt.length >= 2) {
        blueslip.error("More than one user info popovers cannot be opened at same time.");
        return undefined;
    }

    return $("li:not(.divider):visible a", popover_elt);
}

function fetch_group_members(member_ids) {
    return member_ids
        .map((m) => people.get_by_user_id(m))
        .filter((m) => m !== undefined)
        .map((p) => ({
            ...p,
            user_circle_class: buddy_data.get_user_circle_class(p.user_id),
            is_active: people.is_active_user_for_popover(p.user_id),
            user_last_seen_time_status: buddy_data.user_last_seen_time_status(p.user_id),
        }));
}

function sort_group_members(members) {
    return members.sort((a, b) => util.strcmp(a.full_name, b.fullname));
}

// exporting these functions for testing purposes
export const _test_fetch_group_members = fetch_group_members;

export const _test_sort_group_members = sort_group_members;

// element is the target element to pop off of
// user is the user whose profile to show
// message is the message containing it, which should be selected
function show_user_group_info_popover(element, group, message) {
    const last_popover_elem = current_message_info_popover_elem;
    // hardcoded pixel height of the popover
    // note that the actual size varies (in group size), but this is about as big as it gets
    const popover_size = 390;
    hide_all();
    if (last_popover_elem !== undefined && last_popover_elem.get()[0] === element) {
        // We want it to be the case that a user can dismiss a popover
        // by clicking on the same element that caused the popover.
        return;
    }
    message_lists.current.select_id(message.id);
    const elt = $(element);
    if (elt.data("popover") === undefined) {
        const args = {
            group_name: group.name,
            group_description: group.description,
            members: sort_group_members(fetch_group_members(Array.from(group.members))),
        };
        elt.popover({
            placement: calculate_info_popover_placement(popover_size, elt),
            template: render_user_group_info_popover({class: "message-info-popover"}),
            content: render_user_group_info_popover_content(args),
            html: true,
            trigger: "manual",
        });
        elt.popover("show");
        current_message_info_popover_elem = elt;
    }
}

export function toggle_actions_popover(element, id) {
    const last_popover_elem = current_actions_popover_elem;
    hide_all();
    if (last_popover_elem !== undefined && last_popover_elem.get()[0] === element) {
        // We want it to be the case that a user can dismiss a popover
        // by clicking on the same element that caused the popover.
        return;
    }

    $(element).closest(".message_row").toggleClass("has_popover has_actions_popover");
    message_lists.current.select_id(id);
    const elt = $(element);
    if (elt.data("popover") === undefined) {
        const message = message_lists.current.get(id);
        const message_container = message_lists.current.view.message_containers.get(message.id);
        const should_display_hide_option =
            muting.is_user_muted(message.sender_id) && !message_container.is_hidden;
        const editability = message_edit.get_editability(message);
        let use_edit_icon;
        let editability_menu_item;
        if (editability === message_edit.editability_types.FULL) {
            use_edit_icon = true;
            editability_menu_item = $t({defaultMessage: "Edit"});
        } else if (editability === message_edit.editability_types.TOPIC_ONLY) {
            use_edit_icon = false;
            editability_menu_item = $t({defaultMessage: "View source / Edit topic"});
        } else {
            use_edit_icon = false;
            editability_menu_item = $t({defaultMessage: "View source"});
        }
        const topic = message.topic;
        const can_mute_topic =
            message.stream && topic && !muting.is_topic_muted(message.stream_id, topic);
        const can_unmute_topic =
            message.stream && topic && muting.is_topic_muted(message.stream_id, topic);

        const should_display_edit_history_option =
            message.edit_history &&
            message.edit_history.some(
                (entry) =>
                    entry.prev_content !== undefined ||
                    util.get_edit_event_prev_topic(entry) !== undefined,
            ) &&
            page_params.realm_allow_edit_history;

        // Disabling this for /me messages is a temporary workaround
        // for the fact that we don't have a styling for how that
        // should look.  See also condense.js.
        const should_display_collapse =
            !message.locally_echoed && !message.is_me_message && !message.collapsed;
        const should_display_uncollapse =
            !message.locally_echoed && !message.is_me_message && message.collapsed;

        const should_display_edit_and_view_source =
            message.content !== "<p>(deleted)</p>" ||
            editability === message_edit.editability_types.FULL ||
            editability === message_edit.editability_types.TOPIC_ONLY;
        const should_display_quote_and_reply = message.content !== "<p>(deleted)</p>";

        const conversation_time_uri = hash_util.by_conversation_and_time_uri(message);

        const should_display_delete_option = message_edit.get_deletability(message);
        const args = {
            message_id: message.id,
            historical: message.historical,
            stream_id: message.stream_id,
            topic,
            use_edit_icon,
            editability_menu_item,
            can_mute_topic,
            can_unmute_topic,
            should_display_collapse,
            should_display_uncollapse,
            should_display_add_reaction_option: message.sent_by_me,
            should_display_edit_history_option,
            should_display_hide_option,
            conversation_time_uri,
            narrowed: narrow_state.active(),
            should_display_delete_option,
            should_display_reminder_option: feature_flags.reminders_in_message_action_menu,
            should_display_edit_and_view_source,
            should_display_quote_and_reply,
        };

        const ypos = elt.offset().top;
        elt.popover({
            // Popover height with 7 items in it is ~190 px
            placement: message_viewport.height() - ypos < 220 ? "top" : "bottom",
            title: "",
            content: render_actions_popover_content(args),
            html: true,
            trigger: "manual",
        });
        elt.popover("show");
        current_actions_popover_elem = elt;
    }
}

export function render_actions_remind_popover(element, id) {
    hide_all();
    $(element).closest(".message_row").toggleClass("has_popover has_actions_popover");
    message_lists.current.select_id(id);
    const elt = $(element);
    if (elt.data("popover") === undefined) {
        const message = message_lists.current.get(id);
        const args = {
            message,
        };
        const ypos = elt.offset().top;
        elt.popover({
            // Popover height with 7 items in it is ~190 px
            placement: message_viewport.height() - ypos < 220 ? "top" : "bottom",
            title: "",
            content: render_remind_me_popover_content(args),
            html: true,
            trigger: "manual",
        });
        elt.popover("show");
        current_flatpickr_instance = $(
            `.remind.custom[data-message-id="${CSS.escape(message.id)}"]`,
        ).flatpickr({
            enableTime: true,
            clickOpens: false,
            defaultDate: "today",
            minDate: "today",
            plugins: [new ConfirmDatePlugin({})],
        });
        current_actions_popover_elem = elt;
    }
}

function get_action_menu_menu_items() {
    if (!current_actions_popover_elem) {
        blueslip.error("Trying to get menu items when action popover is closed.");
        return undefined;
    }

    const popover_data = current_actions_popover_elem.data("popover");
    if (!popover_data) {
        blueslip.error("Cannot find popover data for actions menu.");
        return undefined;
    }

    return $("li:not(.divider):visible a", popover_data.$tip);
}

export function focus_first_popover_item(items) {
    if (!items) {
        return;
    }

    items.eq(0).expectOne().trigger("focus");
}

export function popover_items_handle_keyboard(key, items) {
    if (!items) {
        return;
    }

    let index = items.index(items.filter(":focus"));

    if (key === "enter" && index >= 0 && index < items.length) {
        items[index].click();
        return;
    }
    if (index === -1) {
        index = 0;
    } else if ((key === "down_arrow" || key === "vim_down") && index < items.length - 1) {
        index += 1;
    } else if ((key === "up_arrow" || key === "vim_up") && index > 0) {
        index -= 1;
    }
    items.eq(index).trigger("focus");
}

function focus_first_action_popover_item() {
    // For now I recommend only calling this when the user opens the menu with a hotkey.
    // Our popup menus act kind of funny when you mix keyboard and mouse.
    const items = get_action_menu_menu_items();
    focus_first_popover_item(items);
}

export function open_message_menu(message) {
    if (message.locally_echoed) {
        // Don't open the popup for locally echoed messages for now.
        // It creates bugs with things like keyboard handlers when
        // we get the server response.
        return true;
    }

    const message_id = message.id;
    toggle_actions_popover($(".selected_message .actions_hover")[0], message_id);
    if (current_actions_popover_elem) {
        focus_first_action_popover_item();
    }
    return true;
}

export function actions_menu_handle_keyboard(key) {
    const items = get_action_menu_menu_items();
    popover_items_handle_keyboard(key, items);
}

export function actions_popped() {
    return current_actions_popover_elem !== undefined;
}

export function hide_actions_popover() {
    if (actions_popped()) {
        $(".has_popover").removeClass("has_popover has_actions_popover");
        current_actions_popover_elem.popover("destroy");
        current_actions_popover_elem = undefined;
    }
    if (current_flatpickr_instance !== undefined) {
        current_flatpickr_instance.destroy();
        current_flatpickr_instance = undefined;
    }
}

export function message_info_popped() {
    return current_message_info_popover_elem !== undefined;
}

export function hide_message_info_popover() {
    if (message_info_popped()) {
        current_message_info_popover_elem.popover("destroy");
        current_message_info_popover_elem = undefined;
    }
}

export function user_info_popped() {
    return current_user_info_popover_elem !== undefined;
}

export function hide_user_info_popover() {
    if (user_info_popped()) {
        current_user_info_popover_elem.popover("destroy");
        current_user_info_popover_elem = undefined;
    }
}

export function hide_userlist_sidebar() {
    $(".app-main .column-right").removeClass("expanded");
}

export function hide_pm_list_sidebar() {
    $(".app-main .column-left").removeClass("expanded");
}

export function show_userlist_sidebar() {
    $(".app-main .column-right").addClass("expanded");
    resize.resize_page_components();
}

export function show_pm_list_sidebar() {
    $(".app-main .column-left").addClass("expanded");
    resize.resize_page_components();
}

let current_user_sidebar_user_id;
let current_user_sidebar_popover;

export function user_sidebar_popped() {
    return current_user_sidebar_popover !== undefined;
}

export function hide_user_sidebar_popover() {
    if (user_sidebar_popped()) {
        // this hide_* method looks different from all the others since
        // the presence list may be redrawn. Due to funkiness with jquery's .data()
        // this would confuse $.popover("destroy"), which looks at the .data() attached
        // to a certain element. We thus save off the .data("popover") in the
        // show_user_sidebar_popover and inject it here before calling destroy.
        $("#user_presences").data("popover", current_user_sidebar_popover);
        $("#user_presences").popover("destroy");
        current_user_sidebar_user_id = undefined;
        current_user_sidebar_popover = undefined;
    }
}

function focus_user_info_popover_item() {
    // For now I recommend only calling this when the user opens the menu with a hotkey.
    // Our popup menus act kind of funny when you mix keyboard and mouse.
    const items = get_user_info_popover_for_message_items();
    focus_first_popover_item(items);
}

function get_user_sidebar_popover_items() {
    if (!current_user_sidebar_popover) {
        blueslip.error("Trying to get menu items when user sidebar popover is closed.");
        return undefined;
    }

    return $("li:not(.divider):visible > a", current_user_sidebar_popover.$tip);
}

export function user_sidebar_popover_handle_keyboard(key) {
    const items = get_user_sidebar_popover_items();
    popover_items_handle_keyboard(key, items);
}

export function user_info_popover_for_message_handle_keyboard(key) {
    const items = get_user_info_popover_for_message_items();
    popover_items_handle_keyboard(key, items);
}

export function user_info_popover_handle_keyboard(key) {
    const items = get_user_info_popover_items();
    popover_items_handle_keyboard(key, items);
}

export function show_sender_info() {
    const $message = $(".selected_message");
    const $sender = $message.find(".sender_info_hover");

    const message = message_lists.current.get(rows.id($message));
    const user = people.get_by_user_id(message.sender_id);
    show_user_info_popover_for_message($sender[0], user, message);
    if (current_message_info_popover_elem) {
        focus_user_info_popover_item();
    }
}

// On mobile web, opening the keyboard can trigger a resize event
// (which in turn can trigger a scroll event).  This will have the
// side effect of closing popovers, which we don't want.  So we
// suppress the first hide from scrolling after a resize using this
// variable.
let suppress_scroll_hide = false;

export function set_suppress_scroll_hide() {
    suppress_scroll_hide = true;
}

// Playground_info contains all the data we need to generate a popover of
// playground links for each code block. The element is the target element
// to pop off of.
export function toggle_playground_link_popover(element, playground_info) {
    const last_popover_elem = current_playground_links_popover_elem;
    hide_all();
    if (last_popover_elem !== undefined && last_popover_elem.get()[0] === element) {
        // We want it to be the case that a user can dismiss a popover
        // by clicking on the same element that caused the popover.
        return;
    }
    const elt = $(element);
    if (elt.data("popover") === undefined) {
        const ypos = elt.offset().top;
        elt.popover({
            // It's unlikely we'll have more than 3-4 playground links
            // for one language, so it should be OK to hardcode 120 here.
            placement: message_viewport.height() - ypos < 120 ? "top" : "bottom",
            title: "",
            content: render_playground_links_popover_content({playground_info}),
            html: true,
            trigger: "manual",
        });
        elt.popover("show");
        current_playground_links_popover_elem = elt;
    }
}

export function hide_playground_links_popover() {
    if (current_playground_links_popover_elem !== undefined) {
        current_playground_links_popover_elem.popover("destroy");
        current_playground_links_popover_elem = undefined;
    }
}

export function register_click_handlers() {
    $("#main_div").on("click", ".actions_hover", function (e) {
        const row = $(this).closest(".message_row");
        e.stopPropagation();
        toggle_actions_popover(this, rows.id(row));
    });

    $("#main_div").on(
        "click",
        ".sender_name, .sender_name-in-status, .inline_profile_picture",
        function (e) {
            const row = $(this).closest(".message_row");
            e.stopPropagation();
            const message = message_lists.current.get(rows.id(row));
            const user = people.get_by_user_id(message.sender_id);
            show_user_info_popover_for_message(this, user, message);
        },
    );

    $("#main_div").on("click", ".user-mention", function (e) {
        const id_string = $(this).attr("data-user-id");
        // We fallback to email to handle legacy Markdown that was rendered
        // before we cut over to using data-user-id
        const email = $(this).attr("data-user-email");
        if (id_string === "*" || email === "*") {
            return;
        }
        const row = $(this).closest(".message_row");
        e.stopPropagation();
        const message = message_lists.current.get(rows.id(row));
        let user;
        if (id_string) {
            const user_id = Number.parseInt(id_string, 10);
            user = people.get_by_user_id(user_id);
        } else {
            user = people.get_by_email(email);
        }
        show_user_info_popover_for_message(this, user, message);
    });

    $("#main_div").on("click", ".user-group-mention", function (e) {
        const user_group_id = Number.parseInt($(this).attr("data-user-group-id"), 10);
        const row = $(this).closest(".message_row");
        e.stopPropagation();
        const message = message_lists.current.get(rows.id(row));
        const group = user_groups.get_user_group_from_id(user_group_id, true);
        if (group === undefined) {
            // This user group has likely been deleted.
            blueslip.info("Unable to find user group in message" + message.sender_id);
        } else {
            show_user_group_info_popover(this, group, message);
        }
    });

    $("#main_div, #compose .preview_content").on("click", ".code_external_link", function (e) {
        const view_in_playground_button = $(this);
        const codehilite_div = $(this).closest(".codehilite");
        e.stopPropagation();
        const playground_info = realm_playground.get_playground_info_for_languages(
            codehilite_div.data("code-language"),
        );
        // We do the code extraction here and set the target href combining the url_prefix
        // and the extracted code. Depending on whether the language has multiple playground
        // links configured, a popover is show.
        const extracted_code = codehilite_div.find("code").text();
        if (playground_info.length === 1) {
            const url_prefix = playground_info[0].url_prefix;
            view_in_playground_button.attr("href", url_prefix + encodeURIComponent(extracted_code));
        } else {
            for (const $playground of playground_info) {
                $playground.playground_url =
                    $playground.url_prefix + encodeURIComponent(extracted_code);
            }
            toggle_playground_link_popover(this, playground_info);
        }
    });

    $("body").on("click", ".popover_playground_link", (e) => {
        hide_playground_links_popover();
        e.stopPropagation();
    });

    $("body").on("click", ".info_popover_actions .narrow_to_private_messages", (e) => {
        const user_id = elem_to_user_id($(e.target).parents("ul"));
        const email = people.get_by_user_id(user_id).email;
        hide_all();
        if (overlays.settings_open()) {
            overlays.close_overlay("settings");
        }
        narrow.by("pm-with", email, {trigger: "user sidebar popover"});
        e.stopPropagation();
        e.preventDefault();
    });

    $("body").on("click", ".info_popover_actions .narrow_to_messages_sent", (e) => {
        const user_id = elem_to_user_id($(e.target).parents("ul"));
        const email = people.get_by_user_id(user_id).email;
        hide_all();
        if (overlays.settings_open()) {
            overlays.close_overlay("settings");
        }
        narrow.by("sender", email, {trigger: "user sidebar popover"});
        e.stopPropagation();
        e.preventDefault();
    });

    $("body").on("click", ".user_popover .mention_user", (e) => {
        if (!compose_state.composing()) {
            compose_actions.start("stream", {trigger: "sidebar user actions"});
        }
        const user_id = elem_to_user_id($(e.target).parents("ul"));
        const name = people.get_by_user_id(user_id).full_name;
        const mention = people.get_mention_syntax(name, user_id);
        compose_ui.insert_syntax_and_focus(mention);
        hide_user_sidebar_popover();
        hide_userlist_sidebar();
        e.stopPropagation();
        e.preventDefault();
    });

    $("body").on("click", ".message-info-popover .mention_user", (e) => {
        if (!compose_state.composing()) {
            compose_actions.respond_to_message({trigger: "user sidebar popover"});
        }
        const user_id = elem_to_user_id($(e.target).parents("ul"));
        const name = people.get_by_user_id(user_id).full_name;
        const mention = people.get_mention_syntax(name, user_id);
        compose_ui.insert_syntax_and_focus(mention);
        hide_message_info_popover();
        e.stopPropagation();
        e.preventDefault();
    });

    $("body").on("click", ".info_popover_actions .view_full_user_profile", (e) => {
        const user_id = elem_to_user_id($(e.target).parents("ul"));
        const user = people.get_by_user_id(user_id);
        show_user_profile(user);
        e.stopPropagation();
        e.preventDefault();
    });

    $("body").on("click", ".info_popover_actions .clear_status", (e) => {
        e.preventDefault();
        const me = elem_to_user_id($(e.target).parents("ul"));
        user_status.server_update({
            user_id: me,
            status_text: "",
            success() {
                $(".info_popover_actions #status_message").html("");
            },
        });
    });

    $("body").on("click", ".view_user_profile", (e) => {
        const user_id = Number.parseInt($(e.target).attr("data-user-id"), 10);
        const user = people.get_by_user_id(user_id);
        show_user_info_popover(e.target, user);
        e.stopPropagation();
        e.preventDefault();
    });

<<<<<<< HEAD
    /* These click handlers are implemented as just deep links to the
     * relevant part of the Zulip UI, so we don't want preventDefault,
     * but we do want to close the modal when you click them. */

   $("body") .on("click", "#edit_user_group", () =>{
       hide_user_profile();
   })
=======
>>>>>>> f961f928
    $("body").on("click", "#edit_user_group", () => {
        hide_user_profile();
    });

    $("body").on("click", "#user-profile-modal #name #edit-button", () => {
        hide_user_profile();
    });

    $("body").on("click", ".compose_mobile_button", function (e) {
        show_mobile_message_buttons_popover(this);
        e.stopPropagation();
        e.preventDefault();
    });

    $("body").on("click", ".set_away_status", (e) => {
        hide_all();
        user_status.server_set_away();
        e.stopPropagation();
        e.preventDefault();
    });

    $("body").on("click", ".revoke_away_status", (e) => {
        hide_all();
        user_status.server_revoke_away();
        e.stopPropagation();
        e.preventDefault();
    });

    $("body").on("click", ".update_status_text", (e) => {
        hide_all();

        user_status_ui.open_overlay();

        e.stopPropagation();
        e.preventDefault();
    });

    $("body").on("click", ".info_popover_actions .sidebar-popover-mute-user", (e) => {
        const user_id = elem_to_user_id($(e.target).parents("ul"));
        hide_message_info_popover();
        hide_user_sidebar_popover();
        e.stopPropagation();
        e.preventDefault();
        muting_ui.confirm_mute_user(user_id);
    });

    $("body").on("click", ".info_popover_actions .sidebar-popover-unmute-user", (e) => {
        const user_id = elem_to_user_id($(e.target).parents("ul"));
        hide_message_info_popover();
        hide_user_sidebar_popover();
        muting_ui.unmute_user(user_id);
        e.stopPropagation();
        e.preventDefault();
    });

    $("#user_presences").on("click", ".user-list-sidebar-menu-icon", function (e) {
        e.stopPropagation();

        // use email of currently selected user, rather than some elem comparison,
        // as the presence list may be redrawn with new elements.
        const target = $(this).closest("li");
        const user_id = elem_to_user_id(target.find("a"));

        if (current_user_sidebar_user_id === user_id) {
            // If the popover is already shown, clicking again should toggle it.
            // We don't want to hide the sidebars on smaller browser windows.
            hide_all_except_sidebars();
            return;
        }
        hide_all();

        if (userlist_placement === "right") {
            show_userlist_sidebar();
        } else {
            // Maintain the same behavior when displaying with the streamlist.
            stream_popover.show_streamlist_sidebar();
        }

        const user = people.get_by_user_id(user_id);
        const popover_placement = userlist_placement === "left" ? "right" : "left";

        render_user_info_popover(
            user,
            target,
            false,
            false,
            "compose_private_message",
            "user_popover",
            popover_placement,
        );

        current_user_sidebar_user_id = user.user_id;
        current_user_sidebar_popover = target.data("popover");
    });

    $("body").on("mouseenter", ".user_popover_email", function () {
        const tooltip_holder = $(this).find("div");

        if (this.offsetWidth < this.scrollWidth) {
            tooltip_holder.addClass("display-tooltip");
        } else {
            tooltip_holder.removeClass("display-tooltip");
        }
    });

    $("body").on("click", ".respond_button", (e) => {
        // Arguably, we should fetch the message ID to respond to from
        // e.target, but that should always be the current selected
        // message in the current message list (and
        // compose_actions.respond_to_message doesn't take a message
        // argument).
        compose_actions.quote_and_reply({trigger: "popover respond"});
        hide_actions_popover();
        e.stopPropagation();
        e.preventDefault();
    });

    $("body").on("click", ".reminder_button", (e) => {
        const message_id = $(e.currentTarget).data("message-id");
        render_actions_remind_popover($(".selected_message .actions_hover")[0], message_id);
        e.stopPropagation();
        e.preventDefault();
    });

    $("body").on("click", ".remind.custom", (e) => {
        $(e.currentTarget)[0]._flatpickr.toggle();
        e.stopPropagation();
        e.preventDefault();
    });

    function reminder_click_handler(datestr, e) {
        const message_id = $(".remind.custom").data("message-id");
        reminder.do_set_reminder_for_message(message_id, datestr);
        hide_all();
        e.stopPropagation();
        e.preventDefault();
    }

    $("body").on("click", ".remind.in_20m", (e) => {
        const datestr = formatISO(add(new Date(), {minutes: 20}));
        reminder_click_handler(datestr, e);
    });

    $("body").on("click", ".remind.in_1h", (e) => {
        const datestr = formatISO(add(new Date(), {hours: 1}));
        reminder_click_handler(datestr, e);
    });

    $("body").on("click", ".remind.in_3h", (e) => {
        const datestr = formatISO(add(new Date(), {hours: 3}));
        reminder_click_handler(datestr, e);
    });

    $("body").on("click", ".remind.tomo", (e) => {
        const datestr = formatISO(
            set(add(new Date(), {days: 1}), {hours: 9, minutes: 0, seconds: 0}),
        );
        reminder_click_handler(datestr, e);
    });

    $("body").on("click", ".remind.nxtw", (e) => {
        const datestr = formatISO(
            set(add(new Date(), {weeks: 1}), {hours: 9, minutes: 0, seconds: 0}),
        );
        reminder_click_handler(datestr, e);
    });

    $("body").on("click", ".flatpickr-calendar", (e) => {
        e.stopPropagation();
        e.preventDefault();
    });

    $("body").on("click", ".flatpickr-confirm", (e) => {
        const datestr = $(".remind.custom")[0].value;
        reminder_click_handler(datestr, e);
    });

    $("body").on("click", ".respond_personal_button, .compose_private_message", (e) => {
        const user_id = elem_to_user_id($(e.target).parents("ul"));
        const email = people.get_by_user_id(user_id).email;
        compose_actions.start("private", {
            trigger: "popover send private",
            private_message_recipient: email,
        });
        hide_all();
        if (overlays.settings_open()) {
            overlays.close_overlay("settings");
        }
        e.stopPropagation();
        e.preventDefault();
    });
    $("body").on("click", ".popover_toggle_collapse", (e) => {
        const message_id = $(e.currentTarget).data("message-id");
        const row = message_lists.current.get_row(message_id);
        const message = message_lists.current.get(rows.id(row));

        hide_actions_popover();

        if (row) {
            if (message.collapsed) {
                condense.uncollapse(row);
            } else {
                condense.collapse(row);
            }
        }

        e.stopPropagation();
        e.preventDefault();
    });
    $("body").on("click", ".popover_edit_message", (e) => {
        const message_id = $(e.currentTarget).data("message-id");
        const row = message_lists.current.get_row(message_id);
        hide_actions_popover();
        message_edit.start(row);
        e.stopPropagation();
        e.preventDefault();
    });
    $("body").on("click", ".rehide_muted_user_message", (e) => {
        const message_id = $(e.currentTarget).data("message-id");
        const row = message_lists.current.get_row(message_id);
        const message = message_lists.current.get(rows.id(row));
        const message_container = message_lists.current.view.message_containers.get(message.id);

        hide_actions_popover();

        if (row && !message_container.is_hidden) {
            message_lists.current.view.hide_revealed_message(message_id);
        }

        e.stopPropagation();
        e.preventDefault();
    });
    $("body").on("click", ".view_edit_history", (e) => {
        const message_id = $(e.currentTarget).data("message-id");
        const row = message_lists.current.get_row(message_id);
        const message = message_lists.current.get(rows.id(row));
        const message_history_cancel_btn = $("#message-history-cancel");

        hide_actions_popover();
        message_edit_history.show_history(message);
        message_history_cancel_btn.trigger("focus");
        e.stopPropagation();
        e.preventDefault();
    });

    $("body").on("click", ".popover_mute_topic", (e) => {
        const stream_id = Number.parseInt($(e.currentTarget).attr("data-msg-stream-id"), 10);
        const topic = $(e.currentTarget).attr("data-msg-topic");

        hide_actions_popover();
        muting_ui.mute_topic(stream_id, topic);
        e.stopPropagation();
        e.preventDefault();
    });

    $("body").on("click", ".popover_unmute_topic", (e) => {
        const stream_id = Number.parseInt($(e.currentTarget).attr("data-msg-stream-id"), 10);
        const topic = $(e.currentTarget).attr("data-msg-topic");

        hide_actions_popover();
        muting_ui.unmute_topic(stream_id, topic);
        e.stopPropagation();
        e.preventDefault();
    });

    $("body").on("click", ".delete_message", (e) => {
        const message_id = $(e.currentTarget).data("message-id");
        hide_actions_popover();
        message_edit.delete_message(message_id);
        e.stopPropagation();
        e.preventDefault();
    });

    clipboard_enable(".copy_link");

    $("body").on("click", ".copy_link", function (e) {
        hide_actions_popover();
        const message_id = $(this).attr("data-message-id");
        const row = $(`[zid='${CSS.escape(message_id)}']`);
        row.find(".alert-msg")
            .text($t({defaultMessage: "Copied!"}))
            .css("display", "block")
            .delay(1000)
            .fadeOut(300);

        setTimeout(() => {
            // The Cliboard library works by focusing to a hidden textarea.
            // We unfocus this so keyboard shortcuts, etc., will work again.
            $(":focus").trigger("blur");
        }, 0);

        e.stopPropagation();
        e.preventDefault();
    });

    clipboard_enable(".copy_mention_syntax");

    $("body").on("click", ".copy_mention_syntax", (e) => {
        hide_all();
        e.stopPropagation();
        e.preventDefault();
    });

    {
        let last_scroll = 0;

        $(".app").on("scroll", () => {
            if (suppress_scroll_hide) {
                suppress_scroll_hide = false;
                return;
            }

            const date = Date.now();

            // only run `popovers.hide_all()` if the last scroll was more
            // than 250ms ago.
            if (date - last_scroll > 250) {
                hide_all();
            }

            // update the scroll time on every event to make sure it doesn't
            // retrigger `hide_all` while still scrolling.
            last_scroll = date;
        });
    }
}

export function any_active() {
    // True if any popover (that this module manages) is currently shown.
    // Expanded sidebars on mobile view count as popovers as well.
    return (
        actions_popped() ||
        user_sidebar_popped() ||
        stream_popover.stream_popped() ||
        stream_popover.topic_popped() ||
        message_info_popped() ||
        user_info_popped() ||
        emoji_picker.reactions_popped() ||
        $("[class^='column-'].expanded").length
    );
}

// This function will hide all true popovers (the streamlist and
// userlist sidebars use the popover infrastructure, but doesn't work
// like a popover structurally).
export function hide_all_except_sidebars() {
    $(".has_popover").removeClass("has_popover has_actions_popover has_emoji_popover");
    hide_actions_popover();
    hide_message_info_popover();
    emoji_picker.hide_emoji_popover();
    giphy.hide_giphy_popover();
    stream_popover.hide_stream_popover();
    stream_popover.hide_topic_popover();
    stream_popover.hide_all_messages_popover();
    stream_popover.hide_starred_messages_popover();
    hide_user_sidebar_popover();
    hide_mobile_message_buttons_popover();
    hide_user_info_popover();
    hide_playground_links_popover();

    // look through all the popovers that have been added and removed.
    for (const $o of list_of_popovers) {
        if (!document.body.contains($o.$element[0]) && $o.$tip) {
            $o.$tip.remove();
        }
    }
    list_of_popovers = [];
}

// This function will hide all the popovers, including the mobile web
// or narrow window sidebars.
export function hide_all() {
    hide_userlist_sidebar();
    stream_popover.hide_streamlist_sidebar();
    hide_all_except_sidebars();
}

export function set_userlist_placement(placement) {
    userlist_placement = placement || "right";
}

export function compute_placement(elt, popover_height, popover_width, prefer_vertical_positioning) {
    const client_rect = elt.get(0).getBoundingClientRect();
    const distance_from_top = client_rect.top;
    const distance_from_bottom = message_viewport.height() - client_rect.bottom;
    const distance_from_left = client_rect.left;
    const distance_from_right = message_viewport.width() - client_rect.right;

    const elt_will_fit_horizontally =
        distance_from_left + elt.width() / 2 > popover_width / 2 &&
        distance_from_right + elt.width() / 2 > popover_width / 2;

    const elt_will_fit_vertically =
        distance_from_bottom + elt.height() / 2 > popover_height / 2 &&
        distance_from_top + elt.height() / 2 > popover_height / 2;

    // default to placing the popover in the center of the screen
    let placement = "viewport_center";

    // prioritize left/right over top/bottom
    if (distance_from_top > popover_height && elt_will_fit_horizontally) {
        placement = "top";
    }
    if (distance_from_bottom > popover_height && elt_will_fit_horizontally) {
        placement = "bottom";
    }

    if (prefer_vertical_positioning && placement !== "viewport_center") {
        // If vertical positioning is preferred and the popover fits in
        // either top or bottom position then return.
        return placement;
    }

    if (distance_from_left > popover_width && elt_will_fit_vertically) {
        placement = "left";
    }
    if (distance_from_right > popover_width && elt_will_fit_vertically) {
        placement = "right";
    }

    return placement;
}<|MERGE_RESOLUTION|>--- conflicted
+++ resolved
@@ -464,26 +464,22 @@
         callback(name, key) {
             function hide_profile_tab() {
                 $("#profile-tab").hide();
+                $(".subscription-group-list").show();
             }
             switch (name) {
                 case "User groups":
                     hide_profile_tab();
                     $("#streams-tab").hide();
-                    $(".subscription-group-tab").show();
-                    $(".subscription-stream-tab").hide();
                     render_user_group_list(groups_of_user, user);
                     break;
                 case "Streams":
                     hide_profile_tab();
                     $("#groups-tab").hide();
-                    $(".subscription-group-tab").hide();
-                    $(".subscription-stream-tab").show();
                     render_user_stream_list(user_streams, user);
                     break;
                 default:
                     // default is profile section
-                    $(".subscription-group-tab").hide();
-                    $(".subscription-stream-tab").hide();
+                    $(".subscription-group-list").hide();
                     break;
             }
             $("#" + key).show();
@@ -1136,7 +1132,6 @@
         e.preventDefault();
     });
 
-<<<<<<< HEAD
     /* These click handlers are implemented as just deep links to the
      * relevant part of the Zulip UI, so we don't want preventDefault,
      * but we do want to close the modal when you click them. */
@@ -1144,8 +1139,7 @@
    $("body") .on("click", "#edit_user_group", () =>{
        hide_user_profile();
    })
-=======
->>>>>>> f961f928
+
     $("body").on("click", "#edit_user_group", () => {
         hide_user_profile();
     });
