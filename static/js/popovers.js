const util = require("./util");
const settings_data = require("./settings_data");
const confirmDatePlugin = require("flatpickr/dist/plugins/confirmDate/confirmDate.js");
const render_actions_popover_content = require("../templates/actions_popover_content.hbs");
const render_mobile_message_buttons_popover = require("../templates/mobile_message_buttons_popover.hbs");
const render_mobile_message_buttons_popover_content = require("../templates/mobile_message_buttons_popover_content.hbs");
const render_no_arrow_popover = require("../templates/no_arrow_popover.hbs");
const render_remind_me_popover_content = require("../templates/remind_me_popover_content.hbs");
const render_user_group_info_popover = require("../templates/user_group_info_popover.hbs");
const render_user_group_info_popover_content = require("../templates/user_group_info_popover_content.hbs");
const render_user_info_popover_content = require("../templates/user_info_popover_content.hbs");
const render_user_info_popover_title = require("../templates/user_info_popover_title.hbs");
const render_user_profile_modal = require("../templates/user_profile_modal.hbs");

let current_actions_popover_elem;
let current_flatpickr_instance;
let current_message_info_popover_elem;
let current_mobile_message_buttons_popover_elem;
let userlist_placement = "right";

let list_of_popovers = [];

function elem_to_user_id(elem) {
    return parseInt(elem.attr("data-user-id"), 10);
}

// this utilizes the proxy pattern to intercept all calls to $.fn.popover
// and push the $.fn.data($o, "popover") results to an array.
// this is needed so that when we try to unload popovers, we can kill all dead
// ones that no longer have valid parents in the DOM.
(function (popover) {
    $.fn.popover = function (...args) {
        // apply the jQuery object as `this`, and popover function arguments.
        popover.apply(this, args);

        // if there is a valid "popover" key in the jQuery data object then
        // push it to the array.
        if (this.data("popover")) {
            list_of_popovers.push(this.data("popover"));
        }
    };

    // add back all shallow properties of $.fn.popover to the new proxied version.
    Object.assign($.fn.popover, popover);
})($.fn.popover);

function copy_email_handler(e) {
    const email_el = $(e.trigger.parentElement);
    const copy_icon = email_el.find("i");

    // only change the parent element's text back to email
    // and not overwrite the tooltip.
    const email_textnode = email_el[0].childNodes[2];

    email_el.addClass("email_copied");
    email_textnode.nodeValue = i18n.t("Email copied");

    setTimeout(() => {
        email_el.removeClass("email_copied");
        email_textnode.nodeValue = copy_icon.attr("data-clipboard-text");
    }, 1500);
    e.clearSelection();
}

function init_email_clipboard() {
    /*
        This shows (and enables) the copy-text icon for folks
        who have names that would overflow past the right
        edge of our user mention popup.
    */
    $(".user_popover_email").each(function () {
        if (this.clientWidth < this.scrollWidth) {
            const email_el = $(this);
            const copy_email_icon = email_el.find("i");

            /*
                For deactivated users, the copy-email icon will
                not even be present in the HTML, so we don't do
                anything.  We don't reveal emails for deactivated
                users.
            */
            if (copy_email_icon[0]) {
                copy_email_icon.removeClass("hide_copy_icon");
                const copy_email_clipboard = new ClipboardJS(copy_email_icon[0]);
                copy_email_clipboard.on("success", copy_email_handler);
            }
        }
    });
}

function load_medium_avatar(user, elt) {
    const avatar_path = "avatar/" + user.user_id + "/medium?v=" + user.avatar_version;
    const user_avatar_url = new URL(avatar_path, window.location.href);
    const sender_avatar_medium = new Image();

    sender_avatar_medium.src = user_avatar_url;
    $(sender_avatar_medium).on("load", function () {
        elt.css("background-image", "url(" + $(this).attr("src") + ")");
    });
}

function calculate_info_popover_placement(size, elt) {
    const ypos = elt.offset().top;

    if (!(ypos + size / 2 < message_viewport.height() && ypos > size / 2)) {
        if (ypos + size < message_viewport.height()) {
            return "bottom";
        } else if (ypos > size) {
            return "top";
        }
    }
}

function get_custom_profile_field_data(user, field, field_types, dateFormat) {
    const field_value = people.get_custom_profile_data(user.user_id, field.id);
    const field_type = field.type;
    const profile_field = {};

    if (!field_value) {
        return profile_field;
    }
    if (!field_value.value) {
        return profile_field;
    }
    profile_field.name = field.name;
    profile_field.is_user_field = false;
    profile_field.is_link = field_type === field_types.URL.id;
    profile_field.is_external_account = field_type === field_types.EXTERNAL_ACCOUNT.id;
    profile_field.type = field_type;

    switch (field_type) {
        case field_types.DATE.id:
            profile_field.value = moment(field_value.value).format(dateFormat);
            break;
        case field_types.USER.id:
            profile_field.id = field.id;
            profile_field.is_user_field = true;
            profile_field.value = field_value.value;
            break;
        case field_types.CHOICE.id: {
            const field_choice_dict = JSON.parse(field.field_data);
            profile_field.value = field_choice_dict[field_value.value].text;
            break;
        }
        case field_types.SHORT_TEXT.id:
        case field_types.LONG_TEXT.id:
            profile_field.value = field_value.value;
            profile_field.rendered_value = field_value.rendered_value;
            break;
        case field_types.EXTERNAL_ACCOUNT.id:
            profile_field.value = field_value.value;
            profile_field.field_data = JSON.parse(field.field_data);
            profile_field.link = settings_profile_fields.get_external_account_link(profile_field);
            break;
        default:
            profile_field.value = field_value.value;
    }
    return profile_field;
}

function render_user_info_popover(
    user,
    popover_element,
    is_sender_popover,
    private_msg_class,
    template_class,
    popover_placement,
) {
    const is_me = people.is_my_user_id(user.user_id);

    let can_set_away = false;
    let can_revoke_away = false;

    if (is_me) {
        if (user_status.is_away(user.user_id)) {
            can_revoke_away = true;
        } else {
            can_set_away = true;
        }
    }

    const args = {
        can_revoke_away: can_revoke_away,
        can_set_away: can_set_away,
        is_active: people.is_active_user_for_popover(user.user_id),
        is_bot: user.is_bot,
        is_me: is_me,
        is_sender_popover: is_sender_popover,
        pm_with_uri: hash_util.pm_with_uri(user.email),
        user_circle_class: buddy_data.get_user_circle_class(user.user_id),
        private_message_class: private_msg_class,
        sent_by_uri: hash_util.by_sender_uri(user.email),
        show_email: settings_data.show_email(),
        show_user_profile: !(user.is_bot || page_params.custom_profile_fields.length === 0),
        user_email: people.get_visible_email(user),
        user_full_name: user.full_name,
        user_id: user.user_id,
        user_last_seen_time_status: buddy_data.user_last_seen_time_status(user.user_id),
        user_time: people.get_user_time(user.user_id),
        user_type: people.get_user_type(user.user_id),
        status_text: user_status.get_status_text(user.user_id),
    };

    if (user.is_bot) {
        const is_cross_realm_bot = user.is_cross_realm_bot;
        const bot_owner_id = user.bot_owner_id;
        if (is_cross_realm_bot) {
            args.is_cross_realm_bot = is_cross_realm_bot;
        } else if (bot_owner_id) {
            const bot_owner = people.get_by_user_id(bot_owner_id);
            args.bot_owner = bot_owner;
        }
    }

    popover_element.popover({
        content: render_user_info_popover_content(args),
        // TODO: Determine whether `fixed` should be applied
        // unconditionally.  Right now, we only do it for the user
        // sidebar version of the popover.
        fixed: template_class === "user_popover",
        placement: popover_placement,
        template: render_no_arrow_popover({class: template_class}),
        title: render_user_info_popover_title({
            user_avatar: "avatar/" + user.email,
            user_is_guest: user.is_guest,
        }),
        html: true,
        trigger: "manual",
        top_offset: 100,
        fix_positions: true,
    });
    popover_element.popover("show");

    init_email_clipboard();
    load_medium_avatar(user, $(".popover-avatar"));
}

// exporting for testability
exports._test_calculate_info_popover_placement = calculate_info_popover_placement;

// element is the target element to pop off of
// user is the user whose profile to show
// message is the message containing it, which should be selected
function show_user_info_popover(element, user, message) {
    const last_popover_elem = current_message_info_popover_elem;
    exports.hide_all();
    if (last_popover_elem !== undefined && last_popover_elem.get()[0] === element) {
        // We want it to be the case that a user can dismiss a popover
        // by clicking on the same element that caused the popover.
        return;
    }
    current_msg_list.select_id(message.id);
    const elt = $(element);
    if (elt.data("popover") === undefined) {
        if (user === undefined) {
            // This is never supposed to happen, not even for deactivated
            // users, so we'll need to debug this error if it occurs.
            blueslip.error("Bad sender in message" + message.sender_id);
            return;
        }

        const is_sender_popover = message.sender_id === user.user_id;
        render_user_info_popover(
            user,
            elt,
            is_sender_popover,
            "respond_personal_button",
            "message-info-popover",
            "right",
        );

        current_message_info_popover_elem = elt;
    }
}

function show_mobile_message_buttons_popover(element) {
    const last_popover_elem = current_mobile_message_buttons_popover_elem;
    exports.hide_all();
    if (last_popover_elem !== undefined && last_popover_elem.get()[0] === element) {
        // We want it to be the case that a user can dismiss a popover
        // by clicking on the same element that caused the popover.
        return;
    }

    const $element = $(element);
    $element.popover({
        placement: "left",
        template: render_mobile_message_buttons_popover(),
        content: render_mobile_message_buttons_popover_content({
            is_in_private_narrow: narrow_state.narrowed_to_pms(),
        }),
        html: true,
        trigger: "manual",
    });
    $element.popover("show");

    current_mobile_message_buttons_popover_elem = $element;
}

exports.hide_mobile_message_buttons_popover = function () {
    if (current_mobile_message_buttons_popover_elem) {
        current_mobile_message_buttons_popover_elem.popover("destroy");
        current_mobile_message_buttons_popover_elem = undefined;
    }
};

exports.hide_user_profile = function () {
    $("#user-profile-modal").modal("hide");
};

exports.show_user_profile = function (user) {
    exports.hide_all();

    const dateFormat = moment.localeData().longDateFormat("LL");
    const field_types = page_params.custom_profile_field_types;
    const profile_data = page_params.custom_profile_fields
        .map((f) => get_custom_profile_field_data(user, f, field_types, dateFormat))
        .filter((f) => f.name !== undefined);

    const args = {
        full_name: user.full_name,
        email: people.get_visible_email(user),
        profile_data: profile_data,
        user_avatar: "avatar/" + user.email + "/medium",
        is_me: people.is_current_user(user.email),
        date_joined: moment(user.date_joined).format(dateFormat),
        last_seen: buddy_data.user_last_seen_time_status(user.user_id),
        show_email: settings_data.show_email(),
        user_time: people.get_user_time(user.user_id),
        user_type: people.get_user_type(user.user_id),
        user_is_guest: user.is_guest,
    };

    $("#user-profile-modal-holder").html(render_user_profile_modal(args));
    $("#user-profile-modal").modal("show");

    settings_account.initialize_custom_user_type_fields(
        "#user-profile-modal #content",
        user.user_id,
        false,
        false,
    );
};

function get_user_info_popover_items() {
    if (!current_message_info_popover_elem) {
        blueslip.error("Trying to get menu items when action popover is closed.");
        return;
    }

    const popover_data = current_message_info_popover_elem.data("popover");
    if (!popover_data) {
        blueslip.error("Cannot find popover data for actions menu.");
        return;
    }

    return $("li:not(.divider):visible a", popover_data.$tip);
}

function fetch_group_members(member_ids) {
    return member_ids
        .map((m) => people.get_by_user_id(m))
        .filter((m) => m !== undefined)
        .map((p) =>
            Object.assign({}, p, {
                user_circle_class: buddy_data.get_user_circle_class(p.user_id),
                is_active: people.is_active_user_for_popover(p.user_id),
                user_last_seen_time_status: buddy_data.user_last_seen_time_status(p.user_id),
            }),
        );
}

function sort_group_members(members) {
    return members.sort((a, b) => a.full_name.localeCompare(b.full_name));
}

// exporting these functions for testing purposes
exports._test_fetch_group_members = fetch_group_members;
exports._test_sort_group_members = sort_group_members;

// element is the target element to pop off of
// user is the user whose profile to show
// message is the message containing it, which should be selected
function show_user_group_info_popover(element, group, message) {
    const last_popover_elem = current_message_info_popover_elem;
    // hardcoded pixel height of the popover
    // note that the actual size varies (in group size), but this is about as big as it gets
    const popover_size = 390;
    exports.hide_all();
    if (last_popover_elem !== undefined && last_popover_elem.get()[0] === element) {
        // We want it to be the case that a user can dismiss a popover
        // by clicking on the same element that caused the popover.
        return;
    }
    current_msg_list.select_id(message.id);
    const elt = $(element);
    if (elt.data("popover") === undefined) {
        const args = {
            group_name: group.name,
            group_description: group.description,
            members: sort_group_members(fetch_group_members(Array.from(group.members))),
        };
        elt.popover({
            placement: calculate_info_popover_placement(popover_size, elt),
            template: render_user_group_info_popover({class: "message-info-popover"}),
            content: render_user_group_info_popover_content(args),
            html: true,
            trigger: "manual",
        });
        elt.popover("show");
        current_message_info_popover_elem = elt;
    }
}

exports.toggle_actions_popover = function (element, id) {
    const last_popover_elem = current_actions_popover_elem;
    exports.hide_all();
    if (last_popover_elem !== undefined && last_popover_elem.get()[0] === element) {
        // We want it to be the case that a user can dismiss a popover
        // by clicking on the same element that caused the popover.
        return;
    }

    $(element).closest(".message_row").toggleClass("has_popover has_actions_popover");
    current_msg_list.select_id(id);
    const elt = $(element);
    if (elt.data("popover") === undefined) {
        const message = current_msg_list.get(id);
        const editability = message_edit.get_editability(message);
        let use_edit_icon;
        let editability_menu_item;
        if (editability === message_edit.editability_types.FULL) {
            use_edit_icon = true;
            editability_menu_item = i18n.t("Edit");
        } else if (editability === message_edit.editability_types.TOPIC_ONLY) {
            use_edit_icon = false;
            editability_menu_item = i18n.t("View source / Edit topic");
        } else {
            use_edit_icon = false;
            editability_menu_item = i18n.t("View source");
        }
        const topic = message.topic;
        const can_mute_topic =
            message.stream && topic && !muting.is_topic_muted(message.stream_id, topic);
        const can_unmute_topic =
            message.stream && topic && muting.is_topic_muted(message.stream_id, topic);

        const should_display_edit_history_option =
            message.edit_history &&
            message.edit_history.some(
                (entry) =>
                    entry.prev_content !== undefined ||
                    util.get_edit_event_prev_topic(entry) !== undefined,
            ) &&
            page_params.realm_allow_edit_history;

        // Disabling this for /me messages is a temporary workaround
        // for the fact that we don't have a styling for how that
        // should look.  See also condense.js.
        const should_display_collapse =
            !message.locally_echoed && !message.is_me_message && !message.collapsed;
        const should_display_uncollapse =
            !message.locally_echoed && !message.is_me_message && message.collapsed;

        const should_display_edit_and_view_source =
            message.content !== "<p>(deleted)</p>" ||
            editability === message_edit.editability_types.FULL ||
            editability === message_edit.editability_types.TOPIC_ONLY;
        const should_display_quote_and_reply = message.content !== "<p>(deleted)</p>";

        const conversation_time_uri = hash_util
            .by_conversation_and_time_uri(message)
            .replace(/\(/g, "%28")
            .replace(/\)/g, "%29");

        const should_display_delete_option = message_edit.get_deletability(message);
        const args = {
            message_id: message.id,
            historical: message.historical,
            stream_id: message.stream_id,
            topic: topic,
            use_edit_icon: use_edit_icon,
            editability_menu_item: editability_menu_item,
            can_mute_topic: can_mute_topic,
            can_unmute_topic: can_unmute_topic,
            should_display_collapse: should_display_collapse,
            should_display_uncollapse: should_display_uncollapse,
            should_display_add_reaction_option: message.sent_by_me,
            should_display_edit_history_option: should_display_edit_history_option,
            conversation_time_uri: conversation_time_uri,
            narrowed: narrow_state.active(),
            should_display_delete_option: should_display_delete_option,
            should_display_reminder_option: feature_flags.reminders_in_message_action_menu,
            should_display_edit_and_view_source: should_display_edit_and_view_source,
            should_display_quote_and_reply: should_display_quote_and_reply,
        };

        const ypos = elt.offset().top;
        elt.popover({
            // Popover height with 7 items in it is ~190 px
            placement: message_viewport.height() - ypos < 220 ? "top" : "bottom",
            title: "",
            content: render_actions_popover_content(args),
            html: true,
            trigger: "manual",
        });
        elt.popover("show");
        current_actions_popover_elem = elt;
    }
};

exports.render_actions_remind_popover = function (element, id) {
    exports.hide_all();
    $(element).closest(".message_row").toggleClass("has_popover has_actions_popover");
    current_msg_list.select_id(id);
    const elt = $(element);
    if (elt.data("popover") === undefined) {
        const message = current_msg_list.get(id);
        const args = {
            message: message,
        };
        const ypos = elt.offset().top;
        elt.popover({
            // Popover height with 7 items in it is ~190 px
            placement: message_viewport.height() - ypos < 220 ? "top" : "bottom",
            title: "",
            content: render_remind_me_popover_content(args),
            html: true,
            trigger: "manual",
        });
        elt.popover("show");
        current_flatpickr_instance = $(
            '.remind.custom[data-message-id="' + message.id + '"]',
        ).flatpickr({
            enableTime: true,
            clickOpens: false,
            defaultDate: moment().format(),
            minDate: "today",
            plugins: [new confirmDatePlugin({})], // eslint-disable-line new-cap, no-undef
        });
        current_actions_popover_elem = elt;
    }
};

function get_action_menu_menu_items() {
    if (!current_actions_popover_elem) {
        blueslip.error("Trying to get menu items when action popover is closed.");
        return;
    }

    const popover_data = current_actions_popover_elem.data("popover");
    if (!popover_data) {
        blueslip.error("Cannot find popover data for actions menu.");
        return;
    }

    return $("li:not(.divider):visible a", popover_data.$tip);
}

function focus_first_popover_item(items) {
    if (!items) {
        return;
    }

    items.eq(0).expectOne().focus();
}

function popover_items_handle_keyboard(key, items) {
    if (!items) {
        return;
    }

    let index = items.index(items.filter(":focus"));

    if (key === "enter" && index >= 0 && index < items.length) {
        return items[index].click();
    }
    if (index === -1) {
        index = 0;
    } else if ((key === "down_arrow" || key === "vim_down") && index < items.length - 1) {
        index += 1;
    } else if ((key === "up_arrow" || key === "vim_up") && index > 0) {
        index -= 1;
    }
    items.eq(index).focus();
}

function focus_first_action_popover_item() {
    // For now I recommend only calling this when the user opens the menu with a hotkey.
    // Our popup menus act kind of funny when you mix keyboard and mouse.
    const items = get_action_menu_menu_items();
    focus_first_popover_item(items);
}

exports.open_message_menu = function (message) {
    if (message.locally_echoed) {
        // Don't open the popup for locally echoed messages for now.
        // It creates bugs with things like keyboard handlers when
        // we get the server response.
        return true;
    }

    const message_id = message.id;
    exports.toggle_actions_popover($(".selected_message .actions_hover")[0], message_id);
    if (current_actions_popover_elem) {
        focus_first_action_popover_item();
    }
    return true;
};

exports.actions_menu_handle_keyboard = function (key) {
    const items = get_action_menu_menu_items();
    popover_items_handle_keyboard(key, items);
};

exports.actions_popped = function () {
    return current_actions_popover_elem !== undefined;
};

exports.hide_actions_popover = function () {
    if (exports.actions_popped()) {
        $(".has_popover").removeClass("has_popover has_actions_popover");
        current_actions_popover_elem.popover("destroy");
        current_actions_popover_elem = undefined;
    }
    if (current_flatpickr_instance !== undefined) {
        current_flatpickr_instance.destroy();
        current_flatpickr_instance = undefined;
    }
};

exports.message_info_popped = function () {
    return current_message_info_popover_elem !== undefined;
};

exports.hide_message_info_popover = function () {
    if (exports.message_info_popped()) {
        current_message_info_popover_elem.popover("destroy");
        current_message_info_popover_elem = undefined;
    }
};

exports.hide_userlist_sidebar = function () {
    $(".app-main .column-right").removeClass("expanded");
};

exports.hide_pm_list_sidebar = function () {
    $(".app-main .column-left").removeClass("expanded");
};

exports.show_userlist_sidebar = function () {
    $(".app-main .column-right").addClass("expanded");
    resize.resize_page_components();
};

exports.show_pm_list_sidebar = function () {
    $(".app-main .column-left").addClass("expanded");
    resize.resize_page_components();
};

let current_user_sidebar_user_id;
let current_user_sidebar_popover;

function user_sidebar_popped() {
    return current_user_sidebar_popover !== undefined;
}

exports.hide_user_sidebar_popover = function () {
    if (user_sidebar_popped()) {
        // this hide_* method looks different from all the others since
        // the presence list may be redrawn. Due to funkiness with jquery's .data()
        // this would confuse $.popover("destroy"), which looks at the .data() attached
        // to a certain element. We thus save off the .data("popover") in the
        // show_user_sidebar_popover and inject it here before calling destroy.
        $("#user_presences").data("popover", current_user_sidebar_popover);
        $("#user_presences").popover("destroy");
        current_user_sidebar_user_id = undefined;
        current_user_sidebar_popover = undefined;
    }
};

function focus_user_info_popover_item() {
    // For now I recommend only calling this when the user opens the menu with a hotkey.
    // Our popup menus act kind of funny when you mix keyboard and mouse.
    const items = get_user_info_popover_items();
    focus_first_popover_item(items);
}

exports.user_info_popover_handle_keyboard = function (key) {
    const items = get_user_info_popover_items();
    popover_items_handle_keyboard(key, items);
};

exports.show_sender_info = function () {
    const $message = $(".selected_message");
    const $sender = $message.find(".sender_info_hover");

    const message = current_msg_list.get(rows.id($message));
    const user = people.get_by_user_id(message.sender_id);
    show_user_info_popover($sender[0], user, message);
    if (current_message_info_popover_elem) {
        focus_user_info_popover_item();
    }
};

// On mobile web, opening the keyboard can trigger a resize event
// (which in turn can trigger a scroll event).  This will have the
// side effect of closing popovers, which we don't want.  So we
// suppress the first hide from scrolling after a resize using this
// variable.
let suppress_scroll_hide = false;

exports.set_suppress_scroll_hide = function () {
    suppress_scroll_hide = true;
};

exports.register_click_handlers = function () {
    $("#main_div").on("click", ".actions_hover", function (e) {
        const row = $(this).closest(".message_row");
        e.stopPropagation();
        exports.toggle_actions_popover(this, rows.id(row));
    });

    $("#main_div").on(
        "click",
        ".sender_name, .sender_name-in-status, .inline_profile_picture",
        function (e) {
            const row = $(this).closest(".message_row");
            e.stopPropagation();
            const message = current_msg_list.get(rows.id(row));
            const user = people.get_by_user_id(message.sender_id);

            show_user_info_popover(this, user, message);
        },
    );

    $("#main_div").on("click", ".user-mention", function (e) {
        const id_string = $(this).attr("data-user-id");
        // We fallback to email to handle legacy markdown that was rendered
        // before we cut over to using data-user-id
        const email = $(this).attr("data-user-email");
        if (id_string === "*" || email === "*") {
            return;
        }
        const row = $(this).closest(".message_row");
        e.stopPropagation();
        const message = current_msg_list.get(rows.id(row));
        let user;
        if (id_string) {
            const user_id = parseInt(id_string, 10);
            user = people.get_by_user_id(user_id);
        } else {
            user = people.get_by_email(email);
        }
        show_user_info_popover(this, user, message);
    });

    $("#main_div").on("click", ".user-group-mention", function (e) {
        const user_group_id = parseInt($(this).attr("data-user-group-id"), 10);
        const row = $(this).closest(".message_row");
        e.stopPropagation();
        const message = current_msg_list.get(rows.id(row));
        const group = user_groups.get_user_group_from_id(user_group_id, true);
        if (group === undefined) {
            // This user group has likely been deleted.
            blueslip.info("Unable to find user group in message" + message.sender_id);
        } else {
            show_user_group_info_popover(this, group, message);
        }
    });

    $("body").on("click", ".info_popover_actions .narrow_to_private_messages", (e) => {
        const user_id = elem_to_user_id($(e.target).parents("ul"));
        const email = people.get_by_user_id(user_id).email;
        exports.hide_message_info_popover();
        narrow.by("pm-with", email, {trigger: "user sidebar popover"});
        e.stopPropagation();
        e.preventDefault();
    });

    $("body").on("click", ".info_popover_actions .narrow_to_messages_sent", (e) => {
        const user_id = elem_to_user_id($(e.target).parents("ul"));
        const email = people.get_by_user_id(user_id).email;
        exports.hide_message_info_popover();
        narrow.by("sender", email, {trigger: "user sidebar popover"});
        e.stopPropagation();
        e.preventDefault();
    });

    $("body").on("click", ".user_popover .mention_user", (e) => {
        if (!compose_state.composing()) {
            compose_actions.start("stream", {trigger: "sidebar user actions"});
        }
        const user_id = elem_to_user_id($(e.target).parents("ul"));
        const name = people.get_by_user_id(user_id).full_name;
        const mention = people.get_mention_syntax(name, user_id);
        compose_ui.insert_syntax_and_focus(mention);
        exports.hide_user_sidebar_popover();
        exports.hide_userlist_sidebar();
        e.stopPropagation();
        e.preventDefault();
    });

    $("body").on("click", ".message-info-popover .mention_user", (e) => {
        if (!compose_state.composing()) {
            compose_actions.respond_to_message({trigger: "user sidebar popover"});
        }
        const user_id = elem_to_user_id($(e.target).parents("ul"));
        const name = people.get_by_user_id(user_id).full_name;
        const mention = people.get_mention_syntax(name, user_id);
        compose_ui.insert_syntax_and_focus(mention);
        exports.hide_message_info_popover();
        e.stopPropagation();
        e.preventDefault();
    });

    $("body").on("click", ".info_popover_actions .view_user_profile", (e) => {
        const user_id = elem_to_user_id($(e.target).parents("ul"));
        const user = people.get_by_user_id(user_id);
        exports.show_user_profile(user);
        e.stopPropagation();
        e.preventDefault();
    });

    $("body").on("click", ".info_popover_actions .clear_status", (e) => {
        e.preventDefault();
        const me = elem_to_user_id($(e.target).parents("ul"));
        user_status.server_update({
            user_id: me,
            status_text: "",
            success: function () {
                $(".info_popover_actions #status_message").html("");
            },
        });
    });

    $("body").on("click", ".bot-owner-name", (e) => {
        const user_id = parseInt($(e.target).attr("data-bot-owner-id"), 10);
        const user = people.get_by_user_id(user_id);
        exports.show_user_profile(user);
    });

    $("body").on("click", "#user-profile-modal #name #edit-button", () => {
        exports.hide_user_profile();
    });

    $("body").on("click", ".compose_mobile_button", function (e) {
        show_mobile_message_buttons_popover(this);
        e.stopPropagation();
        e.preventDefault();
    });

<<<<<<< HEAD
   $('body').on('click', '.status', (e) => {
=======
    $("body").on("click", ".set_away_status", (e) => {
>>>>>>> 366cb30d
        exports.hide_all();
        console.log(user_status);
        if (user_status.server_set_away())
        {
            user_status.server_set_away();
           }
        else  {
            user_status.server_revoke_away();
        }
        e.stopPropagation();
        e.preventDefault();
        });
   
    $('body').on('click', '.set_away_status', (e) => {
        exports.hide_all();              
        user_status.server_set_away();
        e.stopPropagation();
        e.preventDefault();    
    });
<<<<<<< HEAD
    
    $('body').on('click', '.revoke_away_status', (e) => {
        exports.hide_all();              
=======

    $("body").on("click", ".revoke_away_status", (e) => {
        exports.hide_all();
>>>>>>> 366cb30d
        user_status.server_revoke_away();
        e.stopPropagation();
        e.preventDefault();    
    });

    $("body").on("click", ".update_status_text", (e) => {
        exports.hide_all();

        user_status_ui.open_overlay();

        e.stopPropagation();
        e.preventDefault();
    });

    $("#user_presences").on("click", ".user-list-sidebar-menu-icon", function (e) {
        e.stopPropagation();

        // use email of currently selected user, rather than some elem comparison,
        // as the presence list may be redrawn with new elements.
        const target = $(this).closest("li");
        const user_id = elem_to_user_id(target.find("a"));

        if (current_user_sidebar_user_id === user_id) {
            // If the popover is already shown, clicking again should toggle it.
            // We don't want to hide the sidebars on smaller browser windows.
            exports.hide_all_except_sidebars();
            return;
        }
        exports.hide_all();

        if (userlist_placement === "right") {
            exports.show_userlist_sidebar();
        } else {
            // Maintain the same behavior when displaying with the streamlist.
            stream_popover.show_streamlist_sidebar();
        }

        const user = people.get_by_user_id(user_id);
        const popover_placement = userlist_placement === "left" ? "right" : "left";

        render_user_info_popover(
            user,
            target,
            false,
            "compose_private_message",
            "user_popover",
            popover_placement,
        );

        current_user_sidebar_user_id = user.user_id;
        current_user_sidebar_popover = target.data("popover");
    });

    $("body").on("mouseenter", ".user_popover_email", function () {
        const tooltip_holder = $(this).find("div");

        if (this.offsetWidth < this.scrollWidth) {
            tooltip_holder.addClass("display-tooltip");
        } else {
            tooltip_holder.removeClass("display-tooltip");
        }
    });

    $("body").on("click", ".respond_button", (e) => {
        // Arguably, we should fetch the message ID to respond to from
        // e.target, but that should always be the current selected
        // message in the current message list (and
        // compose_actions.respond_to_message doesn't take a message
        // argument).
        compose_actions.quote_and_reply({trigger: "popover respond"});
        exports.hide_actions_popover();
        e.stopPropagation();
        e.preventDefault();
    });

    $("body").on("click", ".reminder_button", (e) => {
        const message_id = $(e.currentTarget).data("message-id");
        exports.render_actions_remind_popover($(".selected_message .actions_hover")[0], message_id);
        e.stopPropagation();
        e.preventDefault();
    });

    $("body").on("click", ".remind.custom", (e) => {
        $(e.currentTarget)[0]._flatpickr.toggle();
        e.stopPropagation();
        e.preventDefault();
    });

    function reminder_click_handler(datestr, e) {
        const message_id = $(".remind.custom").data("message-id");
        reminder.do_set_reminder_for_message(message_id, datestr);
        exports.hide_all();
        e.stopPropagation();
        e.preventDefault();
    }

    $("body").on("click", ".remind.in_20m", (e) => {
        const datestr = moment().add(20, "m").format();
        reminder_click_handler(datestr, e);
    });

    $("body").on("click", ".remind.in_1h", (e) => {
        const datestr = moment().add(1, "h").format();
        reminder_click_handler(datestr, e);
    });

    $("body").on("click", ".remind.in_3h", (e) => {
        const datestr = moment().add(3, "h").format();
        reminder_click_handler(datestr, e);
    });

    $("body").on("click", ".remind.tomo", (e) => {
        const datestr = moment().add(1, "d").hour(9).minute(0).seconds(0).format();
        reminder_click_handler(datestr, e);
    });

    $("body").on("click", ".remind.nxtw", (e) => {
        const datestr = moment().add(1, "w").day("monday").hour(9).minute(0).seconds(0).format();
        reminder_click_handler(datestr, e);
    });

    $("body").on("click", ".flatpickr-calendar", (e) => {
        e.stopPropagation();
        e.preventDefault();
    });

    $("body").on("click", ".flatpickr-confirm", (e) => {
        const datestr = $(".remind.custom")[0].value;
        reminder_click_handler(datestr, e);
    });

    $("body").on("click", ".respond_personal_button, .compose_private_message", (e) => {
        const user_id = elem_to_user_id($(e.target).parents("ul"));
        const email = people.get_by_user_id(user_id).email;
        compose_actions.start("private", {
            trigger: "popover send private",
            private_message_recipient: email,
        });
        exports.hide_all();
        e.stopPropagation();
        e.preventDefault();
    });
    $("body").on("click", ".popover_toggle_collapse", (e) => {
        const message_id = $(e.currentTarget).data("message-id");
        const row = current_msg_list.get_row(message_id);
        const message = current_msg_list.get(rows.id(row));

        exports.hide_actions_popover();

        if (row) {
            if (message.collapsed) {
                condense.uncollapse(row);
            } else {
                condense.collapse(row);
            }
        }

        e.stopPropagation();
        e.preventDefault();
    });
    $("body").on("click", ".popover_edit_message", (e) => {
        const message_id = $(e.currentTarget).data("message-id");
        const row = current_msg_list.get_row(message_id);
        exports.hide_actions_popover();
        message_edit.start(row);
        e.stopPropagation();
        e.preventDefault();
    });
    $("body").on("click", ".view_edit_history", (e) => {
        const message_id = $(e.currentTarget).data("message-id");
        const row = current_msg_list.get_row(message_id);
        const message = current_msg_list.get(rows.id(row));
        const message_history_cancel_btn = $("#message-history-cancel");

        exports.hide_actions_popover();
        message_edit_history.show_history(message);
        message_history_cancel_btn.focus();
        e.stopPropagation();
        e.preventDefault();
    });

    $("body").on("click", ".popover_mute_topic", (e) => {
        const stream_id = parseInt($(e.currentTarget).attr("data-msg-stream-id"), 10);
        const topic = $(e.currentTarget).attr("data-msg-topic");

        exports.hide_actions_popover();
        muting_ui.mute(stream_id, topic);
        e.stopPropagation();
        e.preventDefault();
    });

    $("body").on("click", ".popover_unmute_topic", (e) => {
        const stream_id = parseInt($(e.currentTarget).attr("data-msg-stream-id"), 10);
        const topic = $(e.currentTarget).attr("data-msg-topic");

        exports.hide_actions_popover();
        muting_ui.unmute(stream_id, topic);
        e.stopPropagation();
        e.preventDefault();
    });

    $("body").on("click", ".delete_message", (e) => {
        const message_id = $(e.currentTarget).data("message-id");
        exports.hide_actions_popover();
        message_edit.delete_message(message_id);
        e.stopPropagation();
        e.preventDefault();
    });

    new ClipboardJS(".copy_link");

    $("body").on("click", ".copy_link", function (e) {
        exports.hide_actions_popover();
        const message_id = $(this).attr("data-message-id");
        const row = $("[zid='" + message_id + "']");
        row.find(".alert-msg")
            .text(i18n.t("Copied!"))
            .css("display", "block")
            .delay(1000)
            .fadeOut(300);

        setTimeout(() => {
            // The Cliboard library works by focusing to a hidden textarea.
            // We unfocus this so keyboard shortcuts, etc., will work again.
            $(":focus").blur();
        }, 0);

        e.stopPropagation();
        e.preventDefault();
    });

    (function () {
        let last_scroll = 0;

        $(".app").on("scroll", () => {
            if (suppress_scroll_hide) {
                suppress_scroll_hide = false;
                return;
            }

            const date = new Date().getTime();

            // only run `popovers.hide_all()` if the last scroll was more
            // than 250ms ago.
            if (date - last_scroll > 250) {
                exports.hide_all();
            }

            // update the scroll time on every event to make sure it doesn't
            // retrigger `hide_all` while still scrolling.
            last_scroll = date;
        });
    })();
};

exports.any_active = function () {
    // True if any popover (that this module manages) is currently shown.
    // Expanded sidebars on mobile view count as popovers as well.
    return (
        exports.actions_popped() ||
        user_sidebar_popped() ||
        stream_popover.stream_popped() ||
        stream_popover.topic_popped() ||
        exports.message_info_popped() ||
        emoji_picker.reactions_popped() ||
        $("[class^='column-'].expanded").length
    );
};

// This function will hide all true popovers (the streamlist and
// userlist sidebars use the popover infrastructure, but doesn't work
// like a popover structurally).
exports.hide_all_except_sidebars = function () {
    $(".has_popover").removeClass("has_popover has_actions_popover has_emoji_popover");
    exports.hide_actions_popover();
    exports.hide_message_info_popover();
    emoji_picker.hide_emoji_popover();
    stream_popover.hide_stream_popover();
    stream_popover.hide_topic_popover();
    stream_popover.hide_all_messages_popover();
    stream_popover.hide_starred_messages_popover();
    exports.hide_user_sidebar_popover();
    exports.hide_mobile_message_buttons_popover();
    exports.hide_user_profile();

    // look through all the popovers that have been added and removed.
    list_of_popovers.forEach(($o) => {
        if (!document.body.contains($o.$element[0]) && $o.$tip) {
            $o.$tip.remove();
        }
    });
    list_of_popovers = [];
};

// This function will hide all the popovers, including the mobile web
// or narrow window sidebars.
exports.hide_all = function () {
    exports.hide_userlist_sidebar();
    stream_popover.hide_streamlist_sidebar();
    exports.hide_all_except_sidebars();
};

exports.set_userlist_placement = function (placement) {
    userlist_placement = placement || "right";
};

exports.compute_placement = function (
    elt,
    popover_height,
    popover_width,
    prefer_vertical_positioning,
) {
    const client_rect = elt.get(0).getBoundingClientRect();
    const distance_from_top = client_rect.top;
    const distance_from_bottom = message_viewport.height() - client_rect.bottom;
    const distance_from_left = client_rect.left;
    const distance_from_right = message_viewport.width() - client_rect.right;

    const elt_will_fit_horizontally =
        distance_from_left + elt.width() / 2 > popover_width / 2 &&
        distance_from_right + elt.width() / 2 > popover_width / 2;

    const elt_will_fit_vertically =
        distance_from_bottom + elt.height() / 2 > popover_height / 2 &&
        distance_from_top + elt.height() / 2 > popover_height / 2;

    // default to placing the popover in the center of the screen
    let placement = "viewport_center";

    // prioritize left/right over top/bottom
    if (distance_from_top > popover_height && elt_will_fit_horizontally) {
        placement = "top";
    }
    if (distance_from_bottom > popover_height && elt_will_fit_horizontally) {
        placement = "bottom";
    }

    if (prefer_vertical_positioning && placement !== "viewport_center") {
        // If vertical positioning is preferred and the popover fits in
        // either top or bottom position then return.
        return placement;
    }

    if (distance_from_left > popover_width && elt_will_fit_vertically) {
        placement = "left";
    }
    if (distance_from_right > popover_width && elt_will_fit_vertically) {
        placement = "right";
    }

    return placement;
};

window.popovers = exports;<|MERGE_RESOLUTION|>--- conflicted
+++ resolved
@@ -850,11 +850,7 @@
         e.preventDefault();
     });
 
-<<<<<<< HEAD
    $('body').on('click', '.status', (e) => {
-=======
-    $("body").on("click", ".set_away_status", (e) => {
->>>>>>> 366cb30d
         exports.hide_all();
         console.log(user_status);
         if (user_status.server_set_away())
@@ -874,15 +870,9 @@
         e.stopPropagation();
         e.preventDefault();    
     });
-<<<<<<< HEAD
-    
-    $('body').on('click', '.revoke_away_status', (e) => {
-        exports.hide_all();              
-=======
 
     $("body").on("click", ".revoke_away_status", (e) => {
         exports.hide_all();
->>>>>>> 366cb30d
         user_status.server_revoke_away();
         e.stopPropagation();
         e.preventDefault();    
