var status_classes = 'alert-error alert-success alert-info';

var autofocus = function (selector) {
    $(function () {
        $(selector)[0].focus();
    });
};

// Return a boolean indicating whether the password is acceptable.
// Also updates a Bootstrap progress bar control (a jQuery object)
// if provided.
//
// Assumes that zxcvbn.js has been loaded.
//
// This is in common.js because we want to use it from the signup page
// and also from the in-app password change interface.
var password_quality = function (password, bar) {
    // We load zxcvbn.js asynchronously, so the variable might not be set.
    if (typeof zxcvbn === 'undefined') {
        return undefined;
    }

    // Consider the password acceptable if it's at least 6 characters.
    var acceptable = password.length >= 6;

    if (bar !== undefined) {
        // Compute a quality score in [0,1].
        var result  = zxcvbn(password);
        var quality = Math.min(1,Math.log(1 + result.crack_times_seconds.
                                              offline_slow_hashing_1e4_per_second) / 22);

        // Even if zxcvbn loves your short password, the bar should be filled
        // at most 1/3 of the way, because we won't accept it.
        if (!acceptable) {
            quality = Math.min(quality, 0.33);
        }

        // Display the password quality score on a progress bar
        // which bottoms out at 10% so there's always something
        // for the user to see.
        bar.width(((90 * quality) + 10) + '%')
           .removeClass('bar-success bar-danger')
           .addClass(acceptable ? 'bar-success' : 'bar-danger');
    }

    return acceptable;
<<<<<<< HEAD
}
=======
};
>>>>>>> 50bd2b68

if (typeof module !== 'undefined') {
    module.exports.status_classes = status_classes;
    module.exports.autofocus = autofocus;
    module.exports.password_quality = password_quality;
}<|MERGE_RESOLUTION|>--- conflicted
+++ resolved
@@ -44,11 +44,13 @@
     }
 
     return acceptable;
-<<<<<<< HEAD
+};
+
+if (typeof module !== 'undefined') {
+    module.exports.status_classes = status_classes;
+    module.exports.autofocus = autofocus;
+    module.exports.password_quality = password_quality;
 }
-=======
-};
->>>>>>> 50bd2b68
 
 if (typeof module !== 'undefined') {
     module.exports.status_classes = status_classes;
