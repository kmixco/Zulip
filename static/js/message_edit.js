<<<<<<< HEAD
const ClipboardJS = require("clipboard");

const render_message_edit_form = require("../templates/message_edit_form.hbs");
const render_topic_edit_form = require("../templates/topic_edit_form.hbs");

const echo = require("./echo");
=======
import ClipboardJS from "clipboard";

import render_message_edit_form from "../templates/message_edit_form.hbs";
import render_topic_edit_form from "../templates/topic_edit_form.hbs";

import * as channel from "./channel";
import * as compose from "./compose";
import * as compose_actions from "./compose_actions";
import * as composebox_typeahead from "./composebox_typeahead";
import * as condense from "./condense";
import * as echo from "./echo";
import * as loading from "./loading";
import * as markdown from "./markdown";
import * as message_store from "./message_store";
import * as message_viewport from "./message_viewport";
import * as resize from "./resize";
import * as rows from "./rows";
import * as stream_data from "./stream_data";
import * as ui_report from "./ui_report";
import * as ui_util from "./ui_util";
import * as upload from "./upload";
>>>>>>> 1926daa2

const currently_editing_messages = new Map();
let currently_deleting_messages = [];
let currently_topic_editing_messages = [];
const currently_echoing_messages = new Map();

// These variables are designed to preserve the user's most recent
// choices when editing a group of messages, to make it convenient to
// move several topics in a row with the same settings.
export let notify_old_thread_default = true;

export let notify_new_thread_default = true;

export const editability_types = {
    NO: 1,
    NO_LONGER: 2,
    // Note: TOPIC_ONLY does not include stream messages with no topic sent
    // by someone else. You can edit the topic of such a message by editing
    // the topic of the whole recipient_row it appears in, but you can't
    // directly edit the topic of such a message.
    // Similar story for messages whose topic you can change only because
    // you are an admin.
    TOPIC_ONLY: 3,
    FULL: 4,
};

export function is_topic_editable(message, edit_limit_seconds_buffer = 0) {
    if (!page_params.realm_allow_message_editing) {
        // If message editing is disabled, so is topic editing.
        return false;
    }
    // Organization admins and message senders can edit message topics indefinitely.
    if (page_params.is_admin) {
        return true;
    }
    if (message.sent_by_me) {
        return true;
    }

    if (!page_params.realm_allow_community_topic_editing) {
        // If you're another non-admin user, you need community topic editing enabled.
        return false;
    }

    // If you're using community topic editing, there's a deadline.
    return (
        page_params.realm_community_topic_editing_limit_seconds +
            edit_limit_seconds_buffer +
            (message.timestamp - Date.now() / 1000) >
        0
    );
}

export function get_editability(message, edit_limit_seconds_buffer = 0) {
    if (!message) {
        return editability_types.NO;
    }
    if (!is_topic_editable(message, edit_limit_seconds_buffer)) {
        return editability_types.NO;
    }
    if (message.failed_request) {
        // TODO: For completely failed requests, we should be able
        //       to "edit" the message, but it won't really be like
        //       other message updates.  This commit changed the result
        //       from FULL to NO, since the prior implementation was
        //       buggy.
        return editability_types.NO;
    }

    // Locally echoed messages are not editable, since the message hasn't
    // finished being sent yet.
    if (message.locally_echoed) {
        return editability_types.NO;
    }

    if (!page_params.realm_allow_message_editing) {
        return editability_types.NO;
    }

    if (page_params.realm_message_content_edit_limit_seconds === 0 && message.sent_by_me) {
        return editability_types.FULL;
    }

    if (currently_echoing_messages.has(message.id)) {
        return editability_types.NO;
    }

    if (
        page_params.realm_message_content_edit_limit_seconds +
            edit_limit_seconds_buffer +
            (message.timestamp - Date.now() / 1000) >
            0 &&
        message.sent_by_me
    ) {
        return editability_types.FULL;
    }

    // time's up!
    if (message.type === "stream") {
        return editability_types.TOPIC_ONLY;
    }
    return editability_types.NO_LONGER;
}

export function get_deletability(message) {
    if (page_params.is_admin) {
        return true;
    }

    if (!message.sent_by_me) {
        return false;
    }
    if (message.locally_echoed) {
        return false;
    }
    if (!page_params.realm_allow_message_deleting) {
        return false;
    }

    if (page_params.realm_message_content_delete_limit_seconds === 0) {
        // This means no time limit for message deletion.
        return true;
    }

    if (
        page_params.realm_allow_message_deleting &&
        page_params.realm_message_content_delete_limit_seconds +
            (message.timestamp - Date.now() / 1000) >
            0
    ) {
        return true;
    }
    return false;
}

export function update_message_topic_editing_pencil() {
    if (page_params.realm_allow_message_editing) {
        $(".on_hover_topic_edit, .always_visible_topic_edit").show();
    } else {
        $(".on_hover_topic_edit, .always_visible_topic_edit").hide();
    }
}

export function hide_message_edit_spinner(row) {
    const spinner = row.find(".message_edit_spinner");
    loading.destroy_indicator(spinner);
    $("#message_edit_form .message_edit_save").show();
    $("#message_edit_form .message_edit_cancel").show();
}

export function show_message_edit_spinner(row) {
    const spinner = row.find(".message_edit_spinner");
    loading.make_indicator(spinner);
    $("#message_edit_form .message_edit_save").hide();
    $("#message_edit_form .message_edit_cancel").hide();
}

export function show_topic_edit_spinner(row) {
    const spinner = row.find(".topic_edit_spinner");
    loading.make_indicator(spinner);
    spinner.css({height: ""});
    $(".topic_edit_save").hide();
    $(".topic_edit_cancel").hide();
    $(".topic_edit_spinner").show();
}

export function hide_topic_move_spinner() {
    const spinner = $("#move_topic_modal .topic_move_spinner");
    loading.destroy_indicator(spinner);
    $("#move_topic_modal .modal-footer").show();
}

export function show_topic_move_spinner() {
    const spinner = $("#move_topic_modal .topic_move_spinner");
    loading.make_indicator(spinner);
    $("#move_topic_modal .modal-footer").hide();
}

export function end_if_focused_on_inline_topic_edit() {
    const focused_elem = $(".topic_edit_form").find(":focus");
    if (focused_elem.length === 1) {
        focused_elem.trigger("blur");
        const recipient_row = focused_elem.closest(".recipient_row");
        end_inline_topic_edit(recipient_row);
    }
}

export function end_if_focused_on_message_row_edit() {
    const focused_elem = $(".message_edit").find(":focus");
    if (focused_elem.length === 1) {
        focused_elem.trigger("blur");
        const row = focused_elem.closest(".message_row");
        end_message_row_edit(row);
    }
}

function handle_message_row_edit_keydown(e) {
    const code = e.keyCode || e.which;
    switch (code) {
        case 13:
            if ($(e.target).hasClass("message_edit_content")) {
                // Pressing Enter to save edits is coupled with Enter to send
                if (composebox_typeahead.should_enter_send(e)) {
                    const row = $(".message_edit_content:focus").closest(".message_row");
                    const message_edit_save_button = row.find(".message_edit_save");
                    if (message_edit_save_button.prop("disabled")) {
                        // In cases when the save button is disabled
                        // we need to disable save on pressing Enter
                        // Prevent default to avoid new-line on pressing
                        // Enter inside the textarea in this case
                        e.preventDefault();
                        return;
                    }
                    save_message_row_edit(row);
                    e.stopPropagation();
                    e.preventDefault();
                } else {
                    composebox_typeahead.handle_enter($(e.target), e);
                    return;
                }
            } else if (
                $(e.target).hasClass("message_edit_topic") ||
                $(e.target).hasClass("message_edit_topic_propagate")
            ) {
                const row = $(e.target).closest(".message_row");
                save_message_row_edit(row);
                e.stopPropagation();
                e.preventDefault();
            }
            return;
        case 27: // Handle escape keys in the message_edit form.
            end_if_focused_on_message_row_edit();
            e.stopPropagation();
            e.preventDefault();
            return;
        default:
            return;
    }
}

function handle_inline_topic_edit_keydown(e) {
    let row;
    const code = e.keyCode || e.which;
    switch (code) {
        case 13: // Handle Enter key in the recipient bar/inline topic edit form
            row = $(e.target).closest(".recipient_row");
            save_inline_topic_edit(row);
            e.stopPropagation();
            e.preventDefault();
            return;
        case 27: // handle Esc
            end_if_focused_on_inline_topic_edit();
            e.stopPropagation();
            e.preventDefault();
            return;
        default:
            return;
    }
}

function timer_text(seconds_left) {
    const minutes = Math.floor(seconds_left / 60);
    const seconds = seconds_left % 60;
    if (minutes >= 1) {
        return i18n.t("__minutes__ min to edit", {minutes: minutes.toString()});
    } else if (seconds_left >= 10) {
        return i18n.t("__seconds__ sec to edit", {seconds: (seconds - (seconds % 5)).toString()});
    }
    return i18n.t("__seconds__ sec to edit", {seconds: seconds.toString()});
}

function edit_message(row, raw_content) {
    row.find(".message_reactions").hide();
    condense.hide_message_expander(row);
    condense.hide_message_condenser(row);
    const content_top = row.find(".message_top_line")[0].getBoundingClientRect().top;

    const message = current_msg_list.get(rows.id(row));

    // We potentially got to this function by clicking a button that implied the
    // user would be able to edit their message.  Give a little bit of buffer in
    // case the button has been around for a bit, e.g. we show the
    // edit_content_button (hovering pencil icon) as long as the user would have
    // been able to click it at the time the mouse entered the message_row. Also
    // a buffer in case their computer is slow, or stalled for a second, etc
    // If you change this number also change edit_limit_buffer in
    // zerver.views.message_edit.update_message_backend
    const seconds_left_buffer = 5;
    const editability = get_editability(message, seconds_left_buffer);
    const is_editable =
        editability === editability_types.TOPIC_ONLY || editability === editability_types.FULL;
    const max_file_upload_size = page_params.max_file_upload_size_mib;
    let file_upload_enabled = false;

    if (max_file_upload_size > 0) {
        file_upload_enabled = true;
    }

    const show_video_chat_button = compose.compute_show_video_chat_button();

    const show_edit_stream = message.is_stream && page_params.is_admin;
    // current message's stream has been already been added and selected in handlebar
    const available_streams = show_edit_stream
        ? stream_data.subscribed_subs().filter((s) => s.stream_id !== message.stream_id)
        : null;

    const form = $(
        render_message_edit_form({
            is_stream: message.type === "stream",
            message_id: message.id,
            is_editable,
            is_content_editable: editability === editability_types.FULL,
            has_been_editable: editability !== editability_types.NO,
            topic: message.topic,
            content: raw_content,
            file_upload_enabled,
            show_video_chat_button,
            minutes_to_edit: Math.floor(page_params.realm_message_content_edit_limit_seconds / 60),
            show_edit_stream,
            available_streams,
            stream_id: message.stream_id,
            stream_name: message.stream,
            notify_new_thread: notify_new_thread_default,
            notify_old_thread: notify_old_thread_default,
        }),
    );

    const edit_obj = {form, raw_content};
    currently_editing_messages.set(message.id, edit_obj);
    current_msg_list.show_edit_message(row, edit_obj);

    form.on("keydown", handle_message_row_edit_keydown);

    upload.feature_check($(`#attach_files_${CSS.escape(rows.id(row))}`));

    const message_edit_stream = row.find(`#select_stream_id_${CSS.escape(message.id)}`);
    const stream_header_colorblock = row.find(".stream_header_colorblock");
    const message_edit_content = row.find("textarea.message_edit_content");
    const message_edit_topic = row.find("input.message_edit_topic");
    const message_edit_topic_propagate = row.find("select.message_edit_topic_propagate");
    const message_edit_breadcrumb_messages = row.find("div.message_edit_breadcrumb_messages");
    const message_edit_countdown_timer = row.find(".message_edit_countdown_timer");
    const copy_message = row.find(".copy_message");

    ui_util.decorate_stream_bar(message.stream, stream_header_colorblock, false);
    message_edit_stream.on("change", function () {
        const stream_name = stream_data.maybe_get_stream_name(Number.parseInt(this.value, 10));
        ui_util.decorate_stream_bar(stream_name, stream_header_colorblock, false);
    });

    if (editability === editability_types.NO) {
        message_edit_content.attr("readonly", "readonly");
        message_edit_topic.attr("readonly", "readonly");
        new ClipboardJS(copy_message[0]);
    } else if (editability === editability_types.NO_LONGER) {
        // You can currently only reach this state in non-streams. If that
        // changes (e.g. if we stop allowing topics to be modified forever
        // in streams), then we'll need to disable
        // row.find('input.message_edit_topic') as well.
        message_edit_content.attr("readonly", "readonly");
        message_edit_countdown_timer.text(i18n.t("View source"));
        new ClipboardJS(copy_message[0]);
    } else if (editability === editability_types.TOPIC_ONLY) {
        message_edit_content.attr("readonly", "readonly");
        // Hint why you can edit the topic but not the message content
        message_edit_countdown_timer.text(i18n.t("Topic editing only"));
        new ClipboardJS(copy_message[0]);
    } else if (editability === editability_types.FULL) {
        copy_message.remove();
        const edit_id = `#message_edit_content_${CSS.escape(rows.id(row))}`;
        const listeners = resize.watch_manual_resize(edit_id);
        if (listeners) {
            currently_editing_messages.get(rows.id(row)).listeners = listeners;
        }
        composebox_typeahead.initialize_compose_typeahead(edit_id);
        compose.handle_keyup(null, $(edit_id).expectOne());
        $(edit_id).on("keydown", function (event) {
            compose.handle_keydown(event, $(this).expectOne());
        });
        $(edit_id).on("keyup", function (event) {
            compose.handle_keyup(event, $(this).expectOne());
        });
    }

    // Add tooltip
    if (
        editability !== editability_types.NO &&
        page_params.realm_message_content_edit_limit_seconds > 0
    ) {
        row.find(".message-edit-timer-control-group").show();
        row.find("#message_edit_tooltip").tooltip({
            animation: false,
            placement: "left",
            template:
                '<div class="tooltip" role="tooltip"><div class="tooltip-arrow"></div>' +
                '<div class="tooltip-inner message-edit-tooltip-inner"></div></div>',
        });
    }

    // add timer
    if (
        editability === editability_types.FULL &&
        page_params.realm_message_content_edit_limit_seconds > 0
    ) {
        // Give them at least 10 seconds.
        // If you change this number also change edit_limit_buffer in
        // zerver.views.message_edit.update_message_backend
        const min_seconds_to_edit = 10;
        let seconds_left =
            page_params.realm_message_content_edit_limit_seconds +
            (message.timestamp - Date.now() / 1000);
        seconds_left = Math.floor(Math.max(seconds_left, min_seconds_to_edit));

        // I believe this needs to be defined outside the countdown_timer, since
        // row just refers to something like the currently selected message, and
        // can change out from under us
        const message_edit_save = row.find("button.message_edit_save");
        // Do this right away, rather than waiting for the timer to do its first update,
        // since otherwise there is a noticeable lag
        message_edit_countdown_timer.text(timer_text(seconds_left));
        const countdown_timer = setInterval(() => {
            seconds_left -= 1;
            if (seconds_left <= 0) {
                clearInterval(countdown_timer);
                message_edit_content.prop("readonly", "readonly");
                if (message.type === "stream") {
                    message_edit_topic.prop("readonly", "readonly");
                    message_edit_topic_propagate.hide();
                    message_edit_breadcrumb_messages.hide();
                }
                // We don't go directly to a "TOPIC_ONLY" type state (with an active Save button),
                // since it isn't clear what to do with the half-finished edit. It's nice to keep
                // the half-finished edit around so that they can copy-paste it, but we don't want
                // people to think "Save" will save the half-finished edit.
                message_edit_save.addClass("disabled");
                message_edit_countdown_timer.text(i18n.t("Time's up!"));
            } else {
                message_edit_countdown_timer.text(timer_text(seconds_left));
            }
        }, 1000);
    }

    if (!is_editable) {
        row.find(".message_edit_close").trigger("focus");
    } else if (message.type === "stream" && message.topic === compose.empty_topic_placeholder()) {
        message_edit_topic.val("");
        message_edit_topic.trigger("focus");
    } else if (editability === editability_types.TOPIC_ONLY) {
        row.find(".message_edit_topic").trigger("focus");
    } else {
        message_edit_content.trigger("focus");
        // Put cursor at end of input.
        const contents = message_edit_content.val();
        message_edit_content.val("");
        message_edit_content.val(contents);
    }

    // Scroll to keep the top of the message content text in the same
    // place visually, adjusting for border and padding.
    const edit_top = message_edit_content[0].getBoundingClientRect().top;
    const scroll_by = edit_top - content_top + 5 - 14;

    edit_obj.scrolled_by = scroll_by;
    message_viewport.scrollTop(message_viewport.scrollTop() + scroll_by);

    const original_stream_id = message.stream_id;
    const original_topic = message.topic;
    function set_propagate_selector_display() {
        const new_topic = message_edit_topic.val();
        const new_stream_id = Number.parseInt(message_edit_stream.val(), 10);
        const is_topic_edited = new_topic !== original_topic && new_topic !== "";
        const is_stream_edited = new_stream_id !== original_stream_id;
        message_edit_topic_propagate.toggle(is_topic_edited || is_stream_edited);
        message_edit_breadcrumb_messages.toggle(is_stream_edited);
    }

    if (!message.locally_echoed) {
        message_edit_topic.on("keyup", () => {
            set_propagate_selector_display();
        });

        message_edit_stream.on("change", () => {
            set_propagate_selector_display();
        });
    }
}

function start_edit_maintaining_scroll(row, content) {
    edit_message(row, content);
    const row_bottom = row.height() + row.offset().top;
    const composebox_top = $("#compose").offset().top;
    if (row_bottom > composebox_top) {
        message_viewport.scrollTop(message_viewport.scrollTop() + row_bottom - composebox_top);
    }
}

function start_edit_with_content(row, content, edit_box_open_callback) {
    start_edit_maintaining_scroll(row, content);
    if (edit_box_open_callback) {
        edit_box_open_callback();
    }

    upload.setup_upload({
        mode: "edit",
        row: rows.id(row),
    });
}

export function start(row, edit_box_open_callback) {
    const message = current_msg_list.get(rows.id(row));
    if (message === undefined) {
        blueslip.error("Couldn't find message ID for edit " + rows.id(row));
        return;
    }

    if (message.raw_content) {
        start_edit_with_content(row, message.raw_content, edit_box_open_callback);
        return;
    }

    const msg_list = current_msg_list;
    channel.get({
        url: "/json/messages/" + message.id,
        idempotent: true,
        success(data) {
            if (current_msg_list === msg_list) {
                message.raw_content = data.raw_content;
                start_edit_with_content(row, message.raw_content, edit_box_open_callback);
            }
        },
    });
}

export function start_topic_edit(recipient_row) {
    const form = $(render_topic_edit_form());
    current_msg_list.show_edit_topic_on_recipient_row(recipient_row, form);
    form.on("keydown", handle_inline_topic_edit_keydown);
    $(".topic_edit_spinner").hide();
    const msg_id = rows.id_for_recipient_row(recipient_row);
    const message = current_msg_list.get(msg_id);
    let topic = message.topic;
    if (topic === compose.empty_topic_placeholder()) {
        topic = "";
    }
    form.find(".inline_topic_edit").val(topic).trigger("select").trigger("focus");
}

export function is_editing(id) {
    return currently_editing_messages.has(id);
}

export function end_inline_topic_edit(row) {
    current_msg_list.hide_edit_topic_on_recipient_row(row);
}

export function end_message_row_edit(row) {
    const message = current_msg_list.get(rows.id(row));
    if (message !== undefined && currently_editing_messages.has(message.id)) {
        const scroll_by = currently_editing_messages.get(message.id).scrolled_by;
        message_viewport.scrollTop(message_viewport.scrollTop() - scroll_by);

        // Clean up resize event listeners
        const listeners = currently_editing_messages.get(message.id).listeners;
        const edit_box = document.querySelector(`#message_edit_content_${CSS.escape(message.id)}`);
        if (listeners !== undefined) {
            // Event listeners to cleanup are only set in some edit types
            edit_box.removeEventListener("mousedown", listeners[0]);
            document.body.removeEventListener("mouseup", listeners[1]);
        }

        currently_editing_messages.delete(message.id);
        current_msg_list.hide_edit_message(row);

        compose.abort_video_callbacks(message.id);
    }
    if (row.find(".condensed").length !== 0) {
        condense.show_message_expander(row);
    } else {
        condense.show_message_condenser(row);
    }
    row.find(".message_reactions").show();

    // We have to blur out text fields, or else hotkeys.js
    // thinks we are still editing.
    row.find(".message_edit").trigger("blur");
}

export function save_inline_topic_edit(row) {
    const msg_list = current_msg_list;
    let message_id = rows.id_for_recipient_row(row);
    const message = current_msg_list.get(message_id);

    const old_topic = message.topic;
    const new_topic = row.find(".inline_topic_edit").val();
    const topic_changed = new_topic !== old_topic && new_topic.trim() !== "";

    if (!topic_changed) {
        // this means the inline_topic_edit was opened and submitted without
        // changing anything, therefore, we should just close the inline topic edit.
        end_inline_topic_edit(row);
        return;
    }

    show_topic_edit_spinner(row);

    if (message.locally_echoed) {
        if (topic_changed) {
            echo.edit_locally(message, {new_topic});
            row = current_msg_list.get_row(message_id);
        }
        end_inline_topic_edit(row);
        return;
    }

    const request = {
        message_id: message.id,
        topic: new_topic,
        propagate_mode: "change_later",
    };

    channel.patch({
        url: "/json/messages/" + message.id,
        data: request,
        success() {
            const spinner = row.find(".topic_edit_spinner");
            loading.destroy_indicator(spinner);
        },
        error(xhr) {
            const spinner = row.find(".topic_edit_spinner");
            loading.destroy_indicator(spinner);
            if (msg_list === current_msg_list) {
                message_id = rows.id_for_recipient_row(row);
                const message = channel.xhr_error_message(i18n.t("Error saving edit"), xhr);
                row.find(".edit_error").text(message).css("display", "inline-block");
            }
        },
    });
}

export function save_message_row_edit(row) {
    const msg_list = current_msg_list;
    let message_id = rows.id(row);
    const message = current_msg_list.get(message_id);
    let changed = false;
    let edit_locally_echoed = false;

    const new_content = row.find(".message_edit_content").val();
    let topic_changed = false;
    let new_topic;
    const old_topic = message.topic;

    let stream_changed = false;
    let new_stream_id;
    const old_stream_id = message.stream_id;

    show_message_edit_spinner(row);

    if (message.type === "stream") {
        new_topic = row.find(".message_edit_topic").val();
        topic_changed = new_topic !== old_topic && new_topic.trim() !== "";

        new_stream_id = Number.parseInt($(`#select_stream_id_${CSS.escape(message_id)}`).val(), 10);
        stream_changed = new_stream_id !== old_stream_id;
    }
    // Editing a not-yet-acked message (because the original send attempt failed)
    // just results in the in-memory message being changed
    if (message.locally_echoed) {
        if (new_content !== message.raw_content || topic_changed || stream_changed) {
            // `edit_locally` handles the case where `new_topic/new_stream_id` is undefined
            echo.edit_locally(message, {
                raw_content: new_content,
                new_topic,
                new_stream_id,
            });
            row = current_msg_list.get_row(message_id);
        }
        end_message_row_edit(row);
        return;
    }

    const request = {message_id: message.id};

    if (topic_changed || stream_changed) {
        const selected_topic_propagation =
            row.find("select.message_edit_topic_propagate").val() || "change_later";
        const send_notification_to_old_thread = row
            .find(".send_notification_to_old_thread")
            .is(":checked");
        const send_notification_to_new_thread = row
            .find(".send_notification_to_new_thread")
            .is(":checked");
        request.propagate_mode = selected_topic_propagation;
        request.send_notification_to_old_thread = send_notification_to_old_thread;
        request.send_notification_to_new_thread = send_notification_to_new_thread;
        notify_old_thread_default = send_notification_to_old_thread;
        notify_new_thread_default = send_notification_to_new_thread;
        changed = true;
    }

    if (topic_changed) {
        request.topic = new_topic;
    }
    if (stream_changed) {
        request.stream_id = new_stream_id;
    }
    if (new_content !== message.raw_content) {
        request.content = new_content;
        changed = true;
    }

    if (!changed) {
        // If they didn't change anything, just cancel it.
        end_message_row_edit(row);
        return;
    }

    if (
        changed &&
        !topic_changed &&
        !stream_changed &&
        !markdown.contains_backend_only_syntax(new_content)
    ) {
        // If the topic isn't changed, and the new message content
        // could have been locally echoed, than we can locally echo
        // the edit.
        currently_echoing_messages.set(message_id, {
            raw_content: new_content,
            orig_content: message.content,
            orig_raw_content: message.raw_content,

            // Store flags that are about user interaction with the
            // message so that echo.edit_locally() can restore these
            // flags.
            starred: message.starred,
            historical: message.historical,
            collapsed: message.collapsed,

            // These flags are rendering artifacts we'll want if the
            // edit fails and we need to revert to the original
            // rendering of the message.
            alerted: message.alerted,
            mentioned: message.mentioned,
            mentioned_me_directly: message.mentioned,
        });
        edit_locally_echoed = true;

        // Settings these attributes causes a "SAVING" notice to
        // briefly appear where "EDITED" would normally appear until
        // the message is acknowledged by the server.
        message.local_edit_timestamp = Math.round(Date.now() / 1000);

        echo.edit_locally(message, currently_echoing_messages.get(message_id));

        row = current_msg_list.get_row(message_id);
        end_message_row_edit(row);
    }

    channel.patch({
        url: "/json/messages/" + message.id,
        data: request,
        success() {
            if (edit_locally_echoed) {
                delete message.local_edit_timestamp;
                currently_echoing_messages.delete(message_id);
            }
            hide_message_edit_spinner(row);
        },
        error(xhr) {
            if (msg_list === current_msg_list) {
                message_id = rows.id(row);

                if (edit_locally_echoed) {
                    const echoed_message = message_store.get(message_id);
                    const echo_data = currently_echoing_messages.get(message_id);

                    delete echoed_message.local_edit_timestamp;
                    currently_echoing_messages.delete(message_id);

                    // Restore the original content.
                    echo.edit_locally(echoed_message, {
                        content: echo_data.orig_content,
                        raw_content: echo_data.orig_raw_content,
                        mentioned: echo_data.mentioned,
                        mentioned_me_directly: echo_data.mentioned_me_directly,
                        alerted: echo_data.alerted,
                    });

                    row = current_msg_list.get_row(message_id);
                    if (!is_editing(message_id)) {
                        // Return to the message editing open UI state.
                        start_edit_maintaining_scroll(row, echo_data.orig_raw_content);
                    }
                }

                hide_message_edit_spinner(row);
                const message = channel.xhr_error_message(i18n.t("Error saving edit"), xhr);
                row.find(".edit_error").text(message).show();
            }
        },
    });
    // The message will automatically get replaced via message_list.update_message.
}

<<<<<<< HEAD
export function delete_message_row_edit(row) {
    // This function is used to remove the content of the message by editing it.

    const message_id = rows.id(row);
    const message = current_msg_list.get(message_id);
    const edit_locally_echoed = false;

    row.find(".message_edit_content").val("");
    const new_content = row.find(".message_edit_content").val();

    const request = {message_id: message.id};

    if (new_content !== message.raw_content) {
        request.content = new_content;
    }

    channel.patch({
        url: "/json/messages/" + message.id,
        data: request,
        success() {
            if (edit_locally_echoed) {
                delete message.local_edit_timestamp;
                currently_echoing_messages.delete(message_id);
            }
            exports.hide_message_edit_spinner(row);
        },
    });
}

exports.maybe_show_edit = function (row, id) {
=======
export function maybe_show_edit(row, id) {
>>>>>>> 1926daa2
    if (currently_editing_messages.has(id)) {
        current_msg_list.show_edit_message(row, currently_editing_messages.get(id));
    }
}

export function edit_last_sent_message() {
    const msg = current_msg_list.get_last_message_sent_by_me();

    if (!msg) {
        return;
    }

    if (!msg.id) {
        blueslip.error("Message has invalid id in edit_last_sent_message.");
        return;
    }

    const msg_editability_type = get_editability(msg, 5);
    if (msg_editability_type !== editability_types.FULL) {
        return;
    }

    const msg_row = current_msg_list.get_row(msg.id);
    if (!msg_row) {
        // This should never happen, since we got the message above
        // from current_msg_list.
        blueslip.error("Could not find row for id " + msg.id);
        return;
    }

    current_msg_list.select_id(msg.id, {then_scroll: true, from_scroll: true});

    // Finally do the real work!
    compose_actions.cancel();
    start(msg_row, () => {
        $("#message_edit_content").trigger("focus");
    });
}

function hide_delete_btn_show_spinner(deleting) {
    if (deleting) {
        $("do_delete_message_button").prop("disabled", true);
        $("#delete_message_modal > div.modal-footer > button").hide();
        const delete_spinner = $("#do_delete_message_spinner");
        loading.make_indicator(delete_spinner, {abs_positioned: true});
    } else {
        loading.destroy_indicator($("#do_delete_message_spinner"));
        $("#do_delete_message_button").prop("disabled", false);
        $("#delete_message_modal > div.modal-footer > button").show();
    }
}

export function delete_message(msg_id) {
    $("#delete-message-error").html("");
    $("#delete_message_modal").modal("show");
    if (currently_deleting_messages.includes(msg_id)) {
        hide_delete_btn_show_spinner(true);
    } else {
        hide_delete_btn_show_spinner(false);
    }
    $("#do_delete_message_button")
        .off()
        .on("click", (e) => {
            e.stopPropagation();
            e.preventDefault();
            currently_deleting_messages.push(msg_id);
            hide_delete_btn_show_spinner(true);
            channel.del({
                url: "/json/messages/" + msg_id,
                success() {
                    $("#delete_message_modal").modal("hide");
                    currently_deleting_messages = currently_deleting_messages.filter(
                        (id) => id !== msg_id,
                    );
                    hide_delete_btn_show_spinner(false);
                },
                error(xhr) {
                    currently_deleting_messages = currently_deleting_messages.filter(
                        (id) => id !== msg_id,
                    );
                    hide_delete_btn_show_spinner(false);
                    ui_report.error(
                        i18n.t("Error deleting message"),
                        xhr,
                        $("#delete-message-error"),
                    );
                },
            });
        });
}

export function delete_topic(stream_id, topic_name) {
    channel.post({
        url: "/json/streams/" + stream_id + "/delete_topic",
        data: {
            topic_name,
        },
        success() {
            $("#delete_topic_modal").modal("hide");
        },
    });
}

export function handle_narrow_deactivated() {
    for (const [idx, elem] of currently_editing_messages) {
        if (current_msg_list.get(idx) !== undefined) {
            const row = current_msg_list.get_row(idx);
            current_msg_list.show_edit_message(row, elem);
        }
    }
}

export function move_topic_containing_message_to_stream(
    message_id,
    new_stream_id,
    new_topic_name,
    send_notification_to_new_thread,
    send_notification_to_old_thread,
) {
    function reset_modal_ui() {
        currently_topic_editing_messages = currently_topic_editing_messages.filter(
            (id) => id !== message_id,
        );
        hide_topic_move_spinner();
        $("#move_topic_modal").modal("hide");
    }
    if (currently_topic_editing_messages.includes(message_id)) {
        hide_topic_move_spinner();
        $("#topic_stream_edit_form_error .error-msg").text(
            i18n.t("A Topic Move already in progress."),
        );
        $("#topic_stream_edit_form_error").show();
        return;
    }
    currently_topic_editing_messages.push(message_id);

    const request = {
        stream_id: new_stream_id,
        propagate_mode: "change_all",
        topic: new_topic_name,
        send_notification_to_old_thread,
        send_notification_to_new_thread,
    };
    notify_old_thread_default = send_notification_to_old_thread;
    notify_new_thread_default = send_notification_to_new_thread;
    channel.patch({
        url: "/json/messages/" + message_id,
        data: request,
        success() {
            // The main UI will update via receiving the event
            // from server_events.js.
            reset_modal_ui();
        },
        error(xhr) {
            reset_modal_ui();
            ui_report.error(i18n.t("Error moving the topic"), xhr, $("#home-error"), 4000);
        },
    });
}<|MERGE_RESOLUTION|>--- conflicted
+++ resolved
@@ -1,11 +1,3 @@
-<<<<<<< HEAD
-const ClipboardJS = require("clipboard");
-
-const render_message_edit_form = require("../templates/message_edit_form.hbs");
-const render_topic_edit_form = require("../templates/topic_edit_form.hbs");
-
-const echo = require("./echo");
-=======
 import ClipboardJS from "clipboard";
 
 import render_message_edit_form from "../templates/message_edit_form.hbs";
@@ -27,7 +19,6 @@
 import * as ui_report from "./ui_report";
 import * as ui_util from "./ui_util";
 import * as upload from "./upload";
->>>>>>> 1926daa2
 
 const currently_editing_messages = new Map();
 let currently_deleting_messages = [];
@@ -831,7 +822,6 @@
     // The message will automatically get replaced via message_list.update_message.
 }
 
-<<<<<<< HEAD
 export function delete_message_row_edit(row) {
     // This function is used to remove the content of the message by editing it.
 
@@ -861,10 +851,7 @@
     });
 }
 
-exports.maybe_show_edit = function (row, id) {
-=======
 export function maybe_show_edit(row, id) {
->>>>>>> 1926daa2
     if (currently_editing_messages.has(id)) {
         current_msg_list.show_edit_message(row, currently_editing_messages.get(id));
     }
