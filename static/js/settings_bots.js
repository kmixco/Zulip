--- conflicted
+++ resolved
@@ -85,7 +85,6 @@
     return page_params.bot_types.find((bot_type) => bot_type.type_id === type_id).name;
 }
 
-<<<<<<< HEAD
 // This renders the Bot Description in paragraphs.
 // Replacing the \n tag with <p></p> for HTML
 // rendering.
@@ -100,10 +99,7 @@
     return ret;
 }
 
-export function render_bots() {
-=======
 function render_bots() {
->>>>>>> 00c493a7
     $("#active_bots_list").empty();
     $("#inactive_bots_list").empty();
 
