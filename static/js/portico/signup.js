$(function () {
    // NB: this file is included on multiple pages.  In each context,
    // some of the jQuery selectors below will return empty lists.

    var password_field = $('#id_password, #id_new_password1');
    if (password_field.length > 0) {
        $.validator.addMethod('password_strength', function (value) {
            return common.password_quality(value, undefined, password_field);
        }, function () {
            return common.password_warning(password_field.val(), password_field);
        });
        // Reset the state of the password strength bar if the page
        // was just reloaded due to a validation failure on the backend.
        common.password_quality(password_field.val(), $('#pw_strength .bar'), password_field);

        password_field.on('change keyup', function () {
            // Update the password strength bar even if we aren't validating
            // the field yet.
            common.password_quality($(this).val(), $('#pw_strength .bar'), $(this));
        });
    }

    function highlight(class_to_add) {
        // Set a class on the enclosing control group.
        return function (element) {
            $(element).closest('.control-group')
                .removeClass('success error')
                .addClass(class_to_add);
        };
    }

    $('#registration, #password_reset').validate({
        rules: {
            password: 'password_strength',
            new_password1: 'password_strength',
        },
        errorElement: "p",
        errorPlacement: function (error, element) {
            // NB: this is called at most once, when the error element
            // is created.
            element.next('.help-inline.alert.alert-error').remove();
            if (element.next().is('label[for="' + element.attr('id') + '"]')) {
                error.insertAfter(element.next()).addClass('help-inline alert alert-error');
            } else {
                error.insertAfter(element).addClass('help-inline alert alert-error');
            }
        },
        highlight: highlight('error'),
        unhighlight: highlight('success'),
    });

    if ($("#registration").length > 0) {
        // Check if there is no input field with errors.
        if ($('.help-inline:not(:empty)').length === 0) {
            // Find the first input field present in the form that is
            // not hidden and disabled and store it in a variable.
            var firstInputElement = $("input:not(:hidden, :disabled):first");
            // Focus on the first input field in the form.
            common.autofocus(firstInputElement);
        } else { // If input field with errors is present.
            // Find the input field having errors and stores it in a variable.
            var inputElementWithError = $('.help-inline:not(:empty):first').parent().find('input');
            // Focus on the input field having errors.
            common.autofocus(inputElementWithError);
        }

        // reset error message displays
        $('#id_team_subdomain_error_client').css('display', 'none');
        if ($('.team_subdomain_error_server').text() === '') {
            $('.team_subdomain_error_server').css('display', 'none');
        }

        $("#timezone").val(moment.tz.guess());
    }

    $("#send_confirm").validate({
        errorElement: "div",
        errorPlacement: function (error) {
            $('.email-frontend-error').empty();
            $("#send_confirm .alert.email-backend-error").remove();
            error.appendTo(".email-frontend-error").addClass("text-error");
        },
        success: function () {
            $('#errors').empty();
        },
    });

    $(".register-page #email, .login-page-container #id_username").on('focusout keydown', function (e) {
        // check if it is the "focusout" or if it is a keydown, then check if
        // the keycode was the one for "enter" (13).
        if (e.type === "focusout" || e.which === 13) {
            $(this).val($.trim($(this).val()));
        }
    });

    var show_subdomain_section = function (bool) {
        var action = bool ? "hide" : "show";
        $("#subdomain_section")[action]();
    };

    $("#realm_in_root_domain").change(function () {
        show_subdomain_section($(this).is(":checked"));
    });

    $("#login_form").validate({
        errorClass: "text-error",
        wrapper: "div",
        submitHandler: function (form) {
            $("#login_form").find('.loader').css('display', 'inline-block');
            $("#login_form").find("button .text").hide();

            form.submit();
        },
        invalidHandler: function () {
            // this removes all previous errors that were put on screen
            // by the server.
            $("#login_form .alert.alert-error").remove();
        },
        showErrors: function (error_map) {
            if (error_map.password) {
                $("#login_form .alert.alert-error").remove();
            }
            this.defaultShowErrors();
        },
    });

    function check_subdomain_avilable(subdomain) {
        var url = "/json/realm/subdomain/" + subdomain;
        $.get(url, function (response) {
            if (response.msg !== "available") {
                $("#id_team_subdomain_error_client").html(response.msg);
                $("#id_team_subdomain_error_client").show();
            }
        });
    }

    function update_full_name_section() {
        if ($("#source_realm_select").length && $("#source_realm_select").find(":selected").val() !== "on") {
            $("#full_name_input_section").hide();
            $("#profile_info_section").show();
            var avatar_url = $("#source_realm_select").find(":selected").attr('data-avatar');
            var full_name = $("#source_realm_select").find(":selected").attr('data-full-name');
            $("#profile_full_name").text(full_name);
            $("#id_full_name").val(full_name);
            $("#profile_avatar").attr("src", avatar_url);
        } else {
            $("#full_name_input_section").show();
            $("#profile_info_section").hide();
<<<<<<< HEAD
            //$("#id_full_name").val("");
=======
>>>>>>> 2944075f
        }
    }

    $("#source_realm_select").change(update_full_name_section);
    update_full_name_section();

    var timer;
    $('#id_team_subdomain').on("keydown", function () {
        $('.team_subdomain_error_server').text('').css('display', 'none');
        $("#id_team_subdomain_error_client").css('display', 'none');
        clearTimeout(timer);
    });
    $('#id_team_subdomain').on("keyup", function () {
        clearTimeout(timer);
        timer = setTimeout(check_subdomain_avilable, 250, $('#id_team_subdomain').val());
    });
});<|MERGE_RESOLUTION|>--- conflicted
+++ resolved
@@ -146,10 +146,7 @@
         } else {
             $("#full_name_input_section").show();
             $("#profile_info_section").hide();
-<<<<<<< HEAD
-            //$("#id_full_name").val("");
-=======
->>>>>>> 2944075f
+
         }
     }
 
