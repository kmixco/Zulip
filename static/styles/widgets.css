.widget-choices {
    ul {
        padding: 3px;
    }

    li {
        padding: 2px;
        list-style: none;
    }

    button {
        font-weight: 700;
        color: hsl(240, 100%, 50%);
    }

    .widget-choices-heading {
        font-weight: 600;
    }
}

.todo-widget {
    /* For the box-shadow to be visible on the left */
    input.add-task,
    input.add-desc {
        margin-left: 2px;
    }
}

.todo-widget,
.poll-widget {
    h4 {
        font-size: 18px;
        font-weight: 600;
    }

    li {
        list-style: none;
        margin: 2px 2px 6px 0;
    }

    ul {
        margin: 0 0 5px;
        padding: 0;
    }
}

.poll-widget {
    /* For the box-shadow to be visible on the left */
    input.poll-option {
        margin-left: 2px;
    }

    .poll-option {
        font-weight: 600;
        font-size: 12pt;
    }

    .poll-vote {
        color: hsl(156, 41%, 40%);
        border-color: hsl(156, 28%, 70%);
        border-style: solid;
        border-radius: 3px;
        margin-right: 4px;
        padding-left: 2px; /* padding for Chromium browsers */
        padding-right: 2px;
        min-width: 28px;
        background-color: hsl(0, 0%, 100%);

        &:hover {
            border-color: hsl(156, 30%, 50%);
        }

        &:focus {
            outline: 0;
            background-color: hsl(156, 41%, 90%);
        }
    }

    .poll-names {
        color: hsl(0, 0%, 45%);
        padding-left: 4px;
        font-size: 10pt;
    }
}

button {
    &.task {
        height: 20px;
        width: 20px;
        background-color: transparent;
        border-color: hsl(156, 28%, 70%);
        margin-right: 4px;
        border-radius: 3px;

        &:hover {
            border: 1px solid hsl(194, 60%, 40%);
        }
    }

    &.task-completed {
        border-color: hsl(157, 18%, 77%);
        padding: 0;
    }

    &.add-task,
    &.add-desc,
    &.poll-option,
    &.poll-question {
        border-radius: 3px;
        border: 1px solid hsl(0, 0%, 80%);
        background-color: hsl(0, 0%, 100%);
<<<<<<< HEAD
        padding-left: 12px !important;
        padding-right: 12px !important;
        padding-top: 3.5px !important;
=======
>>>>>>> 4d858b87

        &:hover {
            border-color: hsl(0, 0%, 60%);
        }
    }
}

img.task-completed {
    width: 15px;
}

input,
button {
    &.add-task,
    &.add-desc,
    &.poll-option,
    &.poll-question {
        padding: 4px 6px;
        margin: 2px 0;
    }
}

.widget-error {
    color: hsl(1, 45%, 50%);
    font-size: 12px;
}

.poll-question-check,
.poll-question-remove {
    width: 28px !important;
    height: 28px;
    border-radius: 3px;
    border: 1px solid hsl(0, 0%, 80%);
    background-color: hsl(0, 0%, 100%);

    &:hover {
        border-color: hsl(0, 0%, 60%);
    }
}

.poll-edit-question {
    opacity: 0.4;
    display: inline-block;
    margin-left: 5px;

    &:hover {
        opacity: 1;
    }
}

.poll-question-header {
    display: inline;
}

.current-user-vote {
    background-color: hsla(156, 10%, 90%, 0.9);
}<|MERGE_RESOLUTION|>--- conflicted
+++ resolved
@@ -109,12 +109,9 @@
         border-radius: 3px;
         border: 1px solid hsl(0, 0%, 80%);
         background-color: hsl(0, 0%, 100%);
-<<<<<<< HEAD
         padding-left: 12px !important;
         padding-right: 12px !important;
         padding-top: 3.5px !important;
-=======
->>>>>>> 4d858b87
 
         &:hover {
             border-color: hsl(0, 0%, 60%);
