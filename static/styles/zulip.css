--- conflicted
+++ resolved
@@ -1563,15 +1563,12 @@
     }
 }
 
-<<<<<<< HEAD
 .message_length_controller {    
-=======
 .message_edit_breadcrumb_messages {
     margin-bottom: 10px;
 }
 
 .message_length_controller {
->>>>>>> 98c7427b
     display: none;
     text-align: center;
     box-shadow: 0px 0px 1px #000;
