--- conflicted
+++ resolved
@@ -504,7 +504,6 @@
     body.night-mode #settings_page select {
         background-color: hsla(0, 0%, 0%, 0.2);
     }
-<<<<<<< HEAD
 }
 
 body.night-mode #bots_lists_navbar .active a {
@@ -520,6 +519,4 @@
 }
 body.night-mode .alert-word{
     background-color:#468E37;
-=======
->>>>>>> e7c7211c
-}+}
