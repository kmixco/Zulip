--- conflicted
+++ resolved
@@ -1427,10 +1427,7 @@
         .org-settings-list {
             position: relative;
         }
-<<<<<<< HEAD
-=======
-
->>>>>>> 8e8dda88
+
         .settings-sticky-bar {
             position: sticky;
             z-index: 1;
