--- conflicted
+++ resolved
@@ -230,16 +230,12 @@
 }
 
 #compose_top_right {
-<<<<<<< HEAD
+
     position: absolute;
     right: 0;
     float: right;
     
-=======
-    display: flex;
-    align-items: center;
-
->>>>>>> 21051d21
+
     button {
         background: transparent ;
         opacity:0.6;
