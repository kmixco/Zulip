--- conflicted
+++ resolved
@@ -409,13 +409,12 @@
 
             width: 280px;
 
-<<<<<<< HEAD
-    margin-top: 5.2px;
-=======
+
+            margin-top: 5.2px;
             border: 1px solid hsl(0, 0%, 87%);
             box-shadow: none;
             border-radius: 4px;
->>>>>>> 5cfdfbe6
+
 
             transition: border 0.3s ease;
 
