--- conflicted
+++ resolved
@@ -18,13 +18,7 @@
         <div class="input" contenteditable="true" data-placeholder="{{t 'Add member...' }}"></div>
     </div>
     <p class="save-instructions">
-<<<<<<< HEAD
         {{t 'Click outside the input box to save. We\'ll automatically notify anyone that was added or removed.'}}
-        
-
-=======
-        {{t "Click outside the input box to save. We'll automatically notify anyone that was added or removed."}}
->>>>>>> 3e552268
     </p>
 </div>
 {{/with}}