<div id="settings_page" class="new-style overlay-content modal-bg">
    <div class="settings-header mobile">
        <i class="fa fa-chevron-left" aria-hidden="true"></i>
        <h1>{{t "Settings" }}<span class="section"></span></h1>
        <div class="exit">
            <span class="exit-sign">&times;</span>
        </div>
        <div class="clear-float"></div>
    </div>
<<<<<<< HEAD
    <div class="sidebar left" data-simplebar>
        <div class="sidebar-list dark-grey small-text">
            <div class="center tab-container settings-sticky-bar"></div>
            <ul class="normal-settings-list">
                <li tabindex="0" data-section="profile">
                    <i class="icon fa fa-user" aria-hidden="true"></i>
                    <div class="text">{{t "Profile" }}</div>
                </li>
                <li tabindex="0" data-section="account-and-privacy">
                    <i class="icon fa fa-lock" aria-hidden="true"></i>
                    <div class="text">{{t "Account & privacy" }}</div>
                </li>
                <li tabindex="0" data-section="display-settings">
                    <i class="icon fa fa-clock-o" aria-hidden="true"></i>
                    <div class="text">{{t "Display settings" }}</div>
                </li>
                <li tabindex="0" data-section="notifications">
                    <i class="icon fa fa-exclamation-triangle" aria-hidden="true"></i>
                    <div class="text">{{t "Notifications" }}</div>
                </li>
                {{#unless is_guest}}
                <li tabindex="0" data-section="your-bots">
                    <img src="./static/images/robot-solid.svg" class="icon" aria-hidden="true"></img>
                    <div class="text">{{t "Bots" }}</div>
                </li>
                {{/unless}}
                <li tabindex="0" data-section="alert-words">
                    <i class="icon fa fa-book" aria-hidden="true"></i>
                    <div class="text">{{t "Alert words" }}</div>
                </li>
                {{#if show_uploaded_files_section}}
                <li tabindex="0" data-section="uploaded-files">
                    <i class="icon fa fa-paperclip" aria-hidden="true"></i>
                    <div class="text">{{t "Uploaded files" }}</div>
                </li>
                {{/if}}
                <li tabindex="0" data-section="muted-topics">
                    <i class="icon fa fa-bell-slash" aria-hidden="true"></i>
                    <div class="text">{{t "Muted topics" }}</div>
                </li>
                <li tabindex="0" data-section="muted-users">
                    <i class="icon fa fa-eye-slash" aria-hidden="true"></i>
                    <div class="text">{{t "Muted users" }}</div>
                </li>
            </ul>

            <ul class="org-settings-list">
                <li tabindex="0" data-section="organization-profile">
                    <i class="icon fa fa-address-card" aria-hidden="true"></i>
                    <div class="text">{{t "Organization profile" }}</div>
                    {{#unless is_admin}}
                    <i class="locked fa fa-lock" title="{{t 'Only organization administrators can edit these settings.' }}"></i>
                    {{/unless}}
                </li>
                <li class="collapse-org-settings {{#unless is_admin}}hide-org-settings{{/unless}}" tabindex="0" data-section="organization-settings">
                    <i class="icon fa fa-flask" aria-hidden="true"></i>
                    <div class="text">{{t "Organization settings" }}</div>
                    {{#unless is_admin}}
                    <i class="locked fa fa-lock" title="{{t 'Only organization administrators can edit these settings' }}"></i>
                    {{/unless}}
                </li>
                <li class="collapse-org-settings {{#unless is_admin}}hide-org-settings{{/unless}}" tabindex="0" data-section="organization-permissions">
                    <i class="icon fa fa-lock" aria-hidden="true"></i>
                    <div class="text">{{t "Organization permissions" }}</div>
                    {{#unless is_admin}}
                    <i class="locked fa fa-lock" title="{{t 'Only organization administrators can edit these settings.' }}"></i>
                    {{/unless}}
                </li>
                <li class="collapse-org-settings {{#unless is_admin}}hide-org-settings{{/unless}}" tabindex="0" data-section="organization-level-user-defaults">
                    <i class="icon fa fa-cog" aria-hidden="true"></i>
                    <div class="text">{{t "Default user settings" }}</div>
                    {{#unless is_admin}}
                    <i class="locked fa fa-lock" title="{{t 'Only organization administrators can edit these settings.' }}"></i>
=======
    <div class="sidebar-wrapper">
        <div class="center tab-container settings-sticky-bar"></div>
        <div class="sidebar left" data-simplebar>
            <div class="sidebar-list dark-grey small-text">
                <ul class="normal-settings-list">
                    <li tabindex="0" data-section="profile">
                        <i class="icon fa fa-user" aria-hidden="true"></i>
                        <div class="text">{{t "Profile" }}</div>
                    </li>
                    <li tabindex="0" data-section="account-and-privacy">
                        <i class="icon fa fa-lock" aria-hidden="true"></i>
                        <div class="text">{{t "Account & privacy" }}</div>
                    </li>
                    <li tabindex="0" data-section="display-settings">
                        <i class="icon fa fa-clock-o" aria-hidden="true"></i>
                        <div class="text">{{t "Display settings" }}</div>
                    </li>
                    <li tabindex="0" data-section="notifications">
                        <i class="icon fa fa-exclamation-triangle" aria-hidden="true"></i>
                        <div class="text">{{t "Notifications" }}</div>
                    </li>
                    {{#unless is_guest}}
                    <li tabindex="0" data-section="your-bots">
                        <i class="icon fa fa-github" aria-hidden="true"></i>
                        <div class="text">{{t "Bots" }}</div>
                    </li>
>>>>>>> 625ff574
                    {{/unless}}
                    <li tabindex="0" data-section="alert-words">
                        <i class="icon fa fa-book" aria-hidden="true"></i>
                        <div class="text">{{t "Alert words" }}</div>
                    </li>
                    {{#if show_uploaded_files_section}}
                    <li tabindex="0" data-section="uploaded-files">
                        <i class="icon fa fa-paperclip" aria-hidden="true"></i>
                        <div class="text">{{t "Uploaded files" }}</div>
                    </li>
                    {{/if}}
                    <li tabindex="0" data-section="muted-topics">
                        <i class="icon fa fa-bell-slash" aria-hidden="true"></i>
                        <div class="text">{{t "Muted topics" }}</div>
                    </li>
                    <li tabindex="0" data-section="muted-users">
                        <i class="icon fa fa-eye-slash" aria-hidden="true"></i>
                        <div class="text">{{t "Muted users" }}</div>
                    </li>
                </ul>

                <ul class="org-settings-list">
                    <li tabindex="0" data-section="organization-profile">
                        <i class="icon fa fa-address-card" aria-hidden="true"></i>
                        <div class="text">{{t "Organization profile" }}</div>
                        {{#unless is_admin}}
                        <i class="locked fa fa-lock" title="{{t 'Only organization administrators can edit these settings.' }}"></i>
                        {{/unless}}
                    </li>
                    <li class="collapse-org-settings {{#unless is_admin}}hide-org-settings{{/unless}}" tabindex="0" data-section="organization-settings">
                        <i class="icon fa fa-flask" aria-hidden="true"></i>
                        <div class="text">{{t "Organization settings" }}</div>
                        {{#unless is_admin}}
                        <i class="locked fa fa-lock" title="{{t 'Only organization administrators can edit these settings' }}"></i>
                        {{/unless}}
                    </li>
                    <li class="collapse-org-settings {{#unless is_admin}}hide-org-settings{{/unless}}" tabindex="0" data-section="organization-permissions">
                        <i class="icon fa fa-lock" aria-hidden="true"></i>
                        <div class="text">{{t "Organization permissions" }}</div>
                        {{#unless is_admin}}
                        <i class="locked fa fa-lock" title="{{t 'Only organization administrators can edit these settings.' }}"></i>
                        {{/unless}}
                    </li>
                    <li class="collapse-org-settings {{#unless is_admin}}hide-org-settings{{/unless}}" tabindex="0" data-section="organization-level-user-defaults">
                        <i class="icon fa fa-cog" aria-hidden="true"></i>
                        <div class="text">{{t "Default user settings" }}</div>
                        {{#unless is_admin}}
                        <i class="locked fa fa-lock" title="{{t 'Only organization administrators can edit these settings.' }}"></i>
                        {{/unless}}
                    </li>
                    <li tabindex="0" data-section="emoji-settings">
                        <i class="icon fa fa-smile-o" aria-hidden="true"></i>
                        <div class="text">{{t "Custom emoji" }}</div>
                        {{#if is_guest}}
                            <i class="locked fa fa-lock" title="{{t 'Guest users cannot edit custom emoji.' }}"></i>
                        {{else}}
                            {{#if show_emoji_settings_lock}}
                            <i class="locked fa fa-lock" title="{{t 'Only organization administrators can edit these settings.'}}"></i>
                            {{/if}}
                        {{/if}}
                    </li>
                    {{#unless is_guest}}
                    <li tabindex="0" data-section="user-groups-admin">
                        <i class="icon fa fa-group" aria-hidden="true"></i>
                        <div class="text">{{t "User groups" }}</div>
                    </li>
                    {{/unless}}
                    <li class="collapse-org-settings {{#unless is_admin}}hide-org-settings{{/unless}}" tabindex="0" data-section="auth-methods">
                        <i class="icon fa fa-key" aria-hidden="true"></i>
                        <div class="text">{{t "Authentication methods" }}</div>
                        {{#unless is_owner}}
                        <i class="locked fa fa-lock" title="{{t 'Only organization owners can edit these settings.' }}"></i>
                        {{/unless}}
                    </li>
                    {{#unless is_guest}}
                    <li tabindex="0" data-section="user-list-admin">
                        <i class="icon fa fa-user" aria-hidden="true"></i>
                        <div class="text">{{t "Users" }}</div>
                        {{#unless is_admin}}
                        <i class="locked fa fa-lock" title="{{t 'Only organization administrators can edit these settings.' }}"></i>
                        {{/unless}}
                    </li>
                    {{/unless}}
                    {{#unless is_guest}}
                    <li tabindex="0" data-section="deactivated-users-admin">
                        <i class="icon fa fa-trash-o" aria-hidden="true"></i>
                        <div class="text">{{t "Deactivated users" }}</div>
                        {{#unless is_admin}}
                        <i class="locked fa fa-lock" title="{{t 'Only organization administrators can edit these settings.' }}"></i>
                        {{/unless}}
                    </li>
                    {{/unless}}
<<<<<<< HEAD
                </li>
                {{/unless}}
                {{#unless is_guest}}
                <li tabindex="0" data-section="bot-list-admin">
                    <img src="./static/images/robot-solid.svg" class="icon" aria-hidden="true"></img>
                    <div class="text">{{t "Bots" }}</div>
                    {{#unless is_admin}}
                    <i class="locked fa fa-lock" title="{{t 'Only organization administrators can edit these settings.' }}"></i>
=======
                    {{#unless is_guest}}
                    <li tabindex="0" data-section="bot-list-admin">
                        <i class="icon fa fa-github" aria-hidden="true"></i>
                        <div class="text">{{t "Bots" }}</div>
                        {{#unless is_admin}}
                        <i class="locked fa fa-lock" title="{{t 'Only organization administrators can edit these settings.' }}"></i>
                        {{/unless}}
                    </li>
>>>>>>> 625ff574
                    {{/unless}}
                    {{#unless is_guest}}
                    <li class="collapse-org-settings {{#unless is_admin}}hide-org-settings{{/unless}}" tabindex="0" data-section="default-streams-list">
                        <i class="icon fa fa-exchange" aria-hidden="true"></i>
                        <div class="text">{{t "Default streams" }}</div>
                        {{#unless is_admin}}
                        <i class="locked fa fa-lock" title="{{t 'Only organization administrators can edit these settings.' }}"></i>
                        {{/unless}}
                    </li>
                    {{/unless}}
                    <li tabindex="0" data-section="linkifier-settings">
                        <i class="icon fa fa-font" aria-hidden="true"></i>
                        <div class="text">{{t "Linkifiers" }}</div>
                        {{#unless is_admin}}
                        <i class="locked fa fa-lock" title="{{t 'Only organization administrators can edit these settings.' }}"></i>
                        {{/unless}}
                    </li>
                    <li tabindex="0" data-section="playground-settings">
                        <i class="icon fa fa-external-link" aria-hidden="true"></i>
                        <div class="text">{{t "Code playgrounds" }}</div>
                        {{#unless is_admin}}
                        <i class="locked fa fa-lock" title="{{t 'Only organization administrators can edit these settings.' }}"></i>
                        {{/unless}}
                    </li>
                    {{#if is_admin}}
                    <li tabindex="0" data-section="profile-field-settings">
                        <i class="icon fa fa-user" aria-hidden="true"></i>
                        <div class="text">{{t "Custom profile fields" }}</div>
                    </li>
                    {{/if}}
                    {{#unless is_guest}}
                    <li tabindex="0" data-section="invites-list-admin">
                        <i class="icon fa fa-user-plus" aria-hidden="true"></i>
                        <div class="text">{{t "Invitations" }}</div>
                    </li>
                    {{/unless}}
                    {{#if is_admin}}
                    <li tabindex="0" data-section="data-exports-admin">
                        <i class="icon fa fa-database" aria-hidden="true"></i>
                        <div class="text">{{t "Data exports" }}</div>
                    </li>
                    {{/if}}
                    {{#unless is_admin}}
                    <div class="collapse-settings-btn">
                        <i id='toggle_collapse_chevron' class='fa fa-angle-double-down'></i>
                        <p id='toggle_collapse'>{{t "Show more" }}</p>
                    </div>
                    {{/unless}}
                </ul>
            </div>
        </div>
    </div>
    <div class="content-wrapper right">
        <div class="settings-header">
            <h1>{{t "Settings" }}<span class="section"></span></h1>
            <div class="exit">
                <span class="exit-sign">&times;</span>
            </div>
        </div>
        <div id="settings_content" data-simplebar data-simplebar-auto-hide="false">
            <div class="organization-box organization">

            </div>
            <div class="settings-box">
            </div>
        </div>
    </div>
</div><|MERGE_RESOLUTION|>--- conflicted
+++ resolved
@@ -7,7 +7,6 @@
         </div>
         <div class="clear-float"></div>
     </div>
-<<<<<<< HEAD
     <div class="sidebar left" data-simplebar>
         <div class="sidebar-list dark-grey small-text">
             <div class="center tab-container settings-sticky-bar"></div>
@@ -81,7 +80,6 @@
                     <div class="text">{{t "Default user settings" }}</div>
                     {{#unless is_admin}}
                     <i class="locked fa fa-lock" title="{{t 'Only organization administrators can edit these settings.' }}"></i>
-=======
     <div class="sidebar-wrapper">
         <div class="center tab-container settings-sticky-bar"></div>
         <div class="sidebar left" data-simplebar>
@@ -108,7 +106,6 @@
                         <i class="icon fa fa-github" aria-hidden="true"></i>
                         <div class="text">{{t "Bots" }}</div>
                     </li>
->>>>>>> 625ff574
                     {{/unless}}
                     <li tabindex="0" data-section="alert-words">
                         <i class="icon fa fa-book" aria-hidden="true"></i>
@@ -201,7 +198,6 @@
                         {{/unless}}
                     </li>
                     {{/unless}}
-<<<<<<< HEAD
                 </li>
                 {{/unless}}
                 {{#unless is_guest}}
@@ -210,7 +206,6 @@
                     <div class="text">{{t "Bots" }}</div>
                     {{#unless is_admin}}
                     <i class="locked fa fa-lock" title="{{t 'Only organization administrators can edit these settings.' }}"></i>
-=======
                     {{#unless is_guest}}
                     <li tabindex="0" data-section="bot-list-admin">
                         <i class="icon fa fa-github" aria-hidden="true"></i>
@@ -219,7 +214,6 @@
                         <i class="locked fa fa-lock" title="{{t 'Only organization administrators can edit these settings.' }}"></i>
                         {{/unless}}
                     </li>
->>>>>>> 625ff574
                     {{/unless}}
                     {{#unless is_guest}}
                     <li class="collapse-org-settings {{#unless is_admin}}hide-org-settings{{/unless}}" tabindex="0" data-section="default-streams-list">
