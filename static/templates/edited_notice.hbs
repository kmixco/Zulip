{{#if msg/local_edit_timestamp}}
    <div class="message_edit_notice auto-select" title="{{#tr}}Edited ({last_edit_timestr}){{/tr}}">
        ({{t "SAVING" }})
    </div>
{{else}}
<<<<<<< HEAD
    {{#if resolved}}
    <div class="message_edit_notice auto-select" title="{{#tr}}Resolved ({last_edit_timestr}){{/tr}}">
        {{" " }}
    </div>
    {{else}}
    <div class="message_edit_notice auto-select" title="{{#tr}}Edited ({last_edit_timestr}){{/tr}}">
        ({{t "EDITED" }})
    </div>
    {{/if}}
=======
{{#if moved}}
    <div class="message_edit_notice auto-select" title="{{#tr}}Moved ({last_edit_timestr}){{/tr}}">
        ({{t "MOVED" }})
    </div>
{{else}}
    <div class="message_edit_notice auto-select" title="{{#tr}}Edited ({last_edit_timestr}){{/tr}}">
        ({{t "EDITED" }})
    </div>
{{/if}}
>>>>>>> 0b454dda
{{/if}}<|MERGE_RESOLUTION|>--- conflicted
+++ resolved
@@ -3,25 +3,17 @@
         ({{t "SAVING" }})
     </div>
 {{else}}
-<<<<<<< HEAD
     {{#if resolved}}
     <div class="message_edit_notice auto-select" title="{{#tr}}Resolved ({last_edit_timestr}){{/tr}}">
         {{" " }}
+    </div>
+    {{else if moved}}
+    <div class="message_edit_notice auto-select" title="{{#tr}}Moved ({last_edit_timestr}){{/tr}}">
+        ({{t "MOVED" }})
     </div>
     {{else}}
     <div class="message_edit_notice auto-select" title="{{#tr}}Edited ({last_edit_timestr}){{/tr}}">
         ({{t "EDITED" }})
     </div>
-    {{/if}}
-=======
-{{#if moved}}
-    <div class="message_edit_notice auto-select" title="{{#tr}}Moved ({last_edit_timestr}){{/tr}}">
-        ({{t "MOVED" }})
-    </div>
-{{else}}
-    <div class="message_edit_notice auto-select" title="{{#tr}}Edited ({last_edit_timestr}){{/tr}}">
-        ({{t "EDITED" }})
-    </div>
 {{/if}}
->>>>>>> 0b454dda
 {{/if}}