# Outgoing webhooks

Outgoing webhooks allow you to build or set up Zulip integrations
which are notified when certain types of messages are sent in
Zulip. When one of those events is triggered, we'll send a HTTP POST
payload to the webhook's configured URL.  Webhooks can be used to
power a wide range of Zulip integrations.  For example, the
[Zulip Botserver][zulip-botserver] is built on top of this API.

Zulip supports outgoing webhooks both in a clean native Zulip format,
as well as a format that's compatible with
[Slack's outgoing webhook API][slack-outgoing-webhook], which can help
with porting an existing Slack integration to work with Zulip.

[zulip-botserver]: /api/deploying-bots#zulip-botserver
[slack-outgoing-webhook]: https://api.slack.com/custom-integrations/outgoing-webhooks

To register an outgoing webhook:

* Log in to the Zulip server.
* Navigate to *Personal settings (<i class="zulip-icon zulip-icon-gear"></i>)* -> *Bots* ->
  *Add a new bot*.  Select *Outgoing webhook* for bot type, the URL
  you'd like Zulip to post to as the **Endpoint URL**, the format you
  want, and click on *Create bot*. to submit the form/
* Your new bot user will appear in the *Active bots* panel, which you
  can use to edit the bot's settings.

## Triggering

There are currently two ways to trigger an outgoing webhook:

*  **@-mention** the bot user in a stream.  If the bot replies, its
    reply will be sent to that stream and topic.
*  **Send a direct message** with the bot as one of the recipients.
    If the bot replies, its reply will be sent to that thread.

## Timeouts

The remote server must respond to a `POST` request in a timely manner.
The default timeout for outgoing webhooks is 10 seconds, though this
can be configured by the administrator of the Zulip server by setting
`OUTGOING_WEBHOOKS_TIMEOUT_SECONDS` in the [server's
settings][settings].

[settings]: https://zulip.readthedocs.io/en/latest/subsystems/settings.html#server-settings

## Outgoing webhook format

{generate_code_example|/zulip-outgoing-webhook:post|fixture}

### Fields documentation

{generate_return_values_table|zulip.yaml|/zulip-outgoing-webhook:post}

## Replying with a message

Many bots implemented using this outgoing webhook API will want to
send a reply message into Zulip.  Zulip's outgoing webhook API
provides a convenient way to do that by simply returning an
appropriate HTTP response to the Zulip server.

A correctly implemented bot will return a JSON object containing one
of two possible formats, described below.

### Example response payloads

If the bot code wants to opt out of responding, it can explicitly
encode a JSON dictionary that contains `response_not_required` set
to `True`, so that no response message is sent to the user.  (This
is helpful to distinguish deliberate non-responses from bugs.)

Here's an example of the JSON your server should respond with if
you would not like to send a response message:

```json
{
    "response_not_required": true
}
```

Here's an example of the JSON your server should respond with if
you would like to send a response message:

```json
{
    "content": "Hey, we just received **something** from Zulip!"
}
```

The `content` field should contain Zulip-format Markdown.

Note that an outgoing webhook bot can use the [Zulip REST
API](/api/rest) with its API key in case your bot needs to do
something else, like add an emoji reaction or upload a file.

## Slack-format webhook format

This interface translates Zulip's outgoing webhook's request into the
format that Slack's outgoing webhook interface sends.  As a result,
one should be able to use this to interact with third-party
integrations designed to work with Slack's outgoing webhook interface.
Here's how we fill in the fields that a Slack-format webhook expects:

<table class="table">
    <thead>
        <tr>
            <th>Name</th>
            <th>Description</th>
        </tr>
    </thead>
    <tbody>
        <tr>
            <td><code>token</code></td>
            <td>A string of alphanumeric characters you can use to
            authenticate the webhook request (each bot user uses a fixed token)</td>
        </tr>
        <tr>
            <td><code>team_id</code></td>
            <td>ID of the Zulip organization prefixed by "T".</td>
        </tr>
        <tr>
            <td><code>team_domain</code></td>
            <td>Hostname of the Zulip organization</td>
        </tr>
        <tr>
            <td><code>channel_id</code></td>
            <td>Stream ID prefixed by "C"</td>
        </tr>
        <tr>
            <td><code>channel_name</code></td>
            <td>Stream name</td>
        </tr>
        <tr>
            <td><code>thread_ts</code></td>
            <td>Timestamp for when message was sent</td>
        </tr>
        <tr>
            <td><code>timestamp</code></td>
            <td>Timestamp for when message was sent</td>
        </tr>
        <tr>
            <td><code>user_id</code></td>
            <td>ID of the user who sent the message prefixed by "U"</td>
        </tr>
        <tr>
            <td><code>user_name</code></td>
            <td>Full name of sender</td>
        </tr>
        <tr>
            <td><code>text</code></td>
            <td>The content of the message (in Markdown)</td>
        </tr>
         <tr>
            <td><code>command</code></td>
            <td>The bot mention</td>
        </tr>
        <tr>
            <td><code>trigger_word</code></td>
            <td>Trigger method</td>
        </tr>
        <tr>
            <td><code>service_id</code></td>
            <td>ID of the bot user</td>
        </tr>
    </tbody>
</table>

The above data is posted as list of tuples (not JSON), here's an example:

```
[('token', 'v9fpCdldZIej2bco3uoUvGp06PowKFOf'),
 ('team_id', 'T1512'),
 ('team_domain', 'zulip.example.com'),
 ('channel_id', 'C123'),
 ('channel_name', 'integrations'),
 ('thread_ts', 1532078950),
 ('timestamp', 1532078950),
 ('user_id', 'U21'),
 ('user_name', 'Full Name'),
<<<<<<< HEAD
 ('command', '@**test**'),
 ('text', 'The content of the message'),
=======
 ('command', '/test'),
 ('text', 'content'),
>>>>>>> 8b118ff6
 ('trigger_word', 'mention'),
 ('service_id', 27)]
```

* For successful request, if data is returned, it returns that data,
  else it returns a blank response.
* For failed request, it returns the reason of failure, as returned by
  the server, or the exception message.<|MERGE_RESOLUTION|>--- conflicted
+++ resolved
@@ -177,13 +177,8 @@
  ('timestamp', 1532078950),
  ('user_id', 'U21'),
  ('user_name', 'Full Name'),
-<<<<<<< HEAD
- ('command', '@**test**'),
- ('text', 'The content of the message'),
-=======
  ('command', '/test'),
  ('text', 'content'),
->>>>>>> 8b118ff6
  ('trigger_word', 'mention'),
  ('service_id', 27)]
 ```
