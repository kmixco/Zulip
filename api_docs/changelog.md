--- conflicted
+++ resolved
@@ -20,14 +20,11 @@
 
 ## Changes in Zulip 8.0
 
-<<<<<<< HEAD
-=======
 **Feature level 217**
 
 * [`POST /mobile_push/test_notification`](/api/test-notify): Added new endpoint
   to send a test push notification to a mobile device or devices.
 
->>>>>>> 34ceafad
 **Feature level 216**:
 
 * `PATCH /realm`, [`POST register`](/api/register-queue),
