--- conflicted
+++ resolved
@@ -153,11 +153,7 @@
     // Unmapped keys should immediately return false, without
     // calling any functions outside of hotkey.js.
     assert_unmapped('abefhlmoptuxyz');
-<<<<<<< HEAD
-    assert_unmapped('BEFHILNOQTUWXYZ');
-=======
     assert_unmapped('BEFHILNQTWXYZ');
->>>>>>> aade028c
 
     // We have to skip some checks due to the way the code is
     // currently organized for mapped keys.
