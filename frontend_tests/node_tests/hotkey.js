// Important note on these tests:
//
// The way the Zulip hotkey tests work is as follows.  First, we set
// up various contexts by monkey-patching the various hotkeys exports
// functions (like modals.settings_open).  Within that context, to
// test whether a given key (e.g. `x`) results in a specific function
// (e.g. `ui.foo()`), we fail to import any modules other than
// hotkey.js so that accessing them will result in a ReferenceError.
//
// Then we create a stub `ui.foo`, and call the hotkey function.  If
// it calls any external module other than `ui.foo`, it'll crash.
// Future work includes making sure it actually does call `ui.foo()`.

set_global('activity', {
});

set_global('drafts', {
});

set_global('modals', {
});

set_global('reactions', {
    reaction_navigate: function () { return; },
});

set_global('$', function () {
    return {
        // Hack: Used for reactions hotkeys; may want to restructure.
        find: function () {return ['target'];},
        keydown: function () {},
        keypress: function () {},
    };
});

set_global('document', {
});

var hotkey = require('js/hotkey.js');

set_global('list_util', {
});

set_global('current_msg_list', {
    selected_id: function () {
        return 42;
    },
    selected_message: function () {
        return {
            sent_by_me: true,
            flags: ["read", "starred"],
        };
    },
    selected_row: function () {},
});

function return_true() { return true; }
function return_false() { return false; }

function stubbing(func_name_to_stub, test_function) {
    global.with_overrides(function (override) {
        global.with_stub(function (stub) {
            override(func_name_to_stub, stub.f);
            test_function(stub);
        });
    });
}

(function test_mappings() {
    function map_press(which, shiftKey) {
        return hotkey.get_keypress_hotkey({
            which: which,
            shiftKey: shiftKey,
        });
    }

    function map_down(which, shiftKey, ctrlKey) {
        return hotkey.get_keydown_hotkey({
            which: which,
            shiftKey: shiftKey,
            ctrlKey: ctrlKey,
        });
    }

    // The next assertion protects against an iOS bug where we
    // treat "!" as a hotkey, because iOS sends the wrong code.
    assert.equal(map_press(33), undefined);

    // Test page-up does work.
    assert.equal(map_down(33).name, 'page_up');

    // Test other mappings.
    assert.equal(map_down(9).name, 'tab');
    assert.equal(map_down(9, true).name, 'shift_tab');
    assert.equal(map_down(27).name, 'escape');
    assert.equal(map_down(37).name, 'left_arrow');
    assert.equal(map_down(13).name, 'enter');
    assert.equal(map_down(13, true).name, 'enter');

    assert.equal(map_press(47).name, 'search'); // slash
    assert.equal(map_press(106).name, 'vim_down'); // j

    assert.equal(map_down(219, false, true).name, 'esc_ctrl');

    // More negative tests.
    assert.equal(map_down(47), undefined);
    assert.equal(map_press(27), undefined);
    assert.equal(map_down(27, true), undefined);
    assert.equal(map_down(67, false, true), undefined); // ctrl + c
    assert.equal(map_down(86, false, true), undefined); // ctrl + v
    assert.equal(map_down(90, false, true), undefined); // ctrl + z
    assert.equal(map_down(84, false, true), undefined); // ctrl + t
    assert.equal(map_down(82, false, true), undefined); // ctrl + r
    assert.equal(map_down(79, false, true), undefined); // ctrl + o
    assert.equal(map_down(80, false, true), undefined); // ctrl + p
    assert.equal(map_down(65, false, true), undefined); // ctrl + a
    assert.equal(map_down(83, false, true), undefined); // ctrl + s
    assert.equal(map_down(70, false, true), undefined); // ctrl + f
    assert.equal(map_down(72, false, true), undefined); // ctrl + h
    assert.equal(map_down(88, false, true), undefined); // ctrl + x
    assert.equal(map_down(78, false, true), undefined); // ctrl + n
    assert.equal(map_down(77, false, true), undefined); // ctrl + m
}());

(function test_basic_chars() {
    function process(s) {
        var e = {
            which: s.charCodeAt(0),
        };
        try {
            return hotkey.process_keypress(e);
        } catch (err) {
            // An exception will be thrown here if a different
            // function is called than the one declared.  Try to
            // provide a useful error message.
            // add a newline to seperate from other console output.
            console.log('\nERROR: Mapping for character "' + e.which + '" does not match tests.');
        }
    }

    function assert_mapping(c, func_name, shiftKey) {
        stubbing(func_name, function () {
            assert(process(c, shiftKey));
        });
    }

    function assert_unmapped(s) {
        _.each(s, function (c) {
            assert.equal(process(c), false);
        });
    }

    // Unmapped keys should immediately return false, without
    // calling any functions outside of hotkey.js.
    assert_unmapped('abefhlmoptuxyz');
    assert_unmapped('BEFHILNOQTWXYZ');

    // We have to skip some checks due to the way the code is
    // currently organized for mapped keys.
    hotkey.is_editing_stream_name = return_false;
    modals.settings_open = return_false;

    set_global('popovers', {
        actions_popped: return_false,
    });
    set_global('emoji_picker', {
        reactions_popped: return_false,
    });


    // All letters should return false if we are composing text.
    hotkey.processing_text = return_true;

    function test_normal_typing() {
        assert_unmapped('abcdefghijklmnopqrstuvwxyz');
        assert_unmapped(' ');
        assert_unmapped('[]\\.,;');
        assert_unmapped('ABCDEFGHIJKLMNOPQRSTUVWXYZ');
        assert_unmapped('~!@#$%^*()_+{}:"<>?');
    }

<<<<<<< HEAD
    _.each([return_true, return_false], function (is_settings_page) {
        _.each([return_true, return_false], function (is_active) {
            _.each([return_true, return_false], function (is_info_overlay) {
                hotkey.is_settings_page = is_settings_page;
                set_global('modals', {is_active: is_active});
                set_global('ui_state', {is_info_overlay: is_info_overlay});
=======
    _.each([return_true, return_false], function (settings_open) {
        _.each([return_true, return_false], function (is_active) {
            _.each([return_true, return_false], function (info_overlay_open) {
                set_global('modals', {
                    is_active: is_active,
                    settings_open: settings_open,
                    info_overlay_open: info_overlay_open});
>>>>>>> 6b31da26

                test_normal_typing();
            });
        });
    });

    // Ok, now test keys that work when we're viewing messages.
    hotkey.processing_text = return_false;
    modals.settings_open = return_false;

    hotkey.is_subs = return_true;
    assert_mapping('U', 'subs.keyboard_sub');
    assert_mapping('V', 'subs.view_stream');
    assert_mapping('n', 'subs.new_stream_clicked');
    hotkey.is_subs = return_false;

    assert_mapping('?', 'ui.show_info_overlay');
    assert_mapping('/', 'search.initiate_search');
    assert_mapping('q', 'activity.initiate_search');
    assert_mapping('w', 'stream_list.initiate_search');

    assert_mapping('A', 'navigate.cycle_stream');
    assert_mapping('D', 'navigate.cycle_stream');

    assert_mapping('c', 'compose_actions.start');
    assert_mapping('C', 'compose_actions.start');
    assert_mapping('P', 'narrow.by');
    assert_mapping('g', 'gear_menu.open');
    assert_mapping('d', 'drafts.toggle');

    // Next, test keys that only work on a selected message.
    var message_view_only_keys = '@*+rRjJkKsSvi:GM';

    // Check that they do nothing without a selected message
    global.current_msg_list.empty = return_true;
    assert_unmapped(message_view_only_keys);

    global.current_msg_list.empty = return_false;

    // Check that they do nothing while in the settings overlay
    modals.settings_open = return_true;
    assert_unmapped('@*+rRjJkKsSvi:GM');
    modals.settings_open = return_false;

    // TODO: Similar check for being in the subs page

    assert_mapping('@', 'compose_actions.reply_with_mention');
    assert_mapping('*', 'message_flags.toggle_starred');
    assert_mapping('+', 'reactions.toggle_reaction');
    assert_mapping('r', 'compose_actions.respond_to_message');
    assert_mapping('R', 'compose_actions.respond_to_message', true);
    assert_mapping('j', 'navigate.down');
    assert_mapping('J', 'navigate.page_down');
    assert_mapping('k', 'navigate.up');
    assert_mapping('K', 'navigate.page_up');
    assert_mapping('s', 'narrow.by_recipient');
    assert_mapping('S', 'narrow.by_subject');
    assert_mapping('v', 'lightbox.show_from_selected_message');
    assert_mapping('i', 'popovers.open_message_menu');
    assert_mapping(':', 'emoji_picker.toggle_emoji_popover', true);
    assert_mapping('G', 'navigate.to_end');
    assert_mapping('M', 'muting_ui.toggle_mute');

    // Test keys that work when a message is selected and
    // also when the message list is empty.
    assert_mapping('n', 'narrow.narrow_to_next_topic');

    global.current_msg_list.empty = return_true;
    assert_mapping('n', 'narrow.narrow_to_next_topic');

    global.current_msg_list.empty = return_false;

}());

(function test_motion_keys() {
    var codes = {
        down_arrow: 40,
        end: 35,
        home: 36,
        left_arrow: 37,
        right_arrow: 39,
        page_up: 33,
        page_down: 34,
        spacebar: 32,
        up_arrow: 38,
        '+': 187,
    };

    function process(name, shiftKey, ctrlKey) {
        var e = {
            which: codes[name],
            shiftKey: shiftKey,
            ctrlKey: ctrlKey,
        };

        try {
            return hotkey.process_keydown(e);
        } catch (err) {
            // An exception will be thrown here if a different
            // function is called than the one declared.  Try to
            // provide a useful error message.
            // add a newline to seperate from other console output.
            console.log('\nERROR: Mapping for character "' + e.which + '" does not match tests.');
        }
    }

    function assert_unmapped(name) {
        assert.equal(process(name), false);
    }

    function assert_mapping(key_name, func_name, shiftKey, ctrlKey) {
        stubbing(func_name, function () {
            assert(process(key_name, shiftKey, ctrlKey));
        });
    }

    list_util.inside_list = return_false;
    global.current_msg_list.empty = return_true;
    global.drafts.drafts_overlay_open = return_false;
    modals.settings_open = return_false;
    hotkey.is_subs = return_false;

    assert_unmapped('down_arrow');
    assert_unmapped('end');
    assert_unmapped('home');
    assert_unmapped('page_up');
    assert_unmapped('page_down');
    assert_unmapped('spacebar');
    assert_unmapped('up_arrow');

    global.list_util.inside_list = return_true;
    assert_mapping('up_arrow', 'list_util.go_up');
    assert_mapping('down_arrow', 'list_util.go_down');
    list_util.inside_list = return_false;

    global.current_msg_list.empty = return_false;
    assert_mapping('down_arrow', 'navigate.down');
    assert_mapping('end', 'navigate.to_end');
    assert_mapping('home', 'navigate.to_home');
    assert_mapping('left_arrow', 'message_edit.edit_last_sent_message');
    assert_mapping('page_up', 'navigate.page_up');
    assert_mapping('page_down', 'navigate.page_down');
    assert_mapping('spacebar', 'navigate.page_down');
    assert_mapping('up_arrow', 'navigate.up');

<<<<<<< HEAD
    ui_state.is_info_overlay = return_true;
    assert_unmapped('down_arrow');
    assert_unmapped('up_arrow');
    ui_state.is_info_overlay = return_false;
=======
    modals.info_overlay_open = return_true;
    assert_unmapped('down_arrow');
    assert_unmapped('up_arrow');
    modals.info_overlay_open = return_false;
>>>>>>> 6b31da26

    hotkey.is_subs = return_true;
    assert_mapping('up_arrow', 'subs.switch_rows');
    assert_mapping('down_arrow', 'subs.switch_rows');
    hotkey.is_subs = return_false;

    hotkey.is_lightbox_open = return_true;
    assert_mapping('left_arrow', 'lightbox.prev');
    assert_mapping('right_arrow', 'lightbox.next');
    hotkey.is_lightbox_open = return_false;

    hotkey.is_editing_stream_name = return_true;
    assert_unmapped('down_arrow');
    assert_unmapped('up_arrow');
    hotkey.is_editing_stream_name = return_false;

    modals.settings_open = return_true;
    assert_unmapped('end');
    assert_unmapped('home');
    assert_unmapped('left_arrow');
    assert_unmapped('page_up');
    assert_unmapped('page_down');
    assert_unmapped('spacebar');

    assert_mapping('up_arrow', 'settings.handle_up_arrow');
    assert_mapping('down_arrow', 'settings.handle_down_arrow');
    modals.settings_open = return_false;

    global.drafts.drafts_overlay_open = return_true;
    assert_mapping('up_arrow', 'drafts.drafts_handle_events');
    assert_mapping('down_arrow', 'drafts.drafts_handle_events');
    global.drafts.drafts_overlay_open = return_false;
}());<|MERGE_RESOLUTION|>--- conflicted
+++ resolved
@@ -179,14 +179,6 @@
         assert_unmapped('~!@#$%^*()_+{}:"<>?');
     }
 
-<<<<<<< HEAD
-    _.each([return_true, return_false], function (is_settings_page) {
-        _.each([return_true, return_false], function (is_active) {
-            _.each([return_true, return_false], function (is_info_overlay) {
-                hotkey.is_settings_page = is_settings_page;
-                set_global('modals', {is_active: is_active});
-                set_global('ui_state', {is_info_overlay: is_info_overlay});
-=======
     _.each([return_true, return_false], function (settings_open) {
         _.each([return_true, return_false], function (is_active) {
             _.each([return_true, return_false], function (info_overlay_open) {
@@ -194,7 +186,6 @@
                     is_active: is_active,
                     settings_open: settings_open,
                     info_overlay_open: info_overlay_open});
->>>>>>> 6b31da26
 
                 test_normal_typing();
             });
@@ -340,17 +331,10 @@
     assert_mapping('spacebar', 'navigate.page_down');
     assert_mapping('up_arrow', 'navigate.up');
 
-<<<<<<< HEAD
-    ui_state.is_info_overlay = return_true;
-    assert_unmapped('down_arrow');
-    assert_unmapped('up_arrow');
-    ui_state.is_info_overlay = return_false;
-=======
     modals.info_overlay_open = return_true;
     assert_unmapped('down_arrow');
     assert_unmapped('up_arrow');
     modals.info_overlay_open = return_false;
->>>>>>> 6b31da26
 
     hotkey.is_subs = return_true;
     assert_mapping('up_arrow', 'subs.switch_rows');
