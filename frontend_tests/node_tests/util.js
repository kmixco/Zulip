--- conflicted
+++ resolved
@@ -165,14 +165,9 @@
         assert(!util.is_all_or_everyone_mentioned(messages_without_everyone_mentions[i]));
     }
 
-<<<<<<< HEAD
     for (i=0; i<messages_without_everyone_mentions.length; i += 1) {
-=======
-    assert.doesNotThrow(function () { f3(); });
-    assert.doesNotThrow(function () { eaf3('foo', 'bar'); });
-    assert.throws(function () { eaf3(); }, /called with \d+ arguments/);
-    assert.throws(function () { eaf3('foo'); }, /called with \d+ arguments/);
-    assert.throws(function () { eaf3('foo','bar', 'baz'); }, /called with \d+ arguments/);
+        assert(!util.is_all_or_everyone_mentioned(messages_without_everyone_mentions[i]));
+    }
 }());
 
 (function test_all_and_everyone_mentions_regexp() {
@@ -225,7 +220,6 @@
     }
 
     for(i=0; i<messages_without_everyone_mentions.length; i++) {
->>>>>>> 15798855
         assert(!util.is_all_or_everyone_mentioned(messages_without_everyone_mentions[i]));
     }
 }());