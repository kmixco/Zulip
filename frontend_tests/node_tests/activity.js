--- conflicted
+++ resolved
@@ -874,7 +874,18 @@
     };
 
     activity.initialize();
-<<<<<<< HEAD
+
+    var event_sent = false;
+    window.electron_bridge = {
+        send_event: (param) => {
+            assert.equal(param, 'electron_presence_update');
+            event_sent = true;
+        },
+    };
+    activity.initialize();
+    assert(event_sent);
+    // reset window.electron_bridge back to undefined
+    window.electron_bridge = undefined;
 });
 
 run_test('away_status', () => {
@@ -883,18 +894,4 @@
     assert(user_status.is_away(alice.user_id));
     activity.on_revoke_away(alice.user_id);
     assert(!user_status.is_away(alice.user_id));
-=======
-
-    var event_sent = false;
-    window.electron_bridge = {
-        send_event: (param) => {
-            assert.equal(param, 'electron_presence_update');
-            event_sent = true;
-        },
-    };
-    activity.initialize();
-    assert(event_sent);
-    // reset window.electron_bridge back to undefined
-    window.electron_bridge = undefined;
->>>>>>> 6494284c
 });