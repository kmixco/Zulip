add_dependencies({
    util: 'js/util.js',
});

global.stub_out_jquery();

var _ = global._;

var people = require("js/people.js");

set_global('page_params', {
    people_list: [],
    email: 'hamlet@example.com',
});
set_global('activity', {
    set_user_statuses: function () {},
});
set_global('admin', {
    show_or_hide_menu_item: function () {},
});

var _ = global._;

(function test_basics() {
    var orig_person = {
        email: 'orig@example.com',
        user_id: 31,
        full_name: 'Original',
    };
    people.add(orig_person);

    var persons = people.get_all_persons();
    assert.equal(_.size(persons), 1);
    assert.equal(persons[0].full_name, 'Original');

    var realm_persons = people.get_realm_persons();
    assert.equal(_.size(realm_persons), 0);


    var full_name = 'Isaac Newton';
    var email = 'isaac@example.com';
    var isaac = {
        email: email,
        user_id: 32,
        full_name: full_name,
    };
    people.add(isaac);

    var person = people.get_by_name(full_name);
    assert.equal(people.get_user_id(email), 32);
    assert.equal(person.email, email);
    person = people.get_by_email(email);
    assert.equal(person.full_name, full_name);
    person = people.realm_get(email);
    assert(!person);
    people.add_in_realm(isaac);
    person = people.realm_get(email);
    assert.equal(person.email, email);

    realm_persons = people.get_realm_persons();
    assert.equal(_.size(realm_persons), 1);
    assert.equal(realm_persons[0].full_name, 'Isaac Newton');

    people.update({email: email, is_admin: true});
    person = people.get_by_email(email);
    assert.equal(person.full_name, full_name);
    assert.equal(person.is_admin, true);

    people.update({email: email, full_name: 'Sir Isaac'});
    person = people.get_by_email(email);
    assert.equal(person.full_name, 'Sir Isaac');
    assert.equal(person.is_admin, true);

    global.page_params.email = email;

    people.update({email: email, is_admin: false});
    assert(!global.page_params.is_admin);

    people.update({email: email, full_name: 'The Godfather of Calculus'});
    assert.equal(global.page_params.fullname, 'The Godfather of Calculus');

    // Now remove isaac
    people.remove(isaac);
    person = people.get_by_email(email);
    assert(!person);

    // The original person should still be there
    person = people.get_by_email('orig@example.com');
    assert.equal(person.full_name, 'Original');
}());

(function test_get_person_from_user_id() {
    var person = {
        email: 'mary@example.com',
        user_id: 42,
        full_name: 'Mary',
    };
    people.add(person);
    person = people.get_by_email('mary@example.com');
    assert.equal(person.full_name, 'Mary');
    person = people.get_person_from_user_id(42);
    assert.equal(person.email, 'mary@example.com');

    // The semantics for update() are going to eventually
    // change to use user_id as a key, but now we use email
    // as a key and change attributes.  With the current
    // behavior, we don't have to make update() do anything
    // new.
    person = {
        email: 'mary@example.com',
        user_id: 42,
        full_name: 'Mary New',
    };
    people.update(person);
    person = people.get_person_from_user_id(42);
    assert.equal(person.full_name, 'Mary New');

    // remove() should eventually just take a user_id, but
    // now it takes a full person object
    people.remove(person);
    person = people.get_by_email('mary@example.com');
    assert.equal(person, undefined);
    person = people.get_person_from_user_id(42);
    assert.equal(person, undefined);
}());

(function test_get_rest_of_realm() {
    var myself = {
        email: 'myself@example.com',
        user_id: 201,
        full_name: 'Yours Truly',
    };
    global.page_params.email = myself.email;
    var alice1 = {
        email: 'alice1@example.com',
        user_id: 202,
        full_name: 'Alice',
    };
    var alice2 = {
        email: 'alice2@example.com',
        user_id: 203,
        full_name: 'Alice',
    };
    var bob = {
        email: 'bob@example.com',
        user_id: 204,
        full_name: 'Bob van Roberts',
    };
    people.add_in_realm(myself);
    people.add_in_realm(alice1);
    people.add_in_realm(bob);
    people.add_in_realm(alice2);
    var others = people.get_rest_of_realm();
    var expected = [
        { email: 'alice1@example.com', full_name: 'Alice' },
        { email: 'alice2@example.com', full_name: 'Alice' },
        { email: 'bob@example.com', full_name: 'Bob van Roberts' },
    ];
    assert.deepEqual(others, expected);
<<<<<<< HEAD

    people.remove(alice1);
    people.remove(alice2);
    people.remove(bob);
}());

(function test_recipient_counts() {
    var email = 'anybody@example.com';
    assert.equal(people.get_recipient_count({email: email}), 0);
    people.incr_recipient_count(email);
    people.incr_recipient_count(email);
    assert.equal(people.get_recipient_count({email: email}), 2);

    assert.equal(people.get_recipient_count({pm_recipient_count: 5}), 5);
}());

(function test_filtered_users() {
     var charles = {
        email: 'charles@example.com',
        user_id: 301,
        full_name: 'Charles Dickens',
    };
    var maria = {
        email: 'athens@example.com',
        user_id: 302,
        full_name: 'Maria Athens',
    };
    var ashton = {
        email: 'ashton@example.com',
        user_id: 303,
        full_name: 'Ashton Smith',
    };
    var linus = {
        email: 'ltorvalds@example.com',
        user_id: 304,
        full_name: 'Linus Torvalds',
    };

    people.add_in_realm(charles);
    people.add_in_realm(maria);
    people.add_in_realm(ashton);
    people.add_in_realm(linus);

    var search_term = 'a';
    var users = people.get_rest_of_realm();
    var filtered_people = people.filter_people_by_search_terms(users, [search_term]);
    var expected = [
        { email: 'athens@example.com', full_name: 'Maria Athens' },
        { email: 'ashton@example.com', full_name: 'Ashton Smith' },
    ];
    assert.equal(filtered_people["ashton@example.com"], true);
    assert.equal(filtered_people["athens@example.com"], true);
    assert.equal(_.keys(filtered_people).length, 2);
    assert(!_.has(filtered_people, 'charles@example.com'));

    filtered_people = people.filter_people_by_search_terms(users, []);
    assert(_.isEmpty(filtered_people));

    filtered_people = people.filter_people_by_search_terms(users, ['ltorv']);
    assert.equal(_.keys(filtered_people).length, 1);
    assert(_.has(filtered_people, 'ltorvalds@example.com'));

    filtered_people = people.filter_people_by_search_terms(users, ['ch di', 'maria']);
    assert.equal(_.keys(filtered_people).length, 2);
    assert(_.has(filtered_people, 'charles@example.com'));
    assert(_.has(filtered_people, 'athens@example.com'));

    people.remove(charles);
    people.remove(maria);
    people.remove(ashton);
    people.remove(linus);
}());

(function test_multi_user_methods() {
     var emp401 = {
        email: 'emp401@example.com',
        user_id: 401,
        full_name: 'whatever 401',
    };
    var emp402 = {
        email: 'EMP402@example.com',
        user_id: 402,
        full_name: 'whatever 402',
    };

    people.add_in_realm(emp401);
    people.add_in_realm(emp402);

    var emails_string = people.user_ids_string_to_emails_string('402,401');
    assert.equal(emails_string, 'emp401@example.com,emp402@example.com');

    emails_string = 'emp402@example.com,EMP401@EXAMPLE.COM';
    var user_ids_string = people.emails_strings_to_user_ids_string(emails_string);
    assert.equal(user_ids_string, '401,402');
=======
}());

(function test_filtered_users() {
     var alice1 = {
        email: 'alice1@example.com',
        full_name: 'Alice'
    };
    var alice2 = {
        email: 'alice2@example.com',
        full_name: 'Alice Bing'
    };
    var bob = {
        email: 'bob@example.com',
        full_name: 'Bob van Roberts'
    };
    people.add(alice1);
    people.add(alice2);
    people.add(bob);
    var search_term = "a";
    var users = people.get_rest_of_realm();
    var filtered_people = people.filter_people_by_search_terms(users,search_term);
    var expected = [
        { email: 'alice1@example.com', full_name: 'Alice' },
        { email: 'alice2@example.com', full_name: 'Alice Bing' }
    ];

    assert.equal(filtered_people["alice1@example.com"],true);
    assert.equal(filtered_people["alice2@example.com"],true);
    assert.equal(_.keys(filtered_people).length, 2);
    assert(!_.has(filtered_people, 'bob@example.com'));
    people.remove(alice1);
    people.remove(alice2);
    people.remove(bob);
>>>>>>> 4084805f
}());<|MERGE_RESOLUTION|>--- conflicted
+++ resolved
@@ -157,7 +157,6 @@
         { email: 'bob@example.com', full_name: 'Bob van Roberts' },
     ];
     assert.deepEqual(others, expected);
-<<<<<<< HEAD
 
     people.remove(alice1);
     people.remove(alice2);
@@ -252,7 +251,6 @@
     emails_string = 'emp402@example.com,EMP401@EXAMPLE.COM';
     var user_ids_string = people.emails_strings_to_user_ids_string(emails_string);
     assert.equal(user_ids_string, '401,402');
-=======
 }());
 
 (function test_filtered_users() {
@@ -286,5 +284,4 @@
     people.remove(alice1);
     people.remove(alice2);
     people.remove(bob);
->>>>>>> 4084805f
 }());