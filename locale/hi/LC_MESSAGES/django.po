--- conflicted
+++ resolved
@@ -2610,15 +2610,9 @@
 msgid "Email addresses"
 msgstr ""
 
-<<<<<<< HEAD
 #: templates/zerver/find_account.html:45
 msgid "Find teams"
-msgstr ""
-=======
-#: templates/zerver/find_account.html:43
-msgid "Find accounts"
 msgstr "खाते ढूंढे"
->>>>>>> 5d6f3d0e
 
 #: templates/zerver/footer.html:3
 msgid "About Zulip"
