--- conflicted
+++ resolved
@@ -2607,15 +2607,9 @@
 msgid "Email addresses"
 msgstr ""
 
-<<<<<<< HEAD
 #: templates/zerver/find_account.html:45
 msgid "Find teams"
-msgstr ""
-=======
-#: templates/zerver/find_account.html:43
-msgid "Find accounts"
 msgstr "Vind accounts"
->>>>>>> 5d6f3d0e
 
 #: templates/zerver/footer.html:3
 msgid "About Zulip"
