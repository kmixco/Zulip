{
    "env": {
        "node": true
    },
    "globals": {
        "$": false,
        "_": false,
        "jQuery": false,
        "Spinner": false,
        "Handlebars": false,
        "XDate": false,
        "zxcvbn": false,
        "LazyLoad": false,
        "Dropbox": false,
        "SockJS": false,
        "marked": false,
        "i18n": false,
        "bridge": false,
        "page_params": false,
        "status_classes": false,
        "password_quality": false,
        "csrf_token": false,
        "typeahead_helper": false,
        "popovers": false,
        "server_events": false,
        "ui": false,
        "stream_color": false,
        "people": false,
        "navigate": false,
        "settings": false,
        "resize": false,
        "loading": false,
        "compose": false,
        "compose_fade": false,
        "subs": false,
        "timerender": false,
        "message_edit": false,
        "reload": false,
        "composebox_typeahead": false,
        "search": false,
        "topic_list": false,
        "gear_menu": false,
        "hashchange": false,
        "message_list": false,
        "Filter": false,
        "pointer": false,
        "util": false,
        "MessageListView": false,
        "blueslip": false,
        "rows": false,
        "WinChan": false,
        "muting_ui": false,
        "Socket": false,
        "channel": false,
        "components": false,
        "viewport": false,
        "avatar": false,
        "feature_flags": false,
        "search_suggestion": false,
        "referral": false,
        "notifications": false,
        "message_flags": false,
        "bot_data": false,
        "stream_list": false,
        "narrow": false,
        "admin": false,
        "stream_data": false,
        "muting": false,
        "Dict": false,
        "unread": false,
        "alert_words_ui": false,
        "message_store": false,
        "favicon": false,
        "condense": false,
        "floating_recipient_bar": false,
        "tab_bar": false,
        "emoji": false,
        "activity": false,
        "invite": false,
        "colorspace": false,
        "reactions": false,
        "tutorial": false,
        "templates": false,
        "alert_words": false,
        "fenced_code": false,
        "echo": false,
        "localstorage": false,
        "current_msg_list": true,
        "home_msg_list": false,
        "pm_list": false,
        "unread_ui": false,
<<<<<<< HEAD
        "LockableStorage": false
=======
        "Plotly": false
>>>>>>> eedc6ffc
    },
    "rules": {
        "no-restricted-syntax": 1,
        "no-nested-ternary": 1,
        "spaced-comment": 1,
        "space-infix-ops": 1,
        "newline-per-chained-call": 1,
        "no-whitespace-before-property": 1,
        "padded-blocks": 1,
        "space-in-parens": 1,
        "eol-last": ["error", "always"],
        "no-unneeded-ternary": ["error", { "defaultAssignment": false }],
        "no-case-declarations": "error",
        "eqeqeq": ["error", "allow-null"],
        "no-duplicate-imports": "error",
        "no-undef": "error",
        "dot-notation": ["error", { "allowKeywords": true }],
        "no-iterator": "error",
        "no-dupe-class-members": "error",
        "no-useless-constructor": "error",
        "prefer-const": ["error", {
            "destructuring": "any",
            "ignoreReadBeforeAssign": true
        }],
        "no-const-assign": "error",
        "no-new-object": 2,
        "quote-props": ["error", "as-needed", {
            "keywords": false,
            "unnecessary": true,
            "numbers": false
        }],
        "no-array-constructor": "error",
        "array-callback-return": "error",
        "template-curly-spacing": "error",
        //The Zulip codebase complies partially with the "no-useless-escape" rule; only regex expressions haven't been updated yet.
        //Updated regex expressions are currently being tested in casper files and will decide about a potential future enforcement of this rule.
        "no-useless-escape": 1,
        "func-style": ["off", "expression"],
        "wrap-iife": ["error", "outside", { "functionPrototypeMethods": false }],
        "no-new-func": "error",
        "space-before-function-paren": ["error", { "anonymous": "always", "named": "never", "asyncArrow": "always" }],
        "no-param-reassign": 1,
        "prefer-spread": "error",
        "arrow-spacing": ["error", { "before": true, "after": true }],
        "no-alert": 2,
        "no-array-constructor": 2,
        "no-caller": 2,
        "no-bitwise": 2,
        "no-catch-shadow": 2,
        "comma-dangle": 0,
        "no-console": 1,
        "no-control-regex": 2,
        "no-debugger": 2,
        "no-div-regex": 2,
        "no-dupe-keys": 2,
        "no-else-return": 2,
        "no-empty": 2,
        "no-empty-character-class": 2,
        "no-eq-null": 2,
        "no-eval": 2,
        "no-ex-assign": 2,
        "no-extra-semi": 2,
        "no-func-assign": 2,
        "no-floating-decimal": 2,
        "no-implied-eval": 2,
        "no-with": 2,
        "no-fallthrough": 2,
        "no-unreachable": 2,
        "no-undef": 2,
        "no-undef-init": 2,
        "no-unused-expressions": 2,
        "no-octal": 2,
        "no-octal-escape": 2,
        "no-obj-calls": 2,
        "no-multi-str": 2,
        "no-new-wrappers": 2,
        "no-new": 2,
        "no-new-func": 2,
        "no-native-reassign": 2,
        "no-plusplus": 2,
        "no-delete-var": 2,
        "no-return-assign": 2,
        "no-new-object": 2,
        "no-label-var": 2,
        "no-ternary": 0,
        "no-self-compare": 2,
        "no-sync": 2,
        "no-underscore-dangle": 1,
        "no-loop-func": 2,
        "no-labels": 2,
        "no-unused-vars": ["error", { "vars": "local", "args": "after-used",
                                      "varsIgnorePattern": "print_elapsed_time|check_duplicate_ids"
                                    }],
        "no-script-url": 2,
        "no-proto": 2,
        "no-iterator": 2,
        "no-mixed-requires": [0, false],
        "no-extra-parens": ["error", "functions"],
        "no-shadow": 1,
        "no-use-before-define": 2,
        "no-redeclare": 2,
        "no-regex-spaces": 2,
        "brace-style": ["error", "1tbs", { "allowSingleLine": true }],
        "block-scoped-var": 2,
        "camelcase": 1,
        "complexity": [0, 4],
        "curly": 2,
        "dot-notation": 2,
        "guard-for-in": 2,
        "max-depth": [0, 4],
        "max-len": ["error", 100, 2, {
            "ignoreUrls": true,
            "ignoreComments": false,
            "ignoreRegExpLiterals": true,
            "ignoreStrings": true,
            "ignoreTemplateLiterals": true
        }],
        "max-params": [0, 3],
        "max-statements": [0, 10],
        "new-cap": ["error", { "newIsCap": true, "capIsNew": false }],
        "new-parens": 2,
        "one-var": ["error", "never"],
        "quotes": [1, "single"],
        "quote-props": ["error", "as-needed", { "keywords": false, "unnecessary": true, "numbers": false }],
        "radix": 2,
        "semi": 2,
        "keyword-spacing": ["error", {
            "before": true,
            "after": true,
            "overrides": {
                "return": { "after": true },
                "throw": { "after": true },
                "case": { "after": true }
            }
        }],
        "space-before-blocks": 2,
        "strict": 1,
        "unnecessary-strict": 0,
        "use-isnan": 2,
        "valid-typeof": ["error", { "requireStringLiterals": true }],
        "wrap-iife": 2,
        "wrap-regex": 0,
        "yoda": 2
    }
}<|MERGE_RESOLUTION|>--- conflicted
+++ resolved
@@ -89,11 +89,7 @@
         "home_msg_list": false,
         "pm_list": false,
         "unread_ui": false,
-<<<<<<< HEAD
-        "LockableStorage": false
-=======
         "Plotly": false
->>>>>>> eedc6ffc
     },
     "rules": {
         "no-restricted-syntax": 1,
