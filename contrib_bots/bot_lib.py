from __future__ import print_function

import logging
import os
import signal
import sys
import time
import re

our_dir = os.path.dirname(os.path.abspath(__file__))

# For dev setups, we can find the API in the repo itself.
if os.path.exists(os.path.join(our_dir, '../api/zulip')):
    sys.path.insert(0, '../api')

from zulip import Client

def exit_gracefully(signum, frame):
    sys.exit(0)

class RateLimit(object):
    def __init__(self, message_limit, interval_limit):
        self.message_limit = message_limit
        self.interval_limit = interval_limit
        self.message_list = []

    def is_legal(self):
        self.message_list.append(time.time())
        if len(self.message_list) > self.message_limit:
            self.message_list.pop(0)
            time_diff = self.message_list[-1] - self.message_list[0]
            return time_diff >= self.interval_limit
        else:
            return True

class BotHandlerApi(object):
    def __init__(self, client):
        # Only expose a subset of our Client's functionality
        user_profile = client.get_profile()
        self._rate_limit = RateLimit(20, 5)
        self._client = client
        try:
            self.full_name = user_profile['full_name']
            self.email = user_profile['email']
        except KeyError:
            logging.error('Cannot fetch user profile, make sure you have set'
                          ' up the zuliprc file correctly.')
            sys.exit(1)

    def send_message(self, *args, **kwargs):
        if self._rate_limit.is_legal():
            self._client.send_message(*args, **kwargs)
        else:
            logging.error('-----> !*!*!*MESSAGE RATE LIMIT REACHED, EXITING*!*!*! <-----\n'
                          'Is your bot trapped in an infinite loop by reacting to'
                          ' its own messages?')
            sys.exit(1)

class StateHandler(object):
    def __init__(self):
        self.state = None

    def set_state(self, state):
        self.state = state

    def get_state(self):
        return self.state

def run_message_handler_for_bot(lib_module, quiet, config_file):
    # Make sure you set up your ~/.zuliprc
    client = Client(config_file=config_file)
    restricted_client = BotHandlerApi(client)

    message_handler = lib_module.handler_class()

#    class StateHandler(object):
#        def __init__(self):
#            self.state = None

#        def set_state(self, state):
#            self.state = state

#        def get_state(self):
#            return self.state

    state_handler = StateHandler()

    if not quiet:
        print(message_handler.usage())

<<<<<<< HEAD
    def extract_message_if_mentioned(message, client):
        #bot_mention = r'^@(\*\*{0}\*\*\s|{0}\s)(?=.*)'.format(client.full_name)
        bot_mention = r'^@\*\*{0}\*\*'.format(client.full_name)
=======
    def extract_query_without_mention(message, client):
        """
        If the bot is the first @mention in the message, then this function returns
        the message with the bot's @mention removed.  Otherwise, it returns None.
        """
        bot_mention = r'^@(\*\*{0}\*\*)'.format(client.full_name)
>>>>>>> 2e298d89
        start_with_mention = re.compile(bot_mention).match(message['content'])
        if start_with_mention is None:
           return None
        query_without_mention = message['content'][len(start_with_mention.group()):]
        return query_without_mention.lstrip()

    def is_private(message, client):
        # bot will not reply if the sender name is the same as the bot name
        # to prevent infinite loop
        if message['type'] == 'private':
            return client.full_name != message['sender_full_name']
        return False

    def handle_message(message):
        logging.info('waiting for next message')

        # is_mentioned is true if the bot is mentioned at ANY position (not necessarily
        # the first @mention in the message).
        is_mentioned = message['is_mentioned']
        is_private_message = is_private(message, restricted_client)

        # Strip at-mention botname from the message
        if is_mentioned:
            # message['content'] will be None when the bot's @-mention is not at the beginning.
            # In that case, the message shall not be handled.
            message['content'] = extract_query_without_mention(message=message, client=restricted_client)
            if message['content'] is None:
                return

        if is_private_message or is_mentioned:
            message_handler.handle_message(
                message=message,
                client=restricted_client,
                state_handler=state_handler
            )

    signal.signal(signal.SIGINT, exit_gracefully)

    logging.info('starting message handling...')
    client.call_on_each_message(handle_message)<|MERGE_RESOLUTION|>--- conflicted
+++ resolved
@@ -88,18 +88,12 @@
     if not quiet:
         print(message_handler.usage())
 
-<<<<<<< HEAD
-    def extract_message_if_mentioned(message, client):
-        #bot_mention = r'^@(\*\*{0}\*\*\s|{0}\s)(?=.*)'.format(client.full_name)
-        bot_mention = r'^@\*\*{0}\*\*'.format(client.full_name)
-=======
     def extract_query_without_mention(message, client):
         """
         If the bot is the first @mention in the message, then this function returns
         the message with the bot's @mention removed.  Otherwise, it returns None.
         """
         bot_mention = r'^@(\*\*{0}\*\*)'.format(client.full_name)
->>>>>>> 2e298d89
         start_with_mention = re.compile(bot_mention).match(message['content'])
         if start_with_mention is None:
            return None
