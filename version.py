--- conflicted
+++ resolved
@@ -48,12 +48,4 @@
 #   historical commits sharing the same major version, in which case a
 #   minor version bump suffices.
 
-<<<<<<< HEAD
-<<<<<<< HEAD
-PROVISION_VERSION = "165.3"
-=======
-PROVISION_VERSION = "165.2"
->>>>>>> package: Upgrade tippy to fix false warnings.
-=======
-PROVISION_VERSION = "168.1"
->>>>>>> f5bb43ab
+PROVISION_VERSION = "168.1"