--- conflicted
+++ resolved
@@ -27,8 +27,4 @@
 #   historical commits sharing the same major version, in which case a
 #   minor version bump suffices.
 
-<<<<<<< HEAD
-PROVISION_VERSION = '74.1'
-=======
-PROVISION_VERSION = '75.5'
->>>>>>> 12474a3d
+PROVISION_VERSION = '75.6'